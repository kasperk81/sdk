--- conflicted
+++ resolved
@@ -99,11 +99,7 @@
         agentOs: Windows_NT_FullFramework
         pool:
           name: NetCorePublic-Pool
-<<<<<<< HEAD
-          queue: BuildPool.Ubuntu.1604.Amd64.Open
-=======
-          queue: BuildPool.Windows.10.Amd64.VS2019.Pre.Open
->>>>>>> 6af203a5
+          queue: BuildPool.Windows.10.Amd64.VS2019.Pre.Open
         strategy:
           matrix:
             Build_Debug:
