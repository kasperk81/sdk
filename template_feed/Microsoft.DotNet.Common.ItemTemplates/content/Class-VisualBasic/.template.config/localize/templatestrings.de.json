--- conflicted
+++ resolved
@@ -1,9 +1,5 @@
 ﻿{
   "author": "Microsoft",
   "name": "Klasse",
-<<<<<<< HEAD
-  "description": "Creates a new Visual Basic class"
-=======
   "description": "Erstellt eine neue Visual Basic-Klasse"
->>>>>>> cae29a03
 }