--- conflicted
+++ resolved
@@ -34,15 +34,9 @@
     <VersionFeature21>30</VersionFeature21>
     <VersionFeature31>32</VersionFeature31>
     <VersionFeature50>17</VersionFeature50>
-<<<<<<< HEAD
     <VersionFeature60>$([MSBuild]::Add($(VersionFeature), 36))</VersionFeature60>
     <VersionFeature70>20</VersionFeature70>
     <VersionFeature80>$([MSBuild]::Add($(VersionFeature), 11))</VersionFeature80>
-=======
-    <VersionFeature60>35</VersionFeature60>
-    <VersionFeature70>20</VersionFeature70>
-    <VersionFeature80>10</VersionFeature80>
->>>>>>> 16da6139
     <!-- Should be kept in sync with VersionFeature70. It should match the version of Microsoft.NET.ILLink.Tasks
          referenced by the same 7.0 SDK that references the 7.0.VersionFeature70 runtime pack. -->
     <_NET70ILLinkPackVersion>7.0.100-1.23211.1</_NET70ILLinkPackVersion>
