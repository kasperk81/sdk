<?xml version="1.0" encoding="utf-8"?>
<!-- Copyright (c) .NET Foundation and contributors. All rights reserved. Licensed under the MIT license. See License.txt in the project root for full license information. -->
<Project DefaultTargets="Build" xmlns="http://schemas.microsoft.com/developer/msbuild/2003">
  <PropertyGroup>
    <MSBuildAllProjects>$(MSBuildAllProjects);$(MSBuildThisFileFullPath)</MSBuildAllProjects>
  </PropertyGroup>
  <!-- Repo Version Information -->
  <PropertyGroup>
<<<<<<< HEAD
    <VersionPrefix>3.1.100</VersionPrefix>
    <PreReleaseVersionLabel>preview2</PreReleaseVersionLabel>
=======
    <VersionPrefix>5.0.100</VersionPrefix>
    <PreReleaseVersionLabel>alpha1</PreReleaseVersionLabel>
>>>>>>> 650f7d77
  </PropertyGroup>
  <!-- Production Dependencies -->
  <PropertyGroup>
    <MicrosoftBuildVersion>15.4.8</MicrosoftBuildVersion>
    <MicrosoftBuildFrameworkVersion>15.4.8</MicrosoftBuildFrameworkVersion>
    <MicrosoftBuildUtilitiesCoreVersion>15.4.8</MicrosoftBuildUtilitiesCoreVersion>
    <MicrosoftExtensionsDependencyModelVersion>2.1.0-preview2-26306-03</MicrosoftExtensionsDependencyModelVersion>
    <MicrosoftNETHostModelVersion>3.1.0-preview2.19523.11</MicrosoftNETHostModelVersion>
    <NETStandardLibraryNETFrameworkVersion>2.0.1-servicing-26011-01</NETStandardLibraryNETFrameworkVersion>
    <NewtonsoftJsonVersion>9.0.1</NewtonsoftJsonVersion>
    <NuGetBuildTasksPackageVersion>5.3.0-rtm.6251</NuGetBuildTasksPackageVersion>
    <NuGetPackagingVersion>$(NuGetBuildTasksPackageVersion)</NuGetPackagingVersion>
    <NuGetProjectModelVersion>$(NuGetBuildTasksPackageVersion)</NuGetProjectModelVersion>
    <PlatformAbstractionsVersion>2.0.0</PlatformAbstractionsVersion>
    <SystemDiagnosticsFileVersionInfoVersion>4.0.0</SystemDiagnosticsFileVersionInfoVersion>
    <SystemReflectionMetadataVersion>1.5.0</SystemReflectionMetadataVersion>
    <MicrosoftDotNetSignToolVersion>5.0.0-beta.19523.3</MicrosoftDotNetSignToolVersion>
  </PropertyGroup>
  <!-- Get .NET Framework reference assemblies from NuGet packages -->
  <PropertyGroup>
    <UsingToolNetFrameworkReferenceAssemblies>true</UsingToolNetFrameworkReferenceAssemblies>
  </PropertyGroup>
  <!-- Test Dependencies -->
  <PropertyGroup>
    <FluentAssertionsVersion>4.19.2</FluentAssertionsVersion>
    <FluentAssertionsJsonVersion>4.19.0</FluentAssertionsJsonVersion>
    <MicrosoftDotNetCliUtilsVersion>2.0.0</MicrosoftDotNetCliUtilsVersion>
    <MicrosoftNETTestSdkVersion>15.0.0</MicrosoftNETTestSdkVersion>
  </PropertyGroup>
  <PropertyGroup>
    <RestoreSources>
      $(RestoreSources);
      https://dotnetfeed.blob.core.windows.net/dotnet-core/index.json;
      https://dotnet.myget.org/F/nuget-build/api/v3/index.json
    </RestoreSources>
  </PropertyGroup>
</Project><|MERGE_RESOLUTION|>--- conflicted
+++ resolved
@@ -6,13 +6,8 @@
   </PropertyGroup>
   <!-- Repo Version Information -->
   <PropertyGroup>
-<<<<<<< HEAD
-    <VersionPrefix>3.1.100</VersionPrefix>
-    <PreReleaseVersionLabel>preview2</PreReleaseVersionLabel>
-=======
     <VersionPrefix>5.0.100</VersionPrefix>
     <PreReleaseVersionLabel>alpha1</PreReleaseVersionLabel>
->>>>>>> 650f7d77
   </PropertyGroup>
   <!-- Production Dependencies -->
   <PropertyGroup>
