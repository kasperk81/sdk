<?xml version="1.0" encoding="utf-8"?>
<!-- Copyright (c) .NET Foundation and contributors. All rights reserved. Licensed under the MIT license. See License.txt in the project root for full license information. -->
<Project DefaultTargets="Build" xmlns="http://schemas.microsoft.com/developer/msbuild/2003">
  <PropertyGroup>
    <MSBuildAllProjects>$(MSBuildAllProjects);$(MSBuildThisFileFullPath)</MSBuildAllProjects>
  </PropertyGroup>
  <!-- Opt out of certain Arcade features -->
  <PropertyGroup>
    <UsingToolNetFrameworkReferenceAssemblies>true</UsingToolNetFrameworkReferenceAssemblies>
  </PropertyGroup>
  <!-- Repo Version Information -->
  <PropertyGroup>
<<<<<<< HEAD
    <VersionPrefix>6.0.134</VersionPrefix>
=======
    <VersionPrefix>6.0.426</VersionPrefix>
>>>>>>> 5ec1ffe7
    <PreReleaseVersionLabel>servicing</PreReleaseVersionLabel>
    <!-- Enable to remove prerelease label. -->
    <StabilizePackageVersion Condition="'$(StabilizePackageVersion)' == ''">true</StabilizePackageVersion>
    <DotNetFinalVersionKind Condition="'$(StabilizePackageVersion)' == 'true'">release</DotNetFinalVersionKind>
  </PropertyGroup>
  <!-- Production Dependencies -->
  <PropertyGroup>
    <MicrosoftBuildVersion>15.4.8</MicrosoftBuildVersion>
    <MicrosoftBuildFrameworkVersion>15.4.8</MicrosoftBuildFrameworkVersion>
    <MicrosoftBuildUtilitiesCoreVersion>15.4.8</MicrosoftBuildUtilitiesCoreVersion>
    <MicrosoftCssParserVersion>1.0.0-20200708.1</MicrosoftCssParserVersion>
    <MicrosoftApplicationInsightsPackageVersion>2.20.0</MicrosoftApplicationInsightsPackageVersion>
    <NETStandardLibraryNETFrameworkVersion>2.0.1-servicing-26011-01</NETStandardLibraryNETFrameworkVersion>
    <NETStandardLibraryVersion>2.0.3</NETStandardLibraryVersion>
    <NewtonsoftJsonPackageVersion>13.0.1</NewtonsoftJsonPackageVersion>
    <NewtonsoftJsonVersion>$(NewtonsoftJsonPackageVersion)</NewtonsoftJsonVersion>
    <SystemDiagnosticsFileVersionInfoVersion>4.0.0</SystemDiagnosticsFileVersionInfoVersion>
    <SystemReflectionMetadataVersion>6.0.0</SystemReflectionMetadataVersion>
    <SystemSecurityCryptographyPkcsPackageVersion>6.0.4</SystemSecurityCryptographyPkcsPackageVersion>
    <MicrosoftDotNetSignToolVersion>6.0.0-beta.24360.7</MicrosoftDotNetSignToolVersion>
    <MicrosoftWebXdtPackageVersion>3.1.0</MicrosoftWebXdtPackageVersion>
    <SystemCollectionsSpecializedPackageVersion>4.3.0</SystemCollectionsSpecializedPackageVersion>
    <SystemXmlXmlDocumentPackageVersion>4.3.0</SystemXmlXmlDocumentPackageVersion>
    <WebDeploymentPackageVersion>4.0.5</WebDeploymentPackageVersion>
    <SystemTextJsonVersion>6.0.0</SystemTextJsonVersion>
    <SystemReflectionMetadataLoadContextVersion>6.0.0</SystemReflectionMetadataLoadContextVersion>
    <SystemManagementPackageVersion>4.6.0</SystemManagementPackageVersion>
    <SystemCommandLineVersion>2.0.0-beta4.22363.1</SystemCommandLineVersion>
    <MicrosoftDeploymentDotNetReleasesVersion>1.0.0-preview5.1.22263.1</MicrosoftDeploymentDotNetReleasesVersion>
    <MicrosoftVisualStudioSetupConfigurationInteropVersion>3.0.4496</MicrosoftVisualStudioSetupConfigurationInteropVersion>
  </PropertyGroup>
  <PropertyGroup>
    <!-- Dependencies from https://github.com/dotnet/runtime -->
    <MicrosoftNETCoreAppRefPackageVersion>6.0.32</MicrosoftNETCoreAppRefPackageVersion>
    <VSRedistCommonNetCoreSharedFrameworkx6460PackageVersion>6.0.32-servicing.24314.7</VSRedistCommonNetCoreSharedFrameworkx6460PackageVersion>
    <MicrosoftNETCoreAppRuntimewinx64PackageVersion>6.0.32</MicrosoftNETCoreAppRuntimewinx64PackageVersion>
    <MicrosoftNETCoreAppRuntimePackageVersion>$(MicrosoftNETCoreAppRuntimewinx64PackageVersion)</MicrosoftNETCoreAppRuntimePackageVersion>
    <MicrosoftExtensionsDependencyModelPackageVersion>6.0.0</MicrosoftExtensionsDependencyModelPackageVersion>
    <MicrosoftNETCoreDotNetHostResolverPackageVersion>6.0.32</MicrosoftNETCoreDotNetHostResolverPackageVersion>
    <MicrosoftNETHostModelVersion>6.0.32-servicing.24314.7</MicrosoftNETHostModelVersion>
    <MicrosoftExtensionsFileSystemGlobbingPackageVersion>6.0.0-preview.7.21363.9</MicrosoftExtensionsFileSystemGlobbingPackageVersion>
    <SystemServiceProcessServiceControllerVersion>6.0.1</SystemServiceProcessServiceControllerVersion>
  </PropertyGroup>
  <PropertyGroup>
    <!-- Dependencies from https://github.com/nuget/nuget.client -->
    <NuGetBuildTasksPackageVersion>6.3.4-rc.2</NuGetBuildTasksPackageVersion>
    <NuGetBuildTasksConsolePackageVersion>$(NuGetBuildTasksPackageVersion)</NuGetBuildTasksConsolePackageVersion>
    <NuGetLocalizationPackageVersion>6.3.4-rc.2</NuGetLocalizationPackageVersion>
    <NuGetBuildTasksPackPackageVersion>$(NuGetBuildTasksPackageVersion)</NuGetBuildTasksPackPackageVersion>
    <NuGetCommandLineXPlatPackageVersion>$(NuGetBuildTasksPackageVersion)</NuGetCommandLineXPlatPackageVersion>
    <NuGetProjectModelPackageVersion>$(NuGetBuildTasksPackageVersion)</NuGetProjectModelPackageVersion>
    <MicrosoftBuildNuGetSdkResolverPackageVersion>6.3.4-rc.2</MicrosoftBuildNuGetSdkResolverPackageVersion>
    <NuGetCommonPackageVersion>$(NuGetBuildTasksPackageVersion)</NuGetCommonPackageVersion>
    <NuGetConfigurationPackageVersion>$(NuGetBuildTasksPackageVersion)</NuGetConfigurationPackageVersion>
    <NuGetFrameworksPackageVersion>$(NuGetBuildTasksPackageVersion)</NuGetFrameworksPackageVersion>
    <NuGetPackagingPackageVersion>$(NuGetBuildTasksPackageVersion)</NuGetPackagingPackageVersion>
    <NuGetVersioningPackageVersion>$(NuGetBuildTasksPackageVersion)</NuGetVersioningPackageVersion>
    <NuGetPackagingVersion>$(NuGetPackagingPackageVersion)</NuGetPackagingVersion>
    <NuGetProjectModelVersion>$(NuGetProjectModelPackageVersion)</NuGetProjectModelVersion>
  </PropertyGroup>
  <PropertyGroup>
    <!-- Dependencies from https://github.com/Microsoft/vstest -->
    <MicrosoftNETTestSdkPackageVersion>17.3.3-release-20230405-02</MicrosoftNETTestSdkPackageVersion>
    <MicrosoftTestPlatformCLIPackageVersion>$(MicrosoftNETTestSdkPackageVersion)</MicrosoftTestPlatformCLIPackageVersion>
    <MicrosoftTestPlatformBuildPackageVersion>$(MicrosoftNETTestSdkPackageVersion)</MicrosoftTestPlatformBuildPackageVersion>
  </PropertyGroup>
  <PropertyGroup>
    <!-- Dependencies from https://github.com/mono/linker -->
    <MicrosoftNETILLinkTasksPackageVersion>6.0.200-1.24366.1</MicrosoftNETILLinkTasksPackageVersion>
    <MicrosoftNETILLinkAnalyzerPackageVersion>$(MicrosoftNETILLinkTasksPackageVersion)</MicrosoftNETILLinkAnalyzerPackageVersion>
  </PropertyGroup>
  <PropertyGroup>
    <!-- Dependencies from https://github.com/dotnet/runtime -->
    <SystemCodeDomPackageVersion>6.0.0</SystemCodeDomPackageVersion>
    <SystemTextEncodingCodePagesPackageVersion>6.0.0</SystemTextEncodingCodePagesPackageVersion>
    <SystemSecurityCryptographyProtectedDataPackageVersion>6.0.0</SystemSecurityCryptographyProtectedDataPackageVersion>
    <SystemResourcesExtensionsPackageVersion>6.0.0</SystemResourcesExtensionsPackageVersion>
  </PropertyGroup>
  <PropertyGroup>
    <!-- Dependencies from https://github.com/dotnet/format -->
    <dotnetformatVersion>6.4.525606</dotnetformatVersion>
  </PropertyGroup>
  <PropertyGroup>
    <!-- Dependencies from https://github.com/dotnet/roslyn-analyzers -->
    <MicrosoftCodeAnalysisNetAnalyzersVersion>6.0.0</MicrosoftCodeAnalysisNetAnalyzersVersion>
  </PropertyGroup>
  <PropertyGroup>
    <!-- Dependencies from https://github.com/Microsoft/msbuild -->
    <MicrosoftBuildPackageVersion>17.3.4</MicrosoftBuildPackageVersion>
    <!-- .NET Framework-targeted tasks will need to run in an MSBuild that is older than the very latest,
          so target one that matches the version in minimumMSBuildVersion.

          This avoids the need to juggle references to packages that have been updated in newer MSBuild. -->
    <MicrosoftBuildPackageVersion Condition=" '$([MSBuild]::GetTargetFrameworkIdentifier($(TargetFramework)))' == '.NETFramework' ">$([System.IO.File]::ReadAllText('$(RepoRoot)\src\Layout\redist\minimumMSBuildVersion').Trim())</MicrosoftBuildPackageVersion>
    <MicrosoftBuildFrameworkPackageVersion>$(MicrosoftBuildPackageVersion)</MicrosoftBuildFrameworkPackageVersion>
    <MicrosoftBuildRuntimePackageVersion>$(MicrosoftBuildPackageVersion)</MicrosoftBuildRuntimePackageVersion>
    <MicrosoftBuildLocalizationPackageVersion>17.3.4-preview-24178-15</MicrosoftBuildLocalizationPackageVersion>
    <MicrosoftBuildUtilitiesCorePackageVersion>$(MicrosoftBuildPackageVersion)</MicrosoftBuildUtilitiesCorePackageVersion>
    <MicrosoftBuildTasksCorePackageVersion>$(MicrosoftBuildPackageVersion)</MicrosoftBuildTasksCorePackageVersion>
    <MicrosoftBuildVersion>$(MicrosoftBuildPackageVersion)</MicrosoftBuildVersion>
    <MicrosoftBuildFrameworkVersion>$(MicrosoftBuildFrameworkPackageVersion)</MicrosoftBuildFrameworkVersion>
    <MicrosoftBuildUtilitiesCoreVersion>$(MicrosoftBuildUtilitiesCorePackageVersion)</MicrosoftBuildUtilitiesCoreVersion>
    <MicrosoftBuildTasksCoreVersion>$(MicrosoftBuildTasksCorePackageVersion)</MicrosoftBuildTasksCoreVersion>
    <FSharpBuildVersion>$(MicrosoftBuildPackageVersion)</FSharpBuildVersion>
  </PropertyGroup>
  <PropertyGroup>
    <!-- Dependencies from https://github.com/dotnet/templating -->
    <MicrosoftTemplateEngineCliPackageVersion>6.0.424-rtm.24314.8</MicrosoftTemplateEngineCliPackageVersion>
    <MicrosoftTemplateEngineAbstractionsPackageVersion>6.0.424</MicrosoftTemplateEngineAbstractionsPackageVersion>
    <MicrosoftTemplateEngineOrchestratorRunnableProjectsPackageVersion>6.0.424</MicrosoftTemplateEngineOrchestratorRunnableProjectsPackageVersion>
    <MicrosoftTemplateEngineUtilsPackageVersion>6.0.424</MicrosoftTemplateEngineUtilsPackageVersion>
    <MicrosoftTemplateSearchCommonPackageVersion>6.0.424</MicrosoftTemplateSearchCommonPackageVersion>
  </PropertyGroup>
  <PropertyGroup>
    <!-- Dependencies from https://github.com/Microsoft/visualfsharp -->
    <MicrosoftFSharpCompilerPackageVersion>12.0.5-beta.22513.8</MicrosoftFSharpCompilerPackageVersion>
  </PropertyGroup>
  <PropertyGroup>
    <!-- Dependencies from https://github.com/dotnet/roslyn -->
    <MicrosoftNetCompilersToolsetPackageVersion>4.3.1-3.22526.13</MicrosoftNetCompilersToolsetPackageVersion>
    <MicrosoftCodeAnalysisPackageVersion>4.3.1-3.22526.13</MicrosoftCodeAnalysisPackageVersion>
    <MicrosoftCodeAnalysisCSharpPackageVersion>4.3.1-3.22526.13</MicrosoftCodeAnalysisCSharpPackageVersion>
    <MicrosoftCodeAnalysisCSharpFeaturesPackageVersion>4.3.1-3.22526.13</MicrosoftCodeAnalysisCSharpFeaturesPackageVersion>
    <MicrosoftCodeAnalysisWorkspacesMSBuildPackageVersion>4.3.1-3.22526.13</MicrosoftCodeAnalysisWorkspacesMSBuildPackageVersion>
    <MicrosoftCodeAnalysisCSharpWorkspacesPackageVersion>4.3.1-3.22526.13</MicrosoftCodeAnalysisCSharpWorkspacesPackageVersion>
  </PropertyGroup>
  <PropertyGroup>
    <!-- Dependencies from https://github.com/aspnet/AspNetCore -->
    <MicrosoftAspNetCoreDeveloperCertificatesXPlatPackageVersion>6.0.32-servicing.24314.5</MicrosoftAspNetCoreDeveloperCertificatesXPlatPackageVersion>
    <MicrosoftAspNetCoreComponentsAnalyzersPackageVersion>6.0.32</MicrosoftAspNetCoreComponentsAnalyzersPackageVersion>
    <MicrosoftAspNetCoreMvcAnalyzersPackageVersion>6.0.32-servicing.24314.5</MicrosoftAspNetCoreMvcAnalyzersPackageVersion>
    <MicrosoftAspNetCoreMvcApiAnalyzersPackageVersion>6.0.32-servicing.24314.5</MicrosoftAspNetCoreMvcApiAnalyzersPackageVersion>
    <MicrosoftAspNetCoreAnalyzersPackageVersion>6.0.32-servicing.24314.5</MicrosoftAspNetCoreAnalyzersPackageVersion>
    <MicrosoftAspNetCoreTestHostPackageVersion>6.0.32</MicrosoftAspNetCoreTestHostPackageVersion>
    <MicrosoftAspNetCoreMvcRazorExtensionsToolingInternalPackageVersion>6.0.3-1.22213.1</MicrosoftAspNetCoreMvcRazorExtensionsToolingInternalPackageVersion>
    <MicrosoftCodeAnalysisRazorToolingInternalVersion>6.0.3-1.22213.1</MicrosoftCodeAnalysisRazorToolingInternalVersion>
    <MicrosoftAspNetCoreRazorSourceGeneratorToolingInternalPackageVersion>6.0.3-1.22213.1</MicrosoftAspNetCoreRazorSourceGeneratorToolingInternalPackageVersion>
  </PropertyGroup>
  <PropertyGroup>
    <!-- Dependencies from https://github.com/dotnet/wpf -->
    <MicrosoftNETSdkWindowsDesktopPackageVersion>6.0.32-servicing.24314.4</MicrosoftNETSdkWindowsDesktopPackageVersion>
  </PropertyGroup>
  <PropertyGroup>
    <!-- Dependencies from https://github.com/dotnet/windowsdesktop -->
    <VSRedistCommonWindowsDesktopSharedFrameworkx6460PackageVersion>6.0.32-servicing.24314.6</VSRedistCommonWindowsDesktopSharedFrameworkx6460PackageVersion>
  </PropertyGroup>
  <PropertyGroup Label="Manually updated">
    <!-- Dependencies from https://github.com/microsoft/MSBuildLocator -->
    <MicrosoftBuildLocatorPackageVersion>1.4.1</MicrosoftBuildLocatorPackageVersion>
    <MicrosoftCodeAnalysisCSharpAnalyzerPinnedVersionPackageVersion>4.0.1</MicrosoftCodeAnalysisCSharpAnalyzerPinnedVersionPackageVersion>
  </PropertyGroup>
  <PropertyGroup>
    <!-- Dependencies from https://github.com/dotnet/xliff-tasks -->
    <MicrosoftDotNetXliffTasksVersion>1.0.0-beta.21431.1</MicrosoftDotNetXliffTasksVersion>
  </PropertyGroup>
  <!-- Get .NET Framework reference assemblies from NuGet packages -->
  <PropertyGroup>
    <UsingToolNetFrameworkReferenceAssemblies>true</UsingToolNetFrameworkReferenceAssemblies>
  </PropertyGroup>
  <!-- Test Dependencies -->
  <PropertyGroup>
    <FluentAssertionsVersion>4.19.2</FluentAssertionsVersion>
    <FluentAssertionsJsonVersion>4.19.0</FluentAssertionsJsonVersion>
    <MicrosoftDotNetXUnitExtensionsVersion>6.0.0-beta.24360.7</MicrosoftDotNetXUnitExtensionsVersion>
    <MoqPackageVersion>4.8.2</MoqPackageVersion>
    <MicrosoftDotNetInstallerWindowsSecurityTestDataPackageVersion>6.0.0-beta.22262.1</MicrosoftDotNetInstallerWindowsSecurityTestDataPackageVersion>
  </PropertyGroup>
  <PropertyGroup>
    <ExeExtension>.exe</ExeExtension>
    <ExeExtension Condition=" '$(OS)' != 'Windows_NT' ">
    </ExeExtension>
    <_DotNetHiveRoot>$(DOTNET_INSTALL_DIR)</_DotNetHiveRoot>
    <_DotNetHiveRoot Condition="'$(_DotNetHiveRoot)' == ''">$(RepoRoot).dotnet/</_DotNetHiveRoot>
    <_DotNetHiveRoot Condition="!HasTrailingSlash('$(_DotNetHiveRoot)')">$(_DotNetHiveRoot)/</_DotNetHiveRoot>
    <DotNetExe>$(_DotNetHiveRoot)dotnet$(ExeExtension)</DotNetExe>
  </PropertyGroup>
</Project><|MERGE_RESOLUTION|>--- conflicted
+++ resolved
@@ -10,11 +10,7 @@
   </PropertyGroup>
   <!-- Repo Version Information -->
   <PropertyGroup>
-<<<<<<< HEAD
-    <VersionPrefix>6.0.134</VersionPrefix>
-=======
     <VersionPrefix>6.0.426</VersionPrefix>
->>>>>>> 5ec1ffe7
     <PreReleaseVersionLabel>servicing</PreReleaseVersionLabel>
     <!-- Enable to remove prerelease label. -->
     <StabilizePackageVersion Condition="'$(StabilizePackageVersion)' == ''">true</StabilizePackageVersion>
