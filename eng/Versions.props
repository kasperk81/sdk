--- conflicted
+++ resolved
@@ -13,11 +13,7 @@
   <!-- Production Dependencies -->
   <PropertyGroup>
     <!-- "Stage 0" from https://github.com/dotnet/core-sdk -->
-<<<<<<< HEAD
     <DotNetCoreSdkLKGVersion>3.1.200-preview-014770</DotNetCoreSdkLKGVersion>
-=======
-    <DotNetCoreSdkLKGVersion>3.1.100</DotNetCoreSdkLKGVersion>
->>>>>>> 354b9950
   </PropertyGroup>
   <PropertyGroup>
     <!-- Dependencies from https://github.com/dotnet/core-setup -->
