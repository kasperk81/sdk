--- conflicted
+++ resolved
@@ -1,41 +1,11 @@
 <?xml version="1.0" encoding="utf-8"?>
 <Dependencies>
   <ProductDependencies>
-<<<<<<< HEAD
-    <Dependency Name="Microsoft.TemplateEngine.Cli" Version="6.0.135-servicing.24466.4">
-      <Uri>https://dev.azure.com/dnceng/internal/_git/dotnet-templating</Uri>
-      <Sha>1e5db134e25b38b223858e7dd497f9f8a9312f4e</Sha>
+    <Dependency Name="Microsoft.TemplateEngine.Cli" Version="6.0.427-rtm.24466.3">
+      <Uri>https://dev.azure.com/dnceng/internal/_git/dotnet-templating</Uri>
+      <Sha>7de8a2867cf734967eef78d8e82902f3e84650b7</Sha>
       <SourceBuild RepoName="templating" ManagedOnly="true" />
     </Dependency>
-    <Dependency Name="Microsoft.TemplateEngine.Abstractions" Version="6.0.135">
-      <Uri>https://dev.azure.com/dnceng/internal/_git/dotnet-templating</Uri>
-      <Sha>1e5db134e25b38b223858e7dd497f9f8a9312f4e</Sha>
-    </Dependency>
-    <Dependency Name="Microsoft.TemplateEngine.Orchestrator.RunnableProjects" Version="6.0.135">
-      <Uri>https://dev.azure.com/dnceng/internal/_git/dotnet-templating</Uri>
-      <Sha>1e5db134e25b38b223858e7dd497f9f8a9312f4e</Sha>
-    </Dependency>
-    <Dependency Name="Microsoft.TemplateEngine.Utils" Version="6.0.135">
-      <Uri>https://dev.azure.com/dnceng/internal/_git/dotnet-templating</Uri>
-      <Sha>1e5db134e25b38b223858e7dd497f9f8a9312f4e</Sha>
-    </Dependency>
-    <Dependency Name="Microsoft.TemplateSearch.Common" Version="6.0.135">
-      <Uri>https://dev.azure.com/dnceng/internal/_git/dotnet-templating</Uri>
-      <Sha>1e5db134e25b38b223858e7dd497f9f8a9312f4e</Sha>
-    </Dependency>
-    <Dependency Name="Microsoft.DotNet.Common.ItemTemplates" Version="6.0.135">
-      <Uri>https://dev.azure.com/dnceng/internal/_git/dotnet-templating</Uri>
-      <Sha>1e5db134e25b38b223858e7dd497f9f8a9312f4e</Sha>
-    </Dependency>
-    <Dependency Name="Microsoft.DotNet.Common.ProjectTemplates.6.0" Version="6.0.135">
-      <Uri>https://dev.azure.com/dnceng/internal/_git/dotnet-templating</Uri>
-      <Sha>1e5db134e25b38b223858e7dd497f9f8a9312f4e</Sha>
-=======
-    <Dependency Name="Microsoft.TemplateEngine.Cli" Version="6.0.427-rtm.24466.3">
-      <Uri>https://dev.azure.com/dnceng/internal/_git/dotnet-templating</Uri>
-      <Sha>7de8a2867cf734967eef78d8e82902f3e84650b7</Sha>
-      <SourceBuild RepoName="templating" ManagedOnly="true" />
-    </Dependency>
     <Dependency Name="Microsoft.TemplateEngine.Abstractions" Version="6.0.427">
       <Uri>https://dev.azure.com/dnceng/internal/_git/dotnet-templating</Uri>
       <Sha>7de8a2867cf734967eef78d8e82902f3e84650b7</Sha>
@@ -59,7 +29,6 @@
     <Dependency Name="Microsoft.DotNet.Common.ProjectTemplates.6.0" Version="6.0.427">
       <Uri>https://dev.azure.com/dnceng/internal/_git/dotnet-templating</Uri>
       <Sha>7de8a2867cf734967eef78d8e82902f3e84650b7</Sha>
->>>>>>> abee3fb1
     </Dependency>
     <Dependency Name="Microsoft.NETCore.App.Ref" Version="6.0.35">
       <Uri>https://dev.azure.com/dnceng/internal/_git/dotnet-runtime</Uri>
@@ -243,46 +212,6 @@
       <SourceBuild RepoName="aspnetcore" ManagedOnly="true" />
     </Dependency>
     <Dependency Name="dotnet-dev-certs" Version="6.0.35-servicing.24462.14">
-<<<<<<< HEAD
-      <Uri>https://dev.azure.com/dnceng/internal/_git/dotnet-aspnetcore</Uri>
-      <Sha>827b96040e62e5aa47d829bfa61c000d315d4f2e</Sha>
-    </Dependency>
-    <Dependency Name="dotnet-user-secrets" Version="6.0.35-servicing.24462.14">
-      <Uri>https://dev.azure.com/dnceng/internal/_git/dotnet-aspnetcore</Uri>
-      <Sha>827b96040e62e5aa47d829bfa61c000d315d4f2e</Sha>
-    </Dependency>
-    <Dependency Name="Microsoft.AspNetCore.Analyzers" Version="6.0.35-servicing.24462.14">
-      <Uri>https://dev.azure.com/dnceng/internal/_git/dotnet-aspnetcore</Uri>
-      <Sha>827b96040e62e5aa47d829bfa61c000d315d4f2e</Sha>
-    </Dependency>
-    <Dependency Name="Microsoft.AspNetCore.Components.Analyzers" Version="6.0.35">
-      <Uri>https://dev.azure.com/dnceng/internal/_git/dotnet-aspnetcore</Uri>
-      <Sha>827b96040e62e5aa47d829bfa61c000d315d4f2e</Sha>
-    </Dependency>
-    <Dependency Name="Microsoft.AspNetCore.Mvc.Analyzers" Version="6.0.35-servicing.24462.14">
-      <Uri>https://dev.azure.com/dnceng/internal/_git/dotnet-aspnetcore</Uri>
-      <Sha>827b96040e62e5aa47d829bfa61c000d315d4f2e</Sha>
-    </Dependency>
-    <Dependency Name="Microsoft.AspNetCore.Mvc.Api.Analyzers" Version="6.0.35-servicing.24462.14">
-      <Uri>https://dev.azure.com/dnceng/internal/_git/dotnet-aspnetcore</Uri>
-      <Sha>827b96040e62e5aa47d829bfa61c000d315d4f2e</Sha>
-    </Dependency>
-    <Dependency Name="Microsoft.AspNetCore.Mvc.Razor.Extensions" Version="6.0.35">
-      <Uri>https://dev.azure.com/dnceng/internal/_git/dotnet-aspnetcore</Uri>
-      <Sha>827b96040e62e5aa47d829bfa61c000d315d4f2e</Sha>
-    </Dependency>
-    <Dependency Name="Microsoft.CodeAnalysis.Razor" Version="6.0.35">
-      <Uri>https://dev.azure.com/dnceng/internal/_git/dotnet-aspnetcore</Uri>
-      <Sha>827b96040e62e5aa47d829bfa61c000d315d4f2e</Sha>
-    </Dependency>
-    <Dependency Name="Microsoft.AspNetCore.Razor.Language" Version="6.0.35">
-      <Uri>https://dev.azure.com/dnceng/internal/_git/dotnet-aspnetcore</Uri>
-      <Sha>827b96040e62e5aa47d829bfa61c000d315d4f2e</Sha>
-    </Dependency>
-    <Dependency Name="Microsoft.AspNetCore.Razor.Internal.SourceGenerator.Transport" Version="6.0.35-servicing.24462.14">
-      <Uri>https://dev.azure.com/dnceng/internal/_git/dotnet-aspnetcore</Uri>
-      <Sha>827b96040e62e5aa47d829bfa61c000d315d4f2e</Sha>
-=======
       <Uri>https://dev.azure.com/dnceng/internal/_git/dotnet-aspnetcore</Uri>
       <Sha>827b96040e62e5aa47d829bfa61c000d315d4f2e</Sha>
     </Dependency>
@@ -320,7 +249,6 @@
       <Uri>https://github.com/dotnet/razor-compiler</Uri>
       <Sha>503deb302b09bbd0ee3cb64e46117fa2d31af442</Sha>
       <SourceBuild RepoName="razor-compiler" ManagedOnly="true" />
->>>>>>> abee3fb1
     </Dependency>
     <Dependency Name="Microsoft.Extensions.FileProviders.Embedded" Version="6.0.35">
       <Uri>https://dev.azure.com/dnceng/internal/_git/dotnet-aspnetcore</Uri>
