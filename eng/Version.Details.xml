--- conflicted
+++ resolved
@@ -68,7 +68,6 @@
       <Sha>b4dfe71ccfd40b3c46740471a691b67243c5a70d</Sha>
       <SourceBuildTarball RepoName="format" ManagedOnly="true" />
     </Dependency>
-<<<<<<< HEAD
     <Dependency Name="Microsoft.Net.Compilers.Toolset" Version="4.5.0-1.22506.23">
       <Uri>https://github.com/dotnet/roslyn</Uri>
       <Sha>8ff4712e295e3aaf80b9b815091d6e9b6e5d1dec</Sha>
@@ -97,36 +96,6 @@
     <Dependency Name="Microsoft.CodeAnalysis.Workspaces.MSBuild" Version="4.5.0-1.22506.23">
       <Uri>https://github.com/dotnet/roslyn</Uri>
       <Sha>8ff4712e295e3aaf80b9b815091d6e9b6e5d1dec</Sha>
-=======
-    <Dependency Name="Microsoft.Net.Compilers.Toolset" Version="4.4.0-3.22505.18">
-      <Uri>https://github.com/dotnet/roslyn</Uri>
-      <Sha>6a0bbe19399f7da58f006b25c282c1cd5c5a96eb</Sha>
-      <SourceBuild RepoName="roslyn" ManagedOnly="true" />
-    </Dependency>
-    <Dependency Name="Microsoft.CodeAnalysis" Version="4.4.0-3.22505.18">
-      <Uri>https://github.com/dotnet/roslyn</Uri>
-      <Sha>6a0bbe19399f7da58f006b25c282c1cd5c5a96eb</Sha>
-    </Dependency>
-    <Dependency Name="Microsoft.CodeAnalysis.CSharp" Version="4.4.0-3.22505.18">
-      <Uri>https://github.com/dotnet/roslyn</Uri>
-      <Sha>6a0bbe19399f7da58f006b25c282c1cd5c5a96eb</Sha>
-    </Dependency>
-    <Dependency Name="Microsoft.CodeAnalysis.CSharp.CodeStyle" Version="4.4.0-3.22505.18">
-      <Uri>https://github.com/dotnet/roslyn</Uri>
-      <Sha>6a0bbe19399f7da58f006b25c282c1cd5c5a96eb</Sha>
-    </Dependency>
-    <Dependency Name="Microsoft.CodeAnalysis.CSharp.Features" Version="4.4.0-3.22505.18">
-      <Uri>https://github.com/dotnet/roslyn</Uri>
-      <Sha>6a0bbe19399f7da58f006b25c282c1cd5c5a96eb</Sha>
-    </Dependency>
-    <Dependency Name="Microsoft.CodeAnalysis.CSharp.Workspaces" Version="4.4.0-3.22505.18">
-      <Uri>https://github.com/dotnet/roslyn</Uri>
-      <Sha>6a0bbe19399f7da58f006b25c282c1cd5c5a96eb</Sha>
-    </Dependency>
-    <Dependency Name="Microsoft.CodeAnalysis.Workspaces.MSBuild" Version="4.4.0-3.22505.18">
-      <Uri>https://github.com/dotnet/roslyn</Uri>
-      <Sha>6a0bbe19399f7da58f006b25c282c1cd5c5a96eb</Sha>
->>>>>>> 181e3f39
     </Dependency>
     <Dependency Name="Microsoft.AspNetCore.DeveloperCertificates.XPlat" Version="7.0.0-rtm.22504.29">
       <Uri>https://github.com/dotnet/aspnetcore</Uri>
