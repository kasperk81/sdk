<?xml version="1.0" encoding="utf-8"?>
<Dependencies>
  <ProductDependencies>
<<<<<<< HEAD
    <Dependency Name="Microsoft.Net.Compilers.Toolset" Version="4.3.0-1.22215.3">
=======
    <Dependency Name="Microsoft.NETCore.Compilers" Version="4.3.0-1.22218.9">
>>>>>>> 3a1abd1f
      <Uri>https://github.com/dotnet/roslyn</Uri>
      <Sha>423e92823d0e0f2c93ff0e72e68e08333fedce5a</Sha>
    </Dependency>
    <Dependency Name="System.CommandLine" Version="2.0.0-beta1.21473.1">
      <Uri>https://github.com/dotnet/command-line-api</Uri>
      <Sha>82273cb56c83b589e8e5b63da0ac9745ffc6e105</Sha>
    </Dependency>
    <Dependency Name="System.CommandLine.Rendering" Version="0.3.0-alpha.21473.1">
      <Uri>https://github.com/dotnet/command-line-api</Uri>
      <Sha>82273cb56c83b589e8e5b63da0ac9745ffc6e105</Sha>
    </Dependency>
  </ProductDependencies>
  <ToolsetDependencies>
    <Dependency Name="Microsoft.DotNet.Arcade.Sdk" Version="6.0.0-beta.22218.4">
      <Uri>https://github.com/dotnet/arcade</Uri>
      <Sha>095ae444583627c1f0575967529107fd1e1d6913</Sha>
    </Dependency>
  </ToolsetDependencies>
</Dependencies><|MERGE_RESOLUTION|>--- conflicted
+++ resolved
@@ -1,11 +1,7 @@
 <?xml version="1.0" encoding="utf-8"?>
 <Dependencies>
   <ProductDependencies>
-<<<<<<< HEAD
-    <Dependency Name="Microsoft.Net.Compilers.Toolset" Version="4.3.0-1.22215.3">
-=======
-    <Dependency Name="Microsoft.NETCore.Compilers" Version="4.3.0-1.22218.9">
->>>>>>> 3a1abd1f
+    <Dependency Name="Microsoft.Net.Compilers.Toolset" Version="4.3.0-1.22218.9">
       <Uri>https://github.com/dotnet/roslyn</Uri>
       <Sha>423e92823d0e0f2c93ff0e72e68e08333fedce5a</Sha>
     </Dependency>
