--- conflicted
+++ resolved
@@ -33,15 +33,11 @@
       <Uri>https://github.com/dotnet/roslyn</Uri>
       <Sha>3c865821f2864393a0ff7fe22c92ded6d51a546c</Sha>
     </Dependency>
-<<<<<<< HEAD
     <Dependency Name="Microsoft.AspNetCore.DeveloperCertificates.XPlat" Version="5.0.0-alpha1.19427.5">
       <Uri>https://github.com/aspnet/AspNetCore</Uri>
       <Sha>af0a2048a207b49bee29de9629208afd8ba27da4</Sha>
     </Dependency>
-    <Dependency Name="Microsoft.NET.Sdk.Razor" Version="5.0.0-alpha1.19513.1">
-=======
     <Dependency Name="Microsoft.NET.Sdk.Razor" Version="5.0.0-alpha1.19515.1">
->>>>>>> fa61942e
       <Uri>https://github.com/aspnet/AspNetCore-Tooling</Uri>
       <Sha>9a8b07ac0b544bbc3cb69cf157383ce6b60eb570</Sha>
     </Dependency>
