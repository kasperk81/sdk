<?xml version="1.0" encoding="utf-8"?>
<Dependencies>
  <ProductDependencies>
    <Dependency Name="Microsoft.TemplateEngine.Abstractions" Version="9.0.100-rc.2.24460.5">
      <Uri>https://github.com/dotnet/templating</Uri>
      <Sha>e120505269e45dab63ee769121faf8c1e94b3b73</Sha>
    </Dependency>
    <Dependency Name="Microsoft.TemplateEngine.Mocks" Version="9.0.100-rc.2.24460.5">
      <Uri>https://github.com/dotnet/templating</Uri>
      <Sha>e120505269e45dab63ee769121faf8c1e94b3b73</Sha>
    </Dependency>
    <!-- Intermediate is necessary for source build. -->
    <Dependency Name="Microsoft.SourceBuild.Intermediate.templating" Version="9.0.100-rc.2.24460.5">
      <Uri>https://github.com/dotnet/templating</Uri>
      <Sha>e120505269e45dab63ee769121faf8c1e94b3b73</Sha>
      <SourceBuild RepoName="templating" ManagedOnly="true" />
    </Dependency>
    <Dependency Name="Microsoft.NETCore.App.Ref" Version="9.0.0-rc.2.24459.11">
      <Uri>https://github.com/dotnet/runtime</Uri>
      <Sha>d32b46121993f762367238e1fad834205dc9123c</Sha>
    </Dependency>
    <Dependency Name="VS.Redist.Common.NetCore.SharedFramework.x64.9.0" Version="9.0.0-rc.2.24459.11">
      <Uri>https://github.com/dotnet/runtime</Uri>
      <Sha>d32b46121993f762367238e1fad834205dc9123c</Sha>
    </Dependency>
    <Dependency Name="VS.Redist.Common.NetCore.TargetingPack.x64.9.0" Version="9.0.0-rc.2.24459.11">
      <Uri>https://github.com/dotnet/runtime</Uri>
      <Sha>d32b46121993f762367238e1fad834205dc9123c</Sha>
    </Dependency>
    <Dependency Name="Microsoft.NETCore.App.Runtime.win-x64" Version="9.0.0-rc.2.24459.11">
      <Uri>https://github.com/dotnet/runtime</Uri>
      <Sha>d32b46121993f762367238e1fad834205dc9123c</Sha>
    </Dependency>
    <Dependency Name="Microsoft.NETCore.App.Host.win-x64" Version="9.0.0-rc.2.24459.11">
      <Uri>https://github.com/dotnet/runtime</Uri>
      <Sha>d32b46121993f762367238e1fad834205dc9123c</Sha>
    </Dependency>
    <Dependency Name="Microsoft.NETCore.Platforms" Version="9.0.0-rc.2.24459.11">
      <Uri>https://github.com/dotnet/runtime</Uri>
      <Sha>d32b46121993f762367238e1fad834205dc9123c</Sha>
    </Dependency>
    <Dependency Name="Microsoft.NET.HostModel" Version="9.0.0-rc.2.24459.11">
      <Uri>https://github.com/dotnet/runtime</Uri>
      <Sha>d32b46121993f762367238e1fad834205dc9123c</Sha>
    </Dependency>
    <Dependency Name="Microsoft.Extensions.DependencyModel" Version="9.0.0-rc.2.24459.11">
      <Uri>https://github.com/dotnet/runtime</Uri>
      <Sha>d32b46121993f762367238e1fad834205dc9123c</Sha>
    </Dependency>
    <!-- Intermediate is necessary for source build. -->
    <Dependency Name="Microsoft.SourceBuild.Intermediate.runtime.linux-x64" Version="9.0.0-rc.2.24459.11">
      <Uri>https://github.com/dotnet/runtime</Uri>
      <Sha>d32b46121993f762367238e1fad834205dc9123c</Sha>
      <SourceBuild RepoName="runtime" ManagedOnly="false" />
    </Dependency>
    <!-- Change blob version in GenerateLayout.targets if this is unpinned to service targeting pack -->
    <!-- No new netstandard.library planned for 3.1 timeframe at this time. -->
    <Dependency Name="NETStandard.Library.Ref" Version="2.1.0" Pinned="true">
      <Uri>https://github.com/dotnet/core-setup</Uri>
      <Sha>7d57652f33493fa022125b7f63aad0d70c52d810</Sha>
    </Dependency>
    <Dependency Name="Microsoft.NET.Workload.Emscripten.Current.Manifest-9.0.100.Transport" Version="9.0.0-rc.2.24455.1" CoherentParentDependency="Microsoft.NETCore.App.Runtime.win-x64">
      <Uri>https://github.com/dotnet/emsdk</Uri>
      <Sha>6e079c23aee94577c17bae34522b52df0d646ca5</Sha>
    </Dependency>
    <!-- Intermediate is necessary for source build. -->
    <Dependency Name="Microsoft.SourceBuild.Intermediate.emsdk" Version="9.0.0-rc.2.24455.1" CoherentParentDependency="Microsoft.NETCore.App.Runtime.win-x64">
      <Uri>https://github.com/dotnet/emsdk</Uri>
      <Sha>6e079c23aee94577c17bae34522b52df0d646ca5</Sha>
      <SourceBuild RepoName="emsdk" ManagedOnly="true" />
    </Dependency>
    <Dependency Name="Microsoft.Build" Version="17.12.0-preview-24460-01">
      <Uri>https://github.com/dotnet/msbuild</Uri>
      <Sha>371d00f5c10a15b0858c411aafa11aac74596b06</Sha>
    </Dependency>
    <Dependency Name="Microsoft.Build.Localization" Version="17.12.0-preview-24460-01">
      <Uri>https://github.com/dotnet/msbuild</Uri>
      <Sha>371d00f5c10a15b0858c411aafa11aac74596b06</Sha>
    </Dependency>
    <!-- Intermediate is necessary for source build. -->
    <Dependency Name="Microsoft.SourceBuild.Intermediate.msbuild" Version="17.12.0-preview-24460-01">
      <Uri>https://github.com/dotnet/msbuild</Uri>
      <Sha>371d00f5c10a15b0858c411aafa11aac74596b06</Sha>
      <SourceBuild RepoName="msbuild" ManagedOnly="true" />
    </Dependency>
    <Dependency Name="Microsoft.FSharp.Compiler" Version="12.9.100-beta.24460.3">
      <Uri>https://github.com/dotnet/fsharp</Uri>
      <Sha>c48797152b3717e9c78873001bb15a2f969b0b71</Sha>
    </Dependency>
    <!-- Intermediate is necessary for source build. -->
    <Dependency Name="Microsoft.SourceBuild.Intermediate.fsharp" Version="9.0.100-beta.24460.3">
      <Uri>https://github.com/dotnet/fsharp</Uri>
      <Sha>c48797152b3717e9c78873001bb15a2f969b0b71</Sha>
      <SourceBuild RepoName="fsharp" ManagedOnly="true" />
    </Dependency>
    <Dependency Name="Microsoft.Net.Compilers.Toolset" Version="4.12.0-3.24460.1">
      <Uri>https://github.com/dotnet/roslyn</Uri>
      <Sha>a69841b8ca9751bee0fe9fdeedc705e198e195d9</Sha>
    </Dependency>
<<<<<<< HEAD
    <Dependency Name="Microsoft.Net.Compilers.Toolset" Version="4.11.0-3.24456.4">
      <Uri>https://github.com/dotnet/roslyn</Uri>
      <Sha>652cb838bd4c1a77423c6c5140e246ccfca519e9</Sha>
      <SourceBuild RepoName="roslyn" ManagedOnly="true" />
    </Dependency>
    <Dependency Name="Microsoft.CodeAnalysis" Version="4.11.0-3.24456.4">
      <Uri>https://github.com/dotnet/roslyn</Uri>
      <Sha>652cb838bd4c1a77423c6c5140e246ccfca519e9</Sha>
    </Dependency>
    <Dependency Name="Microsoft.CodeAnalysis.CSharp" Version="4.11.0-3.24456.4">
      <Uri>https://github.com/dotnet/roslyn</Uri>
      <Sha>652cb838bd4c1a77423c6c5140e246ccfca519e9</Sha>
    </Dependency>
    <Dependency Name="Microsoft.CodeAnalysis.CSharp.CodeStyle" Version="4.11.0-3.24456.4">
      <Uri>https://github.com/dotnet/roslyn</Uri>
      <Sha>652cb838bd4c1a77423c6c5140e246ccfca519e9</Sha>
    </Dependency>
    <Dependency Name="Microsoft.CodeAnalysis.CSharp.Features" Version="4.11.0-3.24456.4">
      <Uri>https://github.com/dotnet/roslyn</Uri>
      <Sha>652cb838bd4c1a77423c6c5140e246ccfca519e9</Sha>
    </Dependency>
    <Dependency Name="Microsoft.CodeAnalysis.CSharp.Workspaces" Version="4.11.0-3.24456.4">
      <Uri>https://github.com/dotnet/roslyn</Uri>
      <Sha>652cb838bd4c1a77423c6c5140e246ccfca519e9</Sha>
    </Dependency>
    <Dependency Name="Microsoft.CodeAnalysis.Workspaces.MSBuild" Version="4.11.0-3.24456.4">
      <Uri>https://github.com/dotnet/roslyn</Uri>
      <Sha>652cb838bd4c1a77423c6c5140e246ccfca519e9</Sha>
=======
    <!-- Intermediate is necessary for source build. -->
    <Dependency Name="Microsoft.SourceBuild.Intermediate.roslyn" Version="4.12.0-3.24460.1">
      <Uri>https://github.com/dotnet/roslyn</Uri>
      <Sha>a69841b8ca9751bee0fe9fdeedc705e198e195d9</Sha>
      <SourceBuild RepoName="roslyn" ManagedOnly="true" />
    </Dependency>
    <Dependency Name="Microsoft.Net.Compilers.Toolset.Framework" Version="4.12.0-3.24460.1">
      <Uri>https://github.com/dotnet/roslyn</Uri>
      <Sha>a69841b8ca9751bee0fe9fdeedc705e198e195d9</Sha>
    </Dependency>
    <Dependency Name="Microsoft.CodeAnalysis" Version="4.12.0-3.24460.1">
      <Uri>https://github.com/dotnet/roslyn</Uri>
      <Sha>a69841b8ca9751bee0fe9fdeedc705e198e195d9</Sha>
    </Dependency>
    <Dependency Name="Microsoft.CodeAnalysis.CSharp" Version="4.12.0-3.24460.1">
      <Uri>https://github.com/dotnet/roslyn</Uri>
      <Sha>a69841b8ca9751bee0fe9fdeedc705e198e195d9</Sha>
    </Dependency>
    <Dependency Name="Microsoft.CodeAnalysis.CSharp.CodeStyle" Version="4.12.0-3.24460.1">
      <Uri>https://github.com/dotnet/roslyn</Uri>
      <Sha>a69841b8ca9751bee0fe9fdeedc705e198e195d9</Sha>
    </Dependency>
    <Dependency Name="Microsoft.CodeAnalysis.CSharp.Features" Version="4.12.0-3.24460.1">
      <Uri>https://github.com/dotnet/roslyn</Uri>
      <Sha>a69841b8ca9751bee0fe9fdeedc705e198e195d9</Sha>
    </Dependency>
    <Dependency Name="Microsoft.CodeAnalysis.CSharp.Workspaces" Version="4.12.0-3.24460.1">
      <Uri>https://github.com/dotnet/roslyn</Uri>
      <Sha>a69841b8ca9751bee0fe9fdeedc705e198e195d9</Sha>
    </Dependency>
    <Dependency Name="Microsoft.CodeAnalysis.Workspaces.MSBuild" Version="4.12.0-3.24460.1">
      <Uri>https://github.com/dotnet/roslyn</Uri>
      <Sha>a69841b8ca9751bee0fe9fdeedc705e198e195d9</Sha>
>>>>>>> 0b5430ee
    </Dependency>
    <Dependency Name="Microsoft.AspNetCore.DeveloperCertificates.XPlat" Version="9.0.0-rc.2.24460.5">
      <Uri>https://github.com/dotnet/aspnetcore</Uri>
      <Sha>fc4f8810d8df45a9f42e02f688041bf592c18138</Sha>
    </Dependency>
    <Dependency Name="Microsoft.AspNetCore.TestHost" Version="9.0.0-rc.2.24460.5">
      <Uri>https://github.com/dotnet/aspnetcore</Uri>
      <Sha>fc4f8810d8df45a9f42e02f688041bf592c18138</Sha>
    </Dependency>
    <Dependency Name="Microsoft.Build.NuGetSdkResolver" Version="6.12.0-rc.99">
      <Uri>https://github.com/nuget/nuget.client</Uri>
      <Sha>b92cc60438a84bceb59d5fef37e47071681d1716</Sha>
    </Dependency>
    <Dependency Name="NuGet.Build.Tasks" Version="6.12.0-rc.99">
      <Uri>https://github.com/nuget/nuget.client</Uri>
      <Sha>b92cc60438a84bceb59d5fef37e47071681d1716</Sha>
      <SourceBuildTarball RepoName="nuget-client" ManagedOnly="true" />
    </Dependency>
    <Dependency Name="NuGet.Build.Tasks.Console" Version="6.12.0-rc.99">
      <Uri>https://github.com/nuget/nuget.client</Uri>
      <Sha>b92cc60438a84bceb59d5fef37e47071681d1716</Sha>
    </Dependency>
    <Dependency Name="NuGet.Build.Tasks.Pack" Version="6.12.0-rc.99">
      <Uri>https://github.com/nuget/nuget.client</Uri>
      <Sha>b92cc60438a84bceb59d5fef37e47071681d1716</Sha>
    </Dependency>
    <Dependency Name="NuGet.Commands" Version="6.12.0-rc.99">
      <Uri>https://github.com/nuget/nuget.client</Uri>
      <Sha>b92cc60438a84bceb59d5fef37e47071681d1716</Sha>
    </Dependency>
    <Dependency Name="NuGet.CommandLine.XPlat" Version="6.12.0-rc.99">
      <Uri>https://github.com/nuget/nuget.client</Uri>
      <Sha>b92cc60438a84bceb59d5fef37e47071681d1716</Sha>
    </Dependency>
    <Dependency Name="NuGet.Common" Version="6.12.0-rc.99">
      <Uri>https://github.com/nuget/nuget.client</Uri>
      <Sha>b92cc60438a84bceb59d5fef37e47071681d1716</Sha>
    </Dependency>
    <Dependency Name="NuGet.Configuration" Version="6.12.0-rc.99">
      <Uri>https://github.com/nuget/nuget.client</Uri>
      <Sha>b92cc60438a84bceb59d5fef37e47071681d1716</Sha>
    </Dependency>
    <Dependency Name="NuGet.Credentials" Version="6.12.0-rc.99">
      <Uri>https://github.com/nuget/nuget.client</Uri>
      <Sha>b92cc60438a84bceb59d5fef37e47071681d1716</Sha>
    </Dependency>
    <Dependency Name="NuGet.DependencyResolver.Core" Version="6.12.0-rc.99">
      <Uri>https://github.com/nuget/nuget.client</Uri>
      <Sha>b92cc60438a84bceb59d5fef37e47071681d1716</Sha>
    </Dependency>
    <Dependency Name="NuGet.Frameworks" Version="6.12.0-rc.99">
      <Uri>https://github.com/nuget/nuget.client</Uri>
      <Sha>b92cc60438a84bceb59d5fef37e47071681d1716</Sha>
    </Dependency>
    <Dependency Name="NuGet.LibraryModel" Version="6.12.0-rc.99">
      <Uri>https://github.com/nuget/nuget.client</Uri>
      <Sha>b92cc60438a84bceb59d5fef37e47071681d1716</Sha>
    </Dependency>
    <Dependency Name="NuGet.ProjectModel" Version="6.12.0-rc.99">
      <Uri>https://github.com/nuget/nuget.client</Uri>
      <Sha>b92cc60438a84bceb59d5fef37e47071681d1716</Sha>
    </Dependency>
    <Dependency Name="NuGet.Protocol" Version="6.12.0-rc.99">
      <Uri>https://github.com/nuget/nuget.client</Uri>
      <Sha>b92cc60438a84bceb59d5fef37e47071681d1716</Sha>
    </Dependency>
    <Dependency Name="NuGet.Packaging" Version="6.12.0-rc.99">
      <Uri>https://github.com/nuget/nuget.client</Uri>
      <Sha>b92cc60438a84bceb59d5fef37e47071681d1716</Sha>
    </Dependency>
    <Dependency Name="NuGet.Versioning" Version="6.12.0-rc.99">
      <Uri>https://github.com/nuget/nuget.client</Uri>
      <Sha>b92cc60438a84bceb59d5fef37e47071681d1716</Sha>
    </Dependency>
    <Dependency Name="NuGet.Localization" Version="6.12.0-rc.99">
      <Uri>https://github.com/nuget/nuget.client</Uri>
      <Sha>b92cc60438a84bceb59d5fef37e47071681d1716</Sha>
    </Dependency>
    <Dependency Name="Microsoft.NET.Test.Sdk" Version="17.12.0-preview-24453-04">
      <Uri>https://github.com/microsoft/vstest</Uri>
      <Sha>07acde22b65497e72de145d57167b83609a7f7fb</Sha>
    </Dependency>
    <Dependency Name="Microsoft.TestPlatform.CLI" Version="17.12.0-preview-24453-04">
      <Uri>https://github.com/microsoft/vstest</Uri>
      <Sha>07acde22b65497e72de145d57167b83609a7f7fb</Sha>
    </Dependency>
    <Dependency Name="Microsoft.TestPlatform.Build" Version="17.12.0-preview-24453-04">
      <Uri>https://github.com/microsoft/vstest</Uri>
      <Sha>07acde22b65497e72de145d57167b83609a7f7fb</Sha>
    </Dependency>
    <!-- Intermediate is necessary for source build. -->
    <Dependency Name="Microsoft.SourceBuild.Intermediate.vstest" Version="17.12.0-preview-24453-04">
      <Uri>https://github.com/microsoft/vstest</Uri>
      <Sha>07acde22b65497e72de145d57167b83609a7f7fb</Sha>
      <SourceBuild RepoName="vstest" ManagedOnly="true" />
    </Dependency>
    <Dependency Name="Microsoft.NET.ILLink.Tasks" Version="9.0.0-rc.2.24459.11">
      <Uri>https://github.com/dotnet/runtime</Uri>
      <Sha>d32b46121993f762367238e1fad834205dc9123c</Sha>
    </Dependency>
    <Dependency Name="System.CodeDom" Version="9.0.0-rc.2.24459.11">
      <Uri>https://github.com/dotnet/runtime</Uri>
      <Sha>d32b46121993f762367238e1fad834205dc9123c</Sha>
    </Dependency>
    <Dependency Name="System.Formats.Asn1" Version="9.0.0-rc.2.24459.11">
      <Uri>https://github.com/dotnet/runtime</Uri>
      <Sha>d32b46121993f762367238e1fad834205dc9123c</Sha>
    </Dependency>
    <Dependency Name="System.Security.Cryptography.ProtectedData" Version="9.0.0-rc.2.24459.11">
      <Uri>https://github.com/dotnet/runtime</Uri>
      <Sha>d32b46121993f762367238e1fad834205dc9123c</Sha>
    </Dependency>
    <Dependency Name="System.Text.Encoding.CodePages" Version="9.0.0-rc.2.24459.11">
      <Uri>https://github.com/dotnet/runtime</Uri>
      <Sha>d32b46121993f762367238e1fad834205dc9123c</Sha>
    </Dependency>
    <Dependency Name="System.Resources.Extensions" Version="9.0.0-rc.2.24459.11">
      <Uri>https://github.com/dotnet/runtime</Uri>
      <Sha>d32b46121993f762367238e1fad834205dc9123c</Sha>
    </Dependency>
    <Dependency Name="Microsoft.WindowsDesktop.App.Runtime.win-x64" Version="9.0.0-rc.2.24458.2">
      <Uri>https://github.com/dotnet/windowsdesktop</Uri>
      <Sha>31297e056109cac7d842d114fe5c1d8519efe551</Sha>
      <SourceBuildTarball RepoName="windowsdesktop" ManagedOnly="true" />
    </Dependency>
    <Dependency Name="VS.Redist.Common.WindowsDesktop.SharedFramework.x64.9.0" Version="9.0.0-rc.2.24458.2">
      <Uri>https://github.com/dotnet/windowsdesktop</Uri>
      <Sha>31297e056109cac7d842d114fe5c1d8519efe551</Sha>
    </Dependency>
    <Dependency Name="Microsoft.WindowsDesktop.App.Ref" Version="9.0.0-rc.2.24458.2">
      <Uri>https://github.com/dotnet/windowsdesktop</Uri>
      <Sha>31297e056109cac7d842d114fe5c1d8519efe551</Sha>
    </Dependency>
    <Dependency Name="VS.Redist.Common.WindowsDesktop.TargetingPack.x64.9.0" Version="9.0.0-rc.2.24458.2">
      <Uri>https://github.com/dotnet/windowsdesktop</Uri>
      <Sha>31297e056109cac7d842d114fe5c1d8519efe551</Sha>
    </Dependency>
    <Dependency Name="Microsoft.NET.Sdk.WindowsDesktop" Version="9.0.0-rc.2.24457.4" CoherentParentDependency="Microsoft.WindowsDesktop.App.Ref">
      <Uri>https://github.com/dotnet/wpf</Uri>
      <Sha>1effdb1edc6b13befbbf53f4ee078efa97f989a2</Sha>
    </Dependency>
    <Dependency Name="Microsoft.AspNetCore.App.Ref" Version="9.0.0-rc.2.24460.5">
      <Uri>https://github.com/dotnet/aspnetcore</Uri>
      <Sha>fc4f8810d8df45a9f42e02f688041bf592c18138</Sha>
    </Dependency>
    <Dependency Name="Microsoft.AspNetCore.App.Ref.Internal" Version="9.0.0-rc.2.24460.5">
      <Uri>https://github.com/dotnet/aspnetcore</Uri>
      <Sha>fc4f8810d8df45a9f42e02f688041bf592c18138</Sha>
    </Dependency>
    <Dependency Name="Microsoft.AspNetCore.App.Runtime.win-x64" Version="9.0.0-rc.2.24460.5">
      <Uri>https://github.com/dotnet/aspnetcore</Uri>
      <Sha>fc4f8810d8df45a9f42e02f688041bf592c18138</Sha>
    </Dependency>
    <Dependency Name="VS.Redist.Common.AspNetCore.SharedFramework.x64.9.0" Version="9.0.0-rc.2.24460.5">
      <Uri>https://github.com/dotnet/aspnetcore</Uri>
      <Sha>fc4f8810d8df45a9f42e02f688041bf592c18138</Sha>
    </Dependency>
    <Dependency Name="dotnet-dev-certs" Version="9.0.0-rc.2.24460.5">
      <Uri>https://github.com/dotnet/aspnetcore</Uri>
      <Sha>fc4f8810d8df45a9f42e02f688041bf592c18138</Sha>
    </Dependency>
    <Dependency Name="dotnet-user-jwts" Version="9.0.0-rc.2.24460.5">
      <Uri>https://github.com/dotnet/aspnetcore</Uri>
      <Sha>fc4f8810d8df45a9f42e02f688041bf592c18138</Sha>
    </Dependency>
    <Dependency Name="dotnet-user-secrets" Version="9.0.0-rc.2.24460.5">
      <Uri>https://github.com/dotnet/aspnetcore</Uri>
      <Sha>fc4f8810d8df45a9f42e02f688041bf592c18138</Sha>
    </Dependency>
    <Dependency Name="Microsoft.AspNetCore.Analyzers" Version="9.0.0-rc.2.24460.5">
      <Uri>https://github.com/dotnet/aspnetcore</Uri>
      <Sha>fc4f8810d8df45a9f42e02f688041bf592c18138</Sha>
    </Dependency>
    <Dependency Name="Microsoft.AspNetCore.Components.SdkAnalyzers" Version="9.0.0-rc.2.24460.5">
      <Uri>https://github.com/dotnet/aspnetcore</Uri>
      <Sha>fc4f8810d8df45a9f42e02f688041bf592c18138</Sha>
    </Dependency>
    <Dependency Name="Microsoft.AspNetCore.Mvc.Analyzers" Version="9.0.0-rc.2.24460.5">
      <Uri>https://github.com/dotnet/aspnetcore</Uri>
      <Sha>fc4f8810d8df45a9f42e02f688041bf592c18138</Sha>
    </Dependency>
    <Dependency Name="Microsoft.AspNetCore.Mvc.Api.Analyzers" Version="9.0.0-rc.2.24460.5">
      <Uri>https://github.com/dotnet/aspnetcore</Uri>
      <Sha>fc4f8810d8df45a9f42e02f688041bf592c18138</Sha>
    </Dependency>
    <!-- Intermediate is necessary for source build. -->
    <Dependency Name="Microsoft.SourceBuild.Intermediate.aspnetcore" Version="9.0.0-rc.2.24460.5">
      <Uri>https://github.com/dotnet/aspnetcore</Uri>
      <Sha>fc4f8810d8df45a9f42e02f688041bf592c18138</Sha>
      <SourceBuild RepoName="aspnetcore" ManagedOnly="true" />
    </Dependency>
    <Dependency Name="Microsoft.CodeAnalysis.Razor.Tooling.Internal" Version="9.0.0-preview.24460.1">
      <Uri>https://github.com/dotnet/razor</Uri>
      <Sha>062682d3219ef06d0f9ff4c4581455deb733b072</Sha>
    </Dependency>
    <Dependency Name="Microsoft.AspNetCore.Mvc.Razor.Extensions.Tooling.Internal" Version="9.0.0-preview.24460.1">
      <Uri>https://github.com/dotnet/razor</Uri>
      <Sha>062682d3219ef06d0f9ff4c4581455deb733b072</Sha>
    </Dependency>
    <Dependency Name="Microsoft.NET.Sdk.Razor.SourceGenerators.Transport" Version="9.0.0-preview.24460.1">
      <Uri>https://github.com/dotnet/razor</Uri>
      <Sha>062682d3219ef06d0f9ff4c4581455deb733b072</Sha>
    </Dependency>
    <!-- Intermediate is necessary for source build. -->
    <Dependency Name="Microsoft.SourceBuild.Intermediate.razor" Version="9.0.0-preview.24460.1">
      <Uri>https://github.com/dotnet/razor</Uri>
      <Sha>062682d3219ef06d0f9ff4c4581455deb733b072</Sha>
      <SourceBuild RepoName="razor" ManagedOnly="true" />
    </Dependency>
    <Dependency Name="Microsoft.Extensions.FileProviders.Embedded" Version="9.0.0-rc.2.24460.5">
      <Uri>https://github.com/dotnet/aspnetcore</Uri>
      <Sha>fc4f8810d8df45a9f42e02f688041bf592c18138</Sha>
    </Dependency>
    <Dependency Name="Microsoft.AspNetCore.Authorization" Version="9.0.0-rc.2.24460.5">
      <Uri>https://github.com/dotnet/aspnetcore</Uri>
      <Sha>fc4f8810d8df45a9f42e02f688041bf592c18138</Sha>
    </Dependency>
    <Dependency Name="Microsoft.AspNetCore.Components.Web" Version="9.0.0-rc.2.24460.5">
      <Uri>https://github.com/dotnet/aspnetcore</Uri>
      <Sha>fc4f8810d8df45a9f42e02f688041bf592c18138</Sha>
    </Dependency>
    <Dependency Name="Microsoft.JSInterop" Version="9.0.0-rc.2.24460.5">
      <Uri>https://github.com/dotnet/aspnetcore</Uri>
      <Sha>fc4f8810d8df45a9f42e02f688041bf592c18138</Sha>
    </Dependency>
    <Dependency Name="Microsoft.DotNet.Test.ProjectTemplates.2.1" Version="1.0.2-beta4.22406.1">
      <Uri>https://github.com/dotnet/test-templates</Uri>
      <Sha>0385265f4d0b6413d64aea0223172366a9b9858c</Sha>
    </Dependency>
    <Dependency Name="Microsoft.DotNet.Test.ProjectTemplates.5.0" Version="1.1.0-rc.23558.1">
      <Uri>https://github.com/dotnet/test-templates</Uri>
      <Sha>307b8f538d83a955d8f6dd909eee41a5555f2f4d</Sha>
    </Dependency>
    <Dependency Name="Microsoft.DotNet.Test.ProjectTemplates.6.0" Version="1.1.0-rc.24069.1">
      <Uri>https://github.com/dotnet/test-templates</Uri>
      <Sha>becc4bd157cd6608b51a5ffe414a5d2de6330272</Sha>
    </Dependency>
    <Dependency Name="Microsoft.DotNet.Test.ProjectTemplates.7.0" Version="1.1.0-rc.24069.1">
      <Uri>https://github.com/dotnet/test-templates</Uri>
      <Sha>becc4bd157cd6608b51a5ffe414a5d2de6330272</Sha>
    </Dependency>
    <Dependency Name="Microsoft.DotNet.Test.ProjectTemplates.8.0" Version="1.1.0-rc.24202.1">
      <Uri>https://github.com/dotnet/test-templates</Uri>
      <Sha>49c9ad01f057b3c6352bbec12b117acc2224493c</Sha>
    </Dependency>
    <Dependency Name="Microsoft.DotNet.Test.ProjectTemplates.9.0" Version="1.1.0-rc.24459.2">
      <Uri>https://github.com/dotnet/test-templates</Uri>
      <Sha>cb42ab507e76aff8bdbf990c6eea2aa74a10f26a</Sha>
    </Dependency>
    <!-- Intermediate is necessary for source build. -->
    <Dependency Name="Microsoft.SourceBuild.Intermediate.test-templates" Version="1.1.0-rc.24459.2">
      <Uri>https://github.com/dotnet/test-templates</Uri>
      <Sha>cb42ab507e76aff8bdbf990c6eea2aa74a10f26a</Sha>
      <SourceBuild RepoName="test-templates" ManagedOnly="true" />
    </Dependency>
    <!-- For coherency purposes, these versions should be gated by the versions of winforms and wpf routed via windowsdesktop -->
    <Dependency Name="Microsoft.Dotnet.WinForms.ProjectTemplates" Version="9.0.0-rc.2.24457.2" CoherentParentDependency="Microsoft.WindowsDesktop.App.Runtime.win-x64">
      <Uri>https://github.com/dotnet/winforms</Uri>
      <Sha>b1fd89453ed5e3ad91e4f18c9386cac8dade6e36</Sha>
    </Dependency>
    <Dependency Name="Microsoft.DotNet.Wpf.ProjectTemplates" Version="9.0.0-rc.2.24457.4" CoherentParentDependency="Microsoft.WindowsDesktop.App.Runtime.win-x64">
      <Uri>https://github.com/dotnet/wpf</Uri>
      <Sha>1effdb1edc6b13befbbf53f4ee078efa97f989a2</Sha>
    </Dependency>
    <Dependency Name="Microsoft.Web.Xdt" Version="9.0.0-preview.24453.1">
      <Uri>https://github.com/dotnet/xdt</Uri>
      <Sha>c2a9df9c1867454039a1223cef1c090359e33646</Sha>
    </Dependency>
    <!-- Intermediate is necessary for source build. -->
    <Dependency Name="Microsoft.SourceBuild.Intermediate.xdt" Version="9.0.0-preview.24453.1">
      <Uri>https://github.com/dotnet/xdt</Uri>
      <Sha>c2a9df9c1867454039a1223cef1c090359e33646</Sha>
      <SourceBuild RepoName="xdt" ManagedOnly="true" />
    </Dependency>
    <Dependency Name="Microsoft.CodeAnalysis.NetAnalyzers" Version="9.0.0-preview.24454.1">
      <Uri>https://github.com/dotnet/roslyn-analyzers</Uri>
      <Sha>a7c74cf887abe4a38240bc4ead0b221d9d42434f</Sha>
    </Dependency>
    <Dependency Name="Microsoft.CodeAnalysis.PublicApiAnalyzers" Version="3.11.0-beta1.24454.1">
      <Uri>https://github.com/dotnet/roslyn-analyzers</Uri>
      <Sha>a7c74cf887abe4a38240bc4ead0b221d9d42434f</Sha>
    </Dependency>
    <!-- Intermediate is necessary for source build. -->
    <Dependency Name="Microsoft.SourceBuild.Intermediate.roslyn-analyzers" Version="3.11.0-beta1.24454.1">
      <Uri>https://github.com/dotnet/roslyn-analyzers</Uri>
      <Sha>a7c74cf887abe4a38240bc4ead0b221d9d42434f</Sha>
      <SourceBuild RepoName="roslyn-analyzers" ManagedOnly="true" />
    </Dependency>
    <Dependency Name="System.CommandLine" Version="2.0.0-beta4.24324.3">
      <Uri>https://github.com/dotnet/command-line-api</Uri>
      <Sha>803d8598f98fb4efd94604b32627ee9407f246db</Sha>
    </Dependency>
    <Dependency Name="System.CommandLine.Rendering" Version="0.4.0-alpha.24324.3">
      <Uri>https://github.com/dotnet/command-line-api</Uri>
      <Sha>803d8598f98fb4efd94604b32627ee9407f246db</Sha>
    </Dependency>
    <!-- Microsoft.CodeAnalysis.Workspaces.MSBuild transitively references M.Bcl.AsyncInterfaces.
         Adding an explicit dependency to make sure the latest version is used instead of the SBRP
         one under source build. -->
    <!-- Intermediate is necessary for source build. -->
    <Dependency Name="Microsoft.DiaSymReader" Version="2.2.0-beta.24327.2">
      <Uri>https://github.com/dotnet/symreader</Uri>
      <Sha>0710a7892d89999956e8808c28e9dd0512bd53f3</Sha>
    </Dependency>
    <!-- Intermediate is necessary for source build. -->
    <Dependency Name="Microsoft.SourceBuild.Intermediate.command-line-api" Version="0.1.532403">
      <Uri>https://github.com/dotnet/command-line-api</Uri>
      <Sha>803d8598f98fb4efd94604b32627ee9407f246db</Sha>
      <SourceBuild RepoName="command-line-api" ManagedOnly="true" />
    </Dependency>
    <!-- Intermediate is necessary for source build. -->
    <Dependency Name="Microsoft.SourceBuild.Intermediate.source-build-externals" Version="9.0.0-alpha.1.24459.2">
      <Uri>https://github.com/dotnet/source-build-externals</Uri>
      <Sha>71b0a48963717f08dc2d3d26527a2587316170fc</Sha>
      <SourceBuild RepoName="source-build-externals" ManagedOnly="true" />
    </Dependency>
    <!-- Intermediate is necessary for source build. -->
    <Dependency Name="Microsoft.SourceBuild.Intermediate.source-build-reference-packages" Version="9.0.0-alpha.1.24427.1">
      <Uri>https://github.com/dotnet/source-build-reference-packages</Uri>
      <Sha>f22b1078535aa38f914c2304a02303e92de0adc0</Sha>
      <SourceBuild RepoName="source-build-reference-packages" ManagedOnly="true" />
    </Dependency>
    <Dependency Name="Microsoft.Deployment.DotNet.Releases" Version="2.0.0-preview.1.24406.1">
      <Uri>https://github.com/dotnet/deployment-tools</Uri>
      <Sha>7871ee378dce87b64d930d4f33dca9c888f4034d</Sha>
    </Dependency>
    <Dependency Name="Microsoft.Build.Tasks.Git" Version="9.0.0-beta.24459.2">
      <Uri>https://github.com/dotnet/sourcelink</Uri>
      <Sha>cad8a1c1be34c872f91ae3e0e2c871d2f48ad011</Sha>
    </Dependency>
    <Dependency Name="Microsoft.SourceLink.Common" Version="9.0.0-beta.24459.2">
      <Uri>https://github.com/dotnet/sourcelink</Uri>
      <Sha>cad8a1c1be34c872f91ae3e0e2c871d2f48ad011</Sha>
    </Dependency>
    <Dependency Name="Microsoft.SourceLink.AzureRepos.Git" Version="9.0.0-beta.24459.2">
      <Uri>https://github.com/dotnet/sourcelink</Uri>
      <Sha>cad8a1c1be34c872f91ae3e0e2c871d2f48ad011</Sha>
    </Dependency>
    <Dependency Name="Microsoft.SourceLink.GitHub" Version="9.0.0-beta.24459.2">
      <Uri>https://github.com/dotnet/sourcelink</Uri>
      <Sha>cad8a1c1be34c872f91ae3e0e2c871d2f48ad011</Sha>
    </Dependency>
    <Dependency Name="Microsoft.SourceLink.GitLab" Version="9.0.0-beta.24459.2">
      <Uri>https://github.com/dotnet/sourcelink</Uri>
      <Sha>cad8a1c1be34c872f91ae3e0e2c871d2f48ad011</Sha>
    </Dependency>
    <Dependency Name="Microsoft.SourceLink.Bitbucket.Git" Version="9.0.0-beta.24459.2">
      <Uri>https://github.com/dotnet/sourcelink</Uri>
      <Sha>cad8a1c1be34c872f91ae3e0e2c871d2f48ad011</Sha>
    </Dependency>
    <!-- Intermediate is necessary for source build. -->
    <Dependency Name="Microsoft.SourceBuild.Intermediate.sourcelink" Version="9.0.0-beta.24459.2">
      <Uri>https://github.com/dotnet/sourcelink</Uri>
      <Sha>cad8a1c1be34c872f91ae3e0e2c871d2f48ad011</Sha>
      <SourceBuild RepoName="sourcelink" ManagedOnly="true" />
    </Dependency>
    <!-- Intermediate is necessary for source build. -->
    <Dependency Name="Microsoft.SourceBuild.Intermediate.deployment-tools" Version="9.0.0-preview.1.24406.1">
      <Uri>https://github.com/dotnet/deployment-tools</Uri>
      <Sha>7871ee378dce87b64d930d4f33dca9c888f4034d</Sha>
      <SourceBuild RepoName="deployment-tools" ManagedOnly="true" />
    </Dependency>
    <!-- Intermediate is necessary for source build. -->
    <Dependency Name="Microsoft.SourceBuild.Intermediate.symreader" Version="2.2.0-beta.24327.2">
      <Uri>https://github.com/dotnet/symreader</Uri>
      <Sha>0710a7892d89999956e8808c28e9dd0512bd53f3</Sha>
      <SourceBuild RepoName="symreader" ManagedOnly="true" />
    </Dependency>
    <!-- Dependency required for flowing correct package version in source-build, using PVP flow. -->
    <Dependency Name="Microsoft.Extensions.Logging" Version="9.0.0-rc.2.24459.11">
      <Uri>https://github.com/dotnet/runtime</Uri>
      <Sha>d32b46121993f762367238e1fad834205dc9123c</Sha>
    </Dependency>
    <!-- Dependency required for flowing correct package version in source-build, using PVP flow. -->
    <Dependency Name="Microsoft.Extensions.Logging.Abstractions" Version="9.0.0-rc.2.24459.11">
      <Uri>https://github.com/dotnet/runtime</Uri>
      <Sha>d32b46121993f762367238e1fad834205dc9123c</Sha>
    </Dependency>
    <!-- Dependency required for flowing correct package version in source-build, using PVP flow. -->
    <Dependency Name="Microsoft.Extensions.Logging.Console" Version="9.0.0-rc.2.24459.11">
      <Uri>https://github.com/dotnet/runtime</Uri>
      <Sha>d32b46121993f762367238e1fad834205dc9123c</Sha>
    </Dependency>
    <!-- Dependency required for flowing correct package version in source-build, using PVP flow. -->
    <Dependency Name="Microsoft.Extensions.FileSystemGlobbing" Version="9.0.0-rc.2.24459.11">
      <Uri>https://github.com/dotnet/runtime</Uri>
      <Sha>d32b46121993f762367238e1fad834205dc9123c</Sha>
    </Dependency>
    <!-- Dependency required for flowing correct package version in source-build, using PVP flow. -->
    <Dependency Name="System.ServiceProcess.ServiceController" Version="9.0.0-rc.2.24459.11">
      <Uri>https://github.com/dotnet/runtime</Uri>
      <Sha>d32b46121993f762367238e1fad834205dc9123c</Sha>
    </Dependency>
    <Dependency Name="System.Text.Json" Version="9.0.0-rc.2.24459.11">
      <Uri>https://github.com/dotnet/runtime</Uri>
      <Sha>d32b46121993f762367238e1fad834205dc9123c</Sha>
    </Dependency>
    <Dependency Name="Microsoft.Bcl.AsyncInterfaces" Version="9.0.0-rc.2.24459.11">
      <Uri>https://github.com/dotnet/runtime</Uri>
      <Sha>d32b46121993f762367238e1fad834205dc9123c</Sha>
    </Dependency>
    <Dependency Name="Microsoft.Extensions.FileProviders.Abstractions" Version="9.0.0-rc.2.24459.11">
      <Uri>https://github.com/dotnet/runtime</Uri>
      <Sha>d32b46121993f762367238e1fad834205dc9123c</Sha>
    </Dependency>
    <Dependency Name="Microsoft.Extensions.ObjectPool" Version="9.0.0-rc.2.24460.5">
      <Uri>https://github.com/dotnet/aspnetcore</Uri>
      <Sha>fc4f8810d8df45a9f42e02f688041bf592c18138</Sha>
    </Dependency>
    <Dependency Name="Microsoft.Win32.SystemEvents" Version="9.0.0-rc.2.24459.11">
      <Uri>https://github.com/dotnet/runtime</Uri>
      <Sha>d32b46121993f762367238e1fad834205dc9123c</Sha>
    </Dependency>
    <Dependency Name="System.Composition.AttributedModel" Version="9.0.0-rc.2.24459.11">
      <Uri>https://github.com/dotnet/runtime</Uri>
      <Sha>d32b46121993f762367238e1fad834205dc9123c</Sha>
    </Dependency>
    <Dependency Name="System.Composition.Convention" Version="9.0.0-rc.2.24459.11">
      <Uri>https://github.com/dotnet/runtime</Uri>
      <Sha>d32b46121993f762367238e1fad834205dc9123c</Sha>
    </Dependency>
    <Dependency Name="System.Composition.Hosting" Version="9.0.0-rc.2.24459.11">
      <Uri>https://github.com/dotnet/runtime</Uri>
      <Sha>d32b46121993f762367238e1fad834205dc9123c</Sha>
    </Dependency>
    <Dependency Name="System.Composition.Runtime" Version="9.0.0-rc.2.24459.11">
      <Uri>https://github.com/dotnet/runtime</Uri>
      <Sha>d32b46121993f762367238e1fad834205dc9123c</Sha>
    </Dependency>
    <Dependency Name="System.Composition.TypedParts" Version="9.0.0-rc.2.24459.11">
      <Uri>https://github.com/dotnet/runtime</Uri>
      <Sha>d32b46121993f762367238e1fad834205dc9123c</Sha>
    </Dependency>
    <Dependency Name="System.Configuration.ConfigurationManager" Version="9.0.0-rc.2.24459.11">
      <Uri>https://github.com/dotnet/runtime</Uri>
      <Sha>d32b46121993f762367238e1fad834205dc9123c</Sha>
    </Dependency>
    <Dependency Name="System.Security.Cryptography.Pkcs" Version="9.0.0-rc.2.24459.11">
      <Uri>https://github.com/dotnet/runtime</Uri>
      <Sha>d32b46121993f762367238e1fad834205dc9123c</Sha>
    </Dependency>
    <Dependency Name="System.Security.Cryptography.Xml" Version="9.0.0-rc.2.24459.11">
      <Uri>https://github.com/dotnet/runtime</Uri>
      <Sha>d32b46121993f762367238e1fad834205dc9123c</Sha>
    </Dependency>
    <Dependency Name="System.Security.Permissions" Version="9.0.0-rc.2.24459.11">
      <Uri>https://github.com/dotnet/runtime</Uri>
      <Sha>d32b46121993f762367238e1fad834205dc9123c</Sha>
    </Dependency>
    <Dependency Name="System.Windows.Extensions" Version="9.0.0-rc.2.24459.11">
      <Uri>https://github.com/dotnet/runtime</Uri>
      <Sha>d32b46121993f762367238e1fad834205dc9123c</Sha>
    </Dependency>
  </ProductDependencies>
  <ToolsetDependencies>
<<<<<<< HEAD
    <Dependency Name="Microsoft.DotNet.Arcade.Sdk" Version="8.0.0-beta.24459.4">
      <Uri>https://github.com/dotnet/arcade</Uri>
      <Sha>e4f0d9916d3fee1f67a63345cdb8438ca3faeff8</Sha>
      <SourceBuild RepoName="arcade" ManagedOnly="true" />
    </Dependency>
    <Dependency Name="Microsoft.DotNet.Helix.Sdk" Version="8.0.0-beta.24459.4">
      <Uri>https://github.com/dotnet/arcade</Uri>
      <Sha>e4f0d9916d3fee1f67a63345cdb8438ca3faeff8</Sha>
    </Dependency>
    <Dependency Name="Microsoft.DotNet.SignTool" Version="8.0.0-beta.24459.4">
      <Uri>https://github.com/dotnet/arcade</Uri>
      <Sha>e4f0d9916d3fee1f67a63345cdb8438ca3faeff8</Sha>
    </Dependency>
    <Dependency Name="Microsoft.DotNet.XUnitExtensions" Version="8.0.0-beta.24459.4">
      <Uri>https://github.com/dotnet/arcade</Uri>
      <Sha>e4f0d9916d3fee1f67a63345cdb8438ca3faeff8</Sha>
=======
    <Dependency Name="Microsoft.DotNet.Arcade.Sdk" Version="9.0.0-beta.24459.6">
      <Uri>https://github.com/dotnet/arcade</Uri>
      <Sha>65260b148c869ada772a5843863c54737cd2361e</Sha>
    </Dependency>
    <Dependency Name="Microsoft.DotNet.Build.Tasks.Installers" Version="9.0.0-beta.24459.6">
      <Uri>https://github.com/dotnet/arcade</Uri>
      <Sha>65260b148c869ada772a5843863c54737cd2361e</Sha>
    </Dependency>
    <Dependency Name="Microsoft.DotNet.Helix.Sdk" Version="9.0.0-beta.24459.6">
      <Uri>https://github.com/dotnet/arcade</Uri>
      <Sha>65260b148c869ada772a5843863c54737cd2361e</Sha>
    </Dependency>
    <Dependency Name="Microsoft.DotNet.SignTool" Version="9.0.0-beta.24459.6">
      <Uri>https://github.com/dotnet/arcade</Uri>
      <Sha>65260b148c869ada772a5843863c54737cd2361e</Sha>
    </Dependency>
    <Dependency Name="Microsoft.DotNet.XUnitExtensions" Version="9.0.0-beta.24459.6">
      <Uri>https://github.com/dotnet/arcade</Uri>
      <Sha>65260b148c869ada772a5843863c54737cd2361e</Sha>
>>>>>>> 0b5430ee
    </Dependency>
    <Dependency Name="Microsoft.DotNet.XliffTasks" Version="9.0.0-beta.24459.6">
      <Uri>https://github.com/dotnet/arcade</Uri>
      <Sha>65260b148c869ada772a5843863c54737cd2361e</Sha>
    </Dependency>
    <!-- Intermediate is necessary for source build. -->
    <Dependency Name="Microsoft.SourceBuild.Intermediate.arcade" Version="9.0.0-beta.24459.6">
      <Uri>https://github.com/dotnet/arcade</Uri>
      <Sha>65260b148c869ada772a5843863c54737cd2361e</Sha>
      <SourceBuild RepoName="arcade" ManagedOnly="true" />
    </Dependency>
    <Dependency Name="System.Reflection.MetadataLoadContext" Version="9.0.0-rc.2.24459.11">
      <Uri>https://github.com/dotnet/runtime</Uri>
      <Sha>d32b46121993f762367238e1fad834205dc9123c</Sha>
    </Dependency>
    <Dependency Name="Microsoft.DotNet.Darc" Version="1.1.0-beta.24367.3">
      <Uri>https://github.com/dotnet/arcade-services</Uri>
      <Sha>47e3672c762970073e4282bd563233da86bcca3e</Sha>
    </Dependency>
    <Dependency Name="Microsoft.DotNet.DarcLib" Version="1.1.0-beta.24367.3">
      <Uri>https://github.com/dotnet/arcade-services</Uri>
      <Sha>47e3672c762970073e4282bd563233da86bcca3e</Sha>
    </Dependency>
    <Dependency Name="Microsoft.DotNet.ScenarioTests.SdkTemplateTests" Version="9.0.0-preview.24372.1">
      <Uri>https://github.com/dotnet/scenario-tests</Uri>
      <Sha>d92413b87d36250859d8cb51ff69a03b5f5c4cab</Sha>
    </Dependency>
    <!-- Intermediate is necessary for source build. -->
    <Dependency Name="Microsoft.SourceBuild.Intermediate.scenario-tests" Version="9.0.0-preview.24372.1">
      <Uri>https://github.com/dotnet/scenario-tests</Uri>
      <Sha>d92413b87d36250859d8cb51ff69a03b5f5c4cab</Sha>
      <SourceBuild RepoName="scenario-tests" ManagedOnly="true" />
    </Dependency>
    <!--
      Aspire isn't really a toolset dependency. However, it only inserts a baseline manifest in sdk,
      and if you squint at it, this means we can say that its specific dependency versions don't matter to sdk.
      It also doesn't currently ship 9.0 preview versions, meaning the version is locked to the latest shipped from 8.0 era.
      Avoiding this as a product dependency avoids a long coherency path (aspnetcore->extensions->aspire->sdk).
      **It is** of course possible that an incoherent aspire means that aspire depends on versions of extensions that
      aren't shipping, or those extensions packages depend on aspnetcore packages that won't ship. However, given the cost
      of maintaining this coherency path is high. This being toolset means that aspire is responsible for its own coherency.
    -->
    <Dependency Name="Microsoft.NET.Sdk.Aspire.Manifest-8.0.100" Version="8.2.0">
      <Uri>https://github.com/dotnet/aspire</Uri>
      <Sha>75fdcff28495bdd643f6323133a7d411df71ab70</Sha>
    </Dependency>
    <!-- Intermediate is necessary for source build. -->
    <Dependency Name="Microsoft.SourceBuild.Intermediate.aspire" Version="8.2.0-preview.1.24428.5">
      <Uri>https://github.com/dotnet/aspire</Uri>
      <Sha>75fdcff28495bdd643f6323133a7d411df71ab70</Sha>
      <SourceBuild RepoName="aspire" ManagedOnly="true" />
    </Dependency>
    <Dependency Name="Microsoft.IO.Redist" Version="6.0.1">
      <Uri>https://github.com/dotnet/runtime</Uri>
      <Sha>e77011b31a3e5c47d931248a64b47f9b2d47853d</Sha>
    </Dependency>
  </ToolsetDependencies>
</Dependencies><|MERGE_RESOLUTION|>--- conflicted
+++ resolved
@@ -97,42 +97,12 @@
       <Uri>https://github.com/dotnet/roslyn</Uri>
       <Sha>a69841b8ca9751bee0fe9fdeedc705e198e195d9</Sha>
     </Dependency>
-<<<<<<< HEAD
-    <Dependency Name="Microsoft.Net.Compilers.Toolset" Version="4.11.0-3.24456.4">
-      <Uri>https://github.com/dotnet/roslyn</Uri>
-      <Sha>652cb838bd4c1a77423c6c5140e246ccfca519e9</Sha>
+    <!-- Intermediate is necessary for source build. -->
+    <Dependency Name="Microsoft.SourceBuild.Intermediate.roslyn" Version="4.12.0-3.24460.1">
+      <Uri>https://github.com/dotnet/roslyn</Uri>
+      <Sha>a69841b8ca9751bee0fe9fdeedc705e198e195d9</Sha>
       <SourceBuild RepoName="roslyn" ManagedOnly="true" />
     </Dependency>
-    <Dependency Name="Microsoft.CodeAnalysis" Version="4.11.0-3.24456.4">
-      <Uri>https://github.com/dotnet/roslyn</Uri>
-      <Sha>652cb838bd4c1a77423c6c5140e246ccfca519e9</Sha>
-    </Dependency>
-    <Dependency Name="Microsoft.CodeAnalysis.CSharp" Version="4.11.0-3.24456.4">
-      <Uri>https://github.com/dotnet/roslyn</Uri>
-      <Sha>652cb838bd4c1a77423c6c5140e246ccfca519e9</Sha>
-    </Dependency>
-    <Dependency Name="Microsoft.CodeAnalysis.CSharp.CodeStyle" Version="4.11.0-3.24456.4">
-      <Uri>https://github.com/dotnet/roslyn</Uri>
-      <Sha>652cb838bd4c1a77423c6c5140e246ccfca519e9</Sha>
-    </Dependency>
-    <Dependency Name="Microsoft.CodeAnalysis.CSharp.Features" Version="4.11.0-3.24456.4">
-      <Uri>https://github.com/dotnet/roslyn</Uri>
-      <Sha>652cb838bd4c1a77423c6c5140e246ccfca519e9</Sha>
-    </Dependency>
-    <Dependency Name="Microsoft.CodeAnalysis.CSharp.Workspaces" Version="4.11.0-3.24456.4">
-      <Uri>https://github.com/dotnet/roslyn</Uri>
-      <Sha>652cb838bd4c1a77423c6c5140e246ccfca519e9</Sha>
-    </Dependency>
-    <Dependency Name="Microsoft.CodeAnalysis.Workspaces.MSBuild" Version="4.11.0-3.24456.4">
-      <Uri>https://github.com/dotnet/roslyn</Uri>
-      <Sha>652cb838bd4c1a77423c6c5140e246ccfca519e9</Sha>
-=======
-    <!-- Intermediate is necessary for source build. -->
-    <Dependency Name="Microsoft.SourceBuild.Intermediate.roslyn" Version="4.12.0-3.24460.1">
-      <Uri>https://github.com/dotnet/roslyn</Uri>
-      <Sha>a69841b8ca9751bee0fe9fdeedc705e198e195d9</Sha>
-      <SourceBuild RepoName="roslyn" ManagedOnly="true" />
-    </Dependency>
     <Dependency Name="Microsoft.Net.Compilers.Toolset.Framework" Version="4.12.0-3.24460.1">
       <Uri>https://github.com/dotnet/roslyn</Uri>
       <Sha>a69841b8ca9751bee0fe9fdeedc705e198e195d9</Sha>
@@ -160,7 +130,6 @@
     <Dependency Name="Microsoft.CodeAnalysis.Workspaces.MSBuild" Version="4.12.0-3.24460.1">
       <Uri>https://github.com/dotnet/roslyn</Uri>
       <Sha>a69841b8ca9751bee0fe9fdeedc705e198e195d9</Sha>
->>>>>>> 0b5430ee
     </Dependency>
     <Dependency Name="Microsoft.AspNetCore.DeveloperCertificates.XPlat" Version="9.0.0-rc.2.24460.5">
       <Uri>https://github.com/dotnet/aspnetcore</Uri>
@@ -616,24 +585,6 @@
     </Dependency>
   </ProductDependencies>
   <ToolsetDependencies>
-<<<<<<< HEAD
-    <Dependency Name="Microsoft.DotNet.Arcade.Sdk" Version="8.0.0-beta.24459.4">
-      <Uri>https://github.com/dotnet/arcade</Uri>
-      <Sha>e4f0d9916d3fee1f67a63345cdb8438ca3faeff8</Sha>
-      <SourceBuild RepoName="arcade" ManagedOnly="true" />
-    </Dependency>
-    <Dependency Name="Microsoft.DotNet.Helix.Sdk" Version="8.0.0-beta.24459.4">
-      <Uri>https://github.com/dotnet/arcade</Uri>
-      <Sha>e4f0d9916d3fee1f67a63345cdb8438ca3faeff8</Sha>
-    </Dependency>
-    <Dependency Name="Microsoft.DotNet.SignTool" Version="8.0.0-beta.24459.4">
-      <Uri>https://github.com/dotnet/arcade</Uri>
-      <Sha>e4f0d9916d3fee1f67a63345cdb8438ca3faeff8</Sha>
-    </Dependency>
-    <Dependency Name="Microsoft.DotNet.XUnitExtensions" Version="8.0.0-beta.24459.4">
-      <Uri>https://github.com/dotnet/arcade</Uri>
-      <Sha>e4f0d9916d3fee1f67a63345cdb8438ca3faeff8</Sha>
-=======
     <Dependency Name="Microsoft.DotNet.Arcade.Sdk" Version="9.0.0-beta.24459.6">
       <Uri>https://github.com/dotnet/arcade</Uri>
       <Sha>65260b148c869ada772a5843863c54737cd2361e</Sha>
@@ -653,7 +604,6 @@
     <Dependency Name="Microsoft.DotNet.XUnitExtensions" Version="9.0.0-beta.24459.6">
       <Uri>https://github.com/dotnet/arcade</Uri>
       <Sha>65260b148c869ada772a5843863c54737cd2361e</Sha>
->>>>>>> 0b5430ee
     </Dependency>
     <Dependency Name="Microsoft.DotNet.XliffTasks" Version="9.0.0-beta.24459.6">
       <Uri>https://github.com/dotnet/arcade</Uri>
