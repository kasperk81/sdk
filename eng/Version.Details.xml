--- conflicted
+++ resolved
@@ -1,65 +1,19 @@
 <?xml version="1.0" encoding="utf-8"?>
 <Dependencies>
   <ProductDependencies>
-<<<<<<< HEAD
-    <Dependency Name="Microsoft.TemplateEngine.Cli" Version="3.1.0-preview1.19476.7">
-      <Uri>https://github.com/dotnet/templating</Uri>
-      <Sha>fa98e14b1b8d84a1a711ef909384f16ada8bbe7c</Sha>
-    </Dependency>
-    <Dependency Name="Microsoft.NETCore.App.Ref" Version="3.1.0-preview2.19515.16">
-      <Uri>https://github.com/dotnet/core-setup</Uri>
-      <Sha>57ce1fec7a023a8e32cc64f8ce2637a0b3cdba35</Sha>
-    </Dependency>
-    <Dependency Name="Microsoft.NETCore.App.Runtime.win-x64" Version="3.1.0-preview2.19515.16">
-      <Uri>https://github.com/dotnet/core-setup</Uri>
-      <Sha>57ce1fec7a023a8e32cc64f8ce2637a0b3cdba35</Sha>
-    </Dependency>
-    <Dependency Name="Microsoft.DotNet.PlatformAbstractions" Version="3.1.0-preview2.19515.16">
-      <Uri>https://github.com/dotnet/core-setup</Uri>
-      <Sha>57ce1fec7a023a8e32cc64f8ce2637a0b3cdba35</Sha>
-    </Dependency>
-    <Dependency Name="Microsoft.NET.HostModel" Version="3.1.0-preview2.19515.16">
-      <Uri>https://github.com/dotnet/core-setup</Uri>
-      <Sha>57ce1fec7a023a8e32cc64f8ce2637a0b3cdba35</Sha>
-    </Dependency>
-    <Dependency Name="Microsoft.Extensions.DependencyModel" Version="3.1.0-preview2.19515.16">
-      <Uri>https://github.com/dotnet/core-setup</Uri>
-      <Sha>57ce1fec7a023a8e32cc64f8ce2637a0b3cdba35</Sha>
-    </Dependency>
-    <Dependency Name="Microsoft.NETCore.DotNetHostResolver" Version="3.1.0-preview2.19515.16">
-      <Uri>https://github.com/dotnet/core-setup</Uri>
-      <Sha>57ce1fec7a023a8e32cc64f8ce2637a0b3cdba35</Sha>
-    </Dependency>
-    <!-- Specific version here is not interesting, but we want Maestro to add corefx
-         private feeds -->
-    <Dependency Name="System.Text.Json" Version="4.7.0-preview2.19514.6" CoherentParentDependency="Microsoft.NETCore.App.Runtime.win-x64">
-      <Uri>https://github.com/dotnet/corefx</Uri>
-      <Sha>d6156966c01a8a45a069fecdc68c162f94d9d58d</Sha>
-    </Dependency>
-    <Dependency Name="Microsoft.AspNetCore.DeveloperCertificates.XPlat" Version="3.1.0-preview1.19508.20">
-      <Uri>https://github.com/aspnet/AspNetCore</Uri>
-      <Sha>84be18b1048236ad163d737b442a4ccf3b10d997</Sha>
-    </Dependency>
-  </ProductDependencies>
-  <ToolsetDependencies>
-    <Dependency Name="Microsoft.DotNet.Arcade.Sdk" Version="1.0.0-beta.19474.3">
-      <Uri>https://github.com/dotnet/arcade</Uri>
-      <Sha>0e9ffd6464aff37aef2dc41dc2162d258f266e32</Sha>
-    </Dependency>
-  </ToolsetDependencies>
-  <ProductDependencies>
-    <Dependency Name="Microsoft.NET.Sdk" Version="3.1.100-preview1.19506.1">
-      <Uri>https://github.com/dotnet/sdk</Uri>
-      <Sha>357126710492d620198a60ee340ebeca9070f133</Sha>
-=======
     <Dependency Name="Microsoft.TemplateEngine.Cli" Version="5.0.0-alpha1.19463.4">
       <Uri>https://github.com/dotnet/templating</Uri>
       <Sha>778951d25fd4fd5e04a2d2c9220e20b7074d1cbc</Sha>
     </Dependency>
-    <Dependency Name="Microsoft.NETCore.App" Version="5.0.0-alpha1.19515.17">
+   <Dependency Name="Microsoft.NETCore.App.Ref" Version="5.0.0-alpha1.19515.17">
       <Uri>https://github.com/dotnet/core-setup</Uri>
       <Sha>0ceceab994c8e965bf50b11fc230dc2ea67aa1ec</Sha>
     </Dependency>
+    <Dependency Name="Microsoft.NETCore.App.Runtime.win-x64" Version="5.0.0-alpha1.19515.17">
+      <Uri>https://github.com/dotnet/core-setup</Uri>
+      <Sha>0ceceab994c8e965bf50b11fc230dc2ea67aa1ec</Sha>
+    </Dependency>
+
     <Dependency Name="Microsoft.DotNet.PlatformAbstractions" Version="5.0.0-alpha1.19515.17">
       <Uri>https://github.com/dotnet/core-setup</Uri>
       <Sha>0ceceab994c8e965bf50b11fc230dc2ea67aa1ec</Sha>
@@ -82,16 +36,15 @@
     </Dependency>
   </ProductDependencies>
   <ToolsetDependencies>
-    <Dependency Name="Microsoft.DotNet.Arcade.Sdk" Version="1.0.0-beta.19463.3">
+    <Dependency Name="Microsoft.DotNet.Arcade.Sdk" Version="1.0.0-beta.19474.3">
       <Uri>https://github.com/dotnet/arcade</Uri>
-      <Sha>7b731032220c21a3ed0021c72757b1f3122579b2</Sha>
+      <Sha>0e9ffd6464aff37aef2dc41dc2162d258f266e32</Sha>
     </Dependency>
   </ToolsetDependencies>
   <ProductDependencies>
     <Dependency Name="Microsoft.NET.Sdk" Version="5.0.100-alpha1.19464.1">
       <Uri>https://github.com/dotnet/sdk</Uri>
       <Sha>b07b215a9c1fe6eabe1eee148bf5efec2c2e613b</Sha>
->>>>>>> fb9280b4
     </Dependency>
     <Dependency Name="Microsoft.DotNet.Cli.CommandLine" Version="1.0.0-preview.19208.1">
       <Uri>https://github.com/dotnet/CliCommandLineParser</Uri>
