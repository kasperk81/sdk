<?xml version="1.0" encoding="utf-8"?>
<Dependencies>
  <ProductDependencies>
  </ProductDependencies>
  <ToolsetDependencies>
<<<<<<< HEAD
    <Dependency Name="Microsoft.DotNet.Arcade.Sdk" Version="1.0.0-beta.19474.3">
      <Uri>https://github.com/dotnet/arcade</Uri>
      <Sha>0e9ffd6464aff37aef2dc41dc2162d258f266e32</Sha>
    </Dependency>
    <Dependency Name="Microsoft.DotNet.SignTool" Version="1.0.0-beta.19474.3">
      <Uri>https://github.com/dotnet/arcade</Uri>
      <Sha>0e9ffd6464aff37aef2dc41dc2162d258f266e32</Sha>
=======
    <Dependency Name="Microsoft.DotNet.Arcade.Sdk" Version="5.0.0-beta.19480.3">
      <Uri>https://github.com/dotnet/arcade</Uri>
      <Sha>238f1bbb23ba67616818d0b242c5b55a18edec55</Sha>
    </Dependency>
    <Dependency Name="Microsoft.DotNet.SignTool" Version="5.0.0-beta.19480.3">
      <Uri>https://github.com/dotnet/arcade</Uri>
      <Sha>238f1bbb23ba67616818d0b242c5b55a18edec55</Sha>
>>>>>>> 419501cb
    </Dependency>
    <Dependency Name="Microsoft.NET.HostModel" Version="3.1.0-preview1.19506.1">
      <Uri>https://github.com/dotnet/core-setup</Uri>
      <Sha>bbf5542781136f9f3a1f30b010cb782e775d54c7</Sha>
    </Dependency>
    <Dependency Name="NuGet.Build.Tasks" Version="5.3.0-rtm.6251">
      <Uri>https://github.com/NuGet/NuGet.Client</Uri>
      <Sha>b75150f2f4127a77a166c9552845e86fb24a3282</Sha>
    </Dependency>
  </ToolsetDependencies>
</Dependencies><|MERGE_RESOLUTION|>--- conflicted
+++ resolved
@@ -3,15 +3,6 @@
   <ProductDependencies>
   </ProductDependencies>
   <ToolsetDependencies>
-<<<<<<< HEAD
-    <Dependency Name="Microsoft.DotNet.Arcade.Sdk" Version="1.0.0-beta.19474.3">
-      <Uri>https://github.com/dotnet/arcade</Uri>
-      <Sha>0e9ffd6464aff37aef2dc41dc2162d258f266e32</Sha>
-    </Dependency>
-    <Dependency Name="Microsoft.DotNet.SignTool" Version="1.0.0-beta.19474.3">
-      <Uri>https://github.com/dotnet/arcade</Uri>
-      <Sha>0e9ffd6464aff37aef2dc41dc2162d258f266e32</Sha>
-=======
     <Dependency Name="Microsoft.DotNet.Arcade.Sdk" Version="5.0.0-beta.19480.3">
       <Uri>https://github.com/dotnet/arcade</Uri>
       <Sha>238f1bbb23ba67616818d0b242c5b55a18edec55</Sha>
@@ -19,7 +10,6 @@
     <Dependency Name="Microsoft.DotNet.SignTool" Version="5.0.0-beta.19480.3">
       <Uri>https://github.com/dotnet/arcade</Uri>
       <Sha>238f1bbb23ba67616818d0b242c5b55a18edec55</Sha>
->>>>>>> 419501cb
     </Dependency>
     <Dependency Name="Microsoft.NET.HostModel" Version="3.1.0-preview1.19506.1">
       <Uri>https://github.com/dotnet/core-setup</Uri>
