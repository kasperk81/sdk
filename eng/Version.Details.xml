--- conflicted
+++ resolved
@@ -6,43 +6,6 @@
       <Sha>637514be98397d3b73c1ea1af4b0e72725e28f6e</Sha>
       <SourceBuild RepoName="templating" ManagedOnly="true" />
     </Dependency>
-<<<<<<< HEAD
-    <Dependency Name="Microsoft.NETCore.App.Ref" Version="7.0.0-rtm.22504.4">
-      <Uri>https://github.com/dotnet/runtime</Uri>
-      <Sha>6bcb45f2d8913e67a3b1e7dc814d76b5ab8be4e9</Sha>
-    </Dependency>
-    <Dependency Name="VS.Redist.Common.NetCore.SharedFramework.x64.7.0" Version="7.0.0-rtm.22504.4">
-      <Uri>https://github.com/dotnet/runtime</Uri>
-      <Sha>6bcb45f2d8913e67a3b1e7dc814d76b5ab8be4e9</Sha>
-    </Dependency>
-    <Dependency Name="VS.Redist.Common.NetCore.TargetingPack.x64.7.0" Version="7.0.0-rtm.22504.4">
-      <Uri>https://github.com/dotnet/runtime</Uri>
-      <Sha>6bcb45f2d8913e67a3b1e7dc814d76b5ab8be4e9</Sha>
-    </Dependency>
-    <Dependency Name="Microsoft.NETCore.App.Runtime.win-x64" Version="7.0.0-rtm.22504.4">
-      <Uri>https://github.com/dotnet/runtime</Uri>
-      <Sha>6bcb45f2d8913e67a3b1e7dc814d76b5ab8be4e9</Sha>
-    </Dependency>
-    <Dependency Name="Microsoft.NETCore.App.Host.win-x64" Version="7.0.0-rtm.22504.4">
-      <Uri>https://github.com/dotnet/runtime</Uri>
-      <Sha>6bcb45f2d8913e67a3b1e7dc814d76b5ab8be4e9</Sha>
-    </Dependency>
-    <Dependency Name="Microsoft.NETCore.Platforms" Version="7.0.0-rtm.22504.4">
-      <Uri>https://github.com/dotnet/runtime</Uri>
-      <Sha>6bcb45f2d8913e67a3b1e7dc814d76b5ab8be4e9</Sha>
-    </Dependency>
-    <Dependency Name="Microsoft.NET.HostModel" Version="7.0.0-rtm.22504.4">
-      <Uri>https://github.com/dotnet/runtime</Uri>
-      <Sha>6bcb45f2d8913e67a3b1e7dc814d76b5ab8be4e9</Sha>
-    </Dependency>
-    <Dependency Name="Microsoft.Extensions.DependencyModel" Version="7.0.0-rtm.22504.4">
-      <Uri>https://github.com/dotnet/runtime</Uri>
-      <Sha>6bcb45f2d8913e67a3b1e7dc814d76b5ab8be4e9</Sha>
-    </Dependency>
-    <Dependency Name="Microsoft.NETCore.DotNetHostResolver" Version="7.0.0-rtm.22504.4">
-      <Uri>https://github.com/dotnet/runtime</Uri>
-      <Sha>6bcb45f2d8913e67a3b1e7dc814d76b5ab8be4e9</Sha>
-=======
     <Dependency Name="Microsoft.NETCore.App.Ref" Version="8.0.0-alpha.1.22505.8">
       <Uri>https://github.com/dotnet/runtime</Uri>
       <Sha>02a99d93467fed64cbdd08bc25d52615b99f759f</Sha>
@@ -78,7 +41,6 @@
     <Dependency Name="Microsoft.NETCore.DotNetHostResolver" Version="8.0.0-alpha.1.22505.8">
       <Uri>https://github.com/dotnet/runtime</Uri>
       <Sha>02a99d93467fed64cbdd08bc25d52615b99f759f</Sha>
->>>>>>> 8f9568fa
     </Dependency>
     <Dependency Name="Microsoft.Build" Version="17.4.0-preview-22480-04">
       <Uri>https://github.com/dotnet/msbuild</Uri>
@@ -102,49 +64,11 @@
       <Sha>b0344c79863ac2e22b0520cdeb3d1c64dec71f22</Sha>
       <SourceBuildTarball RepoName="format" ManagedOnly="true" />
     </Dependency>
-<<<<<<< HEAD
-    <Dependency Name="Microsoft.Net.Compilers.Toolset" Version="4.4.0-3.22480.9">
-      <Uri>https://github.com/dotnet/roslyn</Uri>
-      <Sha>b189d3e226ef8b389560aaece38fa263e2cf1c15</Sha>
+    <Dependency Name="Microsoft.Net.Compilers.Toolset" Version="4.4.0-3.22505.18">
+      <Uri>https://github.com/dotnet/roslyn</Uri>
+      <Sha>6a0bbe19399f7da58f006b25c282c1cd5c5a96eb</Sha>
       <SourceBuild RepoName="roslyn" ManagedOnly="true" />
     </Dependency>
-    <Dependency Name="Microsoft.CodeAnalysis" Version="4.4.0-3.22480.9">
-      <Uri>https://github.com/dotnet/roslyn</Uri>
-      <Sha>b189d3e226ef8b389560aaece38fa263e2cf1c15</Sha>
-    </Dependency>
-    <Dependency Name="Microsoft.CodeAnalysis.CSharp" Version="4.4.0-3.22480.9">
-      <Uri>https://github.com/dotnet/roslyn</Uri>
-      <Sha>b189d3e226ef8b389560aaece38fa263e2cf1c15</Sha>
-    </Dependency>
-    <Dependency Name="Microsoft.CodeAnalysis.CSharp.CodeStyle" Version="4.4.0-3.22480.9">
-      <Uri>https://github.com/dotnet/roslyn</Uri>
-      <Sha>b189d3e226ef8b389560aaece38fa263e2cf1c15</Sha>
-    </Dependency>
-    <Dependency Name="Microsoft.CodeAnalysis.CSharp.Features" Version="4.4.0-3.22480.9">
-      <Uri>https://github.com/dotnet/roslyn</Uri>
-      <Sha>b189d3e226ef8b389560aaece38fa263e2cf1c15</Sha>
-    </Dependency>
-    <Dependency Name="Microsoft.CodeAnalysis.CSharp.Workspaces" Version="4.4.0-3.22480.9">
-      <Uri>https://github.com/dotnet/roslyn</Uri>
-      <Sha>b189d3e226ef8b389560aaece38fa263e2cf1c15</Sha>
-    </Dependency>
-    <Dependency Name="Microsoft.CodeAnalysis.Workspaces.MSBuild" Version="4.4.0-3.22480.9">
-      <Uri>https://github.com/dotnet/roslyn</Uri>
-      <Sha>b189d3e226ef8b389560aaece38fa263e2cf1c15</Sha>
-    </Dependency>
-    <Dependency Name="Microsoft.AspNetCore.DeveloperCertificates.XPlat" Version="7.0.0-rtm.22504.29">
-      <Uri>https://github.com/dotnet/aspnetcore</Uri>
-      <Sha>2651d9202b0bf5fdd081930cd7a4438ced351410</Sha>
-    </Dependency>
-    <Dependency Name="Microsoft.AspNetCore.TestHost" Version="7.0.0-rtm.22504.29">
-      <Uri>https://github.com/dotnet/aspnetcore</Uri>
-      <Sha>2651d9202b0bf5fdd081930cd7a4438ced351410</Sha>
-=======
-    <Dependency Name="Microsoft.Net.Compilers.Toolset" Version="4.4.0-3.22505.18">
-      <Uri>https://github.com/dotnet/roslyn</Uri>
-      <Sha>6a0bbe19399f7da58f006b25c282c1cd5c5a96eb</Sha>
-      <SourceBuild RepoName="roslyn" ManagedOnly="true" />
-    </Dependency>
     <Dependency Name="Microsoft.CodeAnalysis" Version="4.4.0-3.22505.18">
       <Uri>https://github.com/dotnet/roslyn</Uri>
       <Sha>6a0bbe19399f7da58f006b25c282c1cd5c5a96eb</Sha>
@@ -176,7 +100,6 @@
     <Dependency Name="Microsoft.AspNetCore.TestHost" Version="8.0.0-alpha.1.22506.8">
       <Uri>https://github.com/dotnet/aspnetcore</Uri>
       <Sha>25ffef8fe5ad0ed67e0ad33b02379c2d3c1a890f</Sha>
->>>>>>> 8f9568fa
     </Dependency>
     <Dependency Name="NuGet.Build.Tasks" Version="6.4.0-preview.3.107">
       <Uri>https://github.com/nuget/nuget.client</Uri>
@@ -191,38 +114,15 @@
       <Sha>5c909850449fa60f0a0df1cfec7d942a560f3607</Sha>
       <SourceBuild RepoName="linker" ManagedOnly="true" />
     </Dependency>
-<<<<<<< HEAD
-    <Dependency Name="Microsoft.DotNet.ILCompiler" Version="7.0.0-rtm.22504.4">
-      <Uri>https://github.com/dotnet/runtime</Uri>
-      <Sha>6bcb45f2d8913e67a3b1e7dc814d76b5ab8be4e9</Sha>
-=======
     <Dependency Name="Microsoft.DotNet.ILCompiler" Version="8.0.0-alpha.1.22505.8">
       <Uri>https://github.com/dotnet/runtime</Uri>
       <Sha>02a99d93467fed64cbdd08bc25d52615b99f759f</Sha>
->>>>>>> 8f9568fa
       <SourceBuildTarball RepoName="runtime" ManagedOnly="true" />
     </Dependency>
     <Dependency Name="Microsoft.NET.ILLink.Analyzers" Version="7.0.100-1.22504.1">
       <Uri>https://github.com/dotnet/linker</Uri>
       <Sha>5c909850449fa60f0a0df1cfec7d942a560f3607</Sha>
     </Dependency>
-<<<<<<< HEAD
-    <Dependency Name="System.CodeDom" Version="7.0.0-rtm.22504.4">
-      <Uri>https://github.com/dotnet/runtime</Uri>
-      <Sha>6bcb45f2d8913e67a3b1e7dc814d76b5ab8be4e9</Sha>
-    </Dependency>
-    <Dependency Name="System.Security.Cryptography.ProtectedData" Version="7.0.0-rtm.22504.4">
-      <Uri>https://github.com/dotnet/runtime</Uri>
-      <Sha>6bcb45f2d8913e67a3b1e7dc814d76b5ab8be4e9</Sha>
-    </Dependency>
-    <Dependency Name="System.Text.Encoding.CodePages" Version="7.0.0-rtm.22504.4">
-      <Uri>https://github.com/dotnet/runtime</Uri>
-      <Sha>6bcb45f2d8913e67a3b1e7dc814d76b5ab8be4e9</Sha>
-    </Dependency>
-    <Dependency Name="System.Resources.Extensions" Version="7.0.0-rtm.22504.4">
-      <Uri>https://github.com/dotnet/runtime</Uri>
-      <Sha>6bcb45f2d8913e67a3b1e7dc814d76b5ab8be4e9</Sha>
-=======
     <Dependency Name="System.CodeDom" Version="8.0.0-alpha.1.22505.8">
       <Uri>https://github.com/dotnet/runtime</Uri>
       <Sha>02a99d93467fed64cbdd08bc25d52615b99f759f</Sha>
@@ -238,7 +138,6 @@
     <Dependency Name="System.Resources.Extensions" Version="8.0.0-alpha.1.22505.8">
       <Uri>https://github.com/dotnet/runtime</Uri>
       <Sha>02a99d93467fed64cbdd08bc25d52615b99f759f</Sha>
->>>>>>> 8f9568fa
     </Dependency>
     <Dependency Name="Microsoft.WindowsDesktop.App.Runtime.win-x64" Version="8.0.0-alpha.1.22504.1">
       <Uri>https://github.com/dotnet/windowsdesktop</Uri>
@@ -260,69 +159,23 @@
       <Uri>https://github.com/dotnet/wpf</Uri>
       <Sha>29ba13232103d8aec6d78289bc5f7336c3a7dd17</Sha>
     </Dependency>
-<<<<<<< HEAD
-    <Dependency Name="Microsoft.AspNetCore.App.Ref" Version="7.0.0-rtm.22504.29">
-      <Uri>https://github.com/dotnet/aspnetcore</Uri>
-      <Sha>2651d9202b0bf5fdd081930cd7a4438ced351410</Sha>
-    </Dependency>
-    <Dependency Name="Microsoft.AspNetCore.App.Ref.Internal" Version="7.0.0-rtm.22504.29">
-      <Uri>https://github.com/dotnet/aspnetcore</Uri>
-      <Sha>2651d9202b0bf5fdd081930cd7a4438ced351410</Sha>
-    </Dependency>
-    <Dependency Name="Microsoft.AspNetCore.App.Runtime.win-x64" Version="7.0.0-rtm.22504.29">
-      <Uri>https://github.com/dotnet/aspnetcore</Uri>
-      <Sha>2651d9202b0bf5fdd081930cd7a4438ced351410</Sha>
-    </Dependency>
-    <Dependency Name="VS.Redist.Common.AspNetCore.SharedFramework.x64.7.0" Version="7.0.0-rtm.22504.29">
-      <Uri>https://github.com/dotnet/aspnetcore</Uri>
-      <Sha>2651d9202b0bf5fdd081930cd7a4438ced351410</Sha>
+    <Dependency Name="Microsoft.AspNetCore.App.Ref" Version="8.0.0-alpha.1.22506.8">
+      <Uri>https://github.com/dotnet/aspnetcore</Uri>
+      <Sha>25ffef8fe5ad0ed67e0ad33b02379c2d3c1a890f</Sha>
+    </Dependency>
+    <Dependency Name="Microsoft.AspNetCore.App.Ref.Internal" Version="8.0.0-alpha.1.22506.8">
+      <Uri>https://github.com/dotnet/aspnetcore</Uri>
+      <Sha>25ffef8fe5ad0ed67e0ad33b02379c2d3c1a890f</Sha>
+    </Dependency>
+    <Dependency Name="Microsoft.AspNetCore.App.Runtime.win-x64" Version="8.0.0-alpha.1.22506.8">
+      <Uri>https://github.com/dotnet/aspnetcore</Uri>
+      <Sha>25ffef8fe5ad0ed67e0ad33b02379c2d3c1a890f</Sha>
+    </Dependency>
+    <Dependency Name="VS.Redist.Common.AspNetCore.SharedFramework.x64.8.0" Version="8.0.0-alpha.1.22506.8">
+      <Uri>https://github.com/dotnet/aspnetcore</Uri>
+      <Sha>25ffef8fe5ad0ed67e0ad33b02379c2d3c1a890f</Sha>
       <SourceBuild RepoName="aspnetcore" ManagedOnly="true" />
     </Dependency>
-    <Dependency Name="dotnet-dev-certs" Version="7.0.0-rtm.22504.29">
-      <Uri>https://github.com/dotnet/aspnetcore</Uri>
-      <Sha>2651d9202b0bf5fdd081930cd7a4438ced351410</Sha>
-    </Dependency>
-    <Dependency Name="dotnet-user-jwts" Version="7.0.0-rtm.22504.29">
-      <Uri>https://github.com/dotnet/aspnetcore</Uri>
-      <Sha>2651d9202b0bf5fdd081930cd7a4438ced351410</Sha>
-    </Dependency>
-    <Dependency Name="dotnet-user-secrets" Version="7.0.0-rtm.22504.29">
-      <Uri>https://github.com/dotnet/aspnetcore</Uri>
-      <Sha>2651d9202b0bf5fdd081930cd7a4438ced351410</Sha>
-    </Dependency>
-    <Dependency Name="Microsoft.AspNetCore.Analyzers" Version="7.0.0-rtm.22504.29">
-      <Uri>https://github.com/dotnet/aspnetcore</Uri>
-      <Sha>2651d9202b0bf5fdd081930cd7a4438ced351410</Sha>
-    </Dependency>
-    <Dependency Name="Microsoft.AspNetCore.Components.SdkAnalyzers" Version="7.0.0-rtm.22504.29">
-      <Uri>https://github.com/dotnet/aspnetcore</Uri>
-      <Sha>2651d9202b0bf5fdd081930cd7a4438ced351410</Sha>
-    </Dependency>
-    <Dependency Name="Microsoft.AspNetCore.Mvc.Analyzers" Version="7.0.0-rtm.22504.29">
-      <Uri>https://github.com/dotnet/aspnetcore</Uri>
-      <Sha>2651d9202b0bf5fdd081930cd7a4438ced351410</Sha>
-    </Dependency>
-    <Dependency Name="Microsoft.AspNetCore.Mvc.Api.Analyzers" Version="7.0.0-rtm.22504.29">
-      <Uri>https://github.com/dotnet/aspnetcore</Uri>
-      <Sha>2651d9202b0bf5fdd081930cd7a4438ced351410</Sha>
-=======
-    <Dependency Name="Microsoft.AspNetCore.App.Ref" Version="8.0.0-alpha.1.22506.8">
-      <Uri>https://github.com/dotnet/aspnetcore</Uri>
-      <Sha>25ffef8fe5ad0ed67e0ad33b02379c2d3c1a890f</Sha>
-    </Dependency>
-    <Dependency Name="Microsoft.AspNetCore.App.Ref.Internal" Version="8.0.0-alpha.1.22506.8">
-      <Uri>https://github.com/dotnet/aspnetcore</Uri>
-      <Sha>25ffef8fe5ad0ed67e0ad33b02379c2d3c1a890f</Sha>
-    </Dependency>
-    <Dependency Name="Microsoft.AspNetCore.App.Runtime.win-x64" Version="8.0.0-alpha.1.22506.8">
-      <Uri>https://github.com/dotnet/aspnetcore</Uri>
-      <Sha>25ffef8fe5ad0ed67e0ad33b02379c2d3c1a890f</Sha>
-    </Dependency>
-    <Dependency Name="VS.Redist.Common.AspNetCore.SharedFramework.x64.8.0" Version="8.0.0-alpha.1.22506.8">
-      <Uri>https://github.com/dotnet/aspnetcore</Uri>
-      <Sha>25ffef8fe5ad0ed67e0ad33b02379c2d3c1a890f</Sha>
-      <SourceBuild RepoName="aspnetcore" ManagedOnly="true" />
-    </Dependency>
     <Dependency Name="dotnet-dev-certs" Version="8.0.0-alpha.1.22506.8">
       <Uri>https://github.com/dotnet/aspnetcore</Uri>
       <Sha>25ffef8fe5ad0ed67e0ad33b02379c2d3c1a890f</Sha>
@@ -350,7 +203,6 @@
     <Dependency Name="Microsoft.AspNetCore.Mvc.Api.Analyzers" Version="8.0.0-alpha.1.22506.8">
       <Uri>https://github.com/dotnet/aspnetcore</Uri>
       <Sha>25ffef8fe5ad0ed67e0ad33b02379c2d3c1a890f</Sha>
->>>>>>> 8f9568fa
     </Dependency>
     <Dependency Name="Microsoft.CodeAnalysis.Razor.Tooling.Internal" Version="7.0.0-preview.5.22412.2">
       <Uri>https://github.com/dotnet/razor-compiler</Uri>
@@ -369,23 +221,6 @@
       <Uri>https://github.com/dotnet/razor-compiler</Uri>
       <Sha>a41514681a4db83c7cae7e17debf668d12efc1bb</Sha>
     </Dependency>
-<<<<<<< HEAD
-    <Dependency Name="Microsoft.Extensions.FileProviders.Embedded" Version="7.0.0-rtm.22504.29">
-      <Uri>https://github.com/dotnet/aspnetcore</Uri>
-      <Sha>2651d9202b0bf5fdd081930cd7a4438ced351410</Sha>
-    </Dependency>
-    <Dependency Name="Microsoft.AspNetCore.Authorization" Version="7.0.0-rtm.22504.29">
-      <Uri>https://github.com/dotnet/aspnetcore</Uri>
-      <Sha>2651d9202b0bf5fdd081930cd7a4438ced351410</Sha>
-    </Dependency>
-    <Dependency Name="Microsoft.AspNetCore.Components.Web" Version="7.0.0-rtm.22504.29">
-      <Uri>https://github.com/dotnet/aspnetcore</Uri>
-      <Sha>2651d9202b0bf5fdd081930cd7a4438ced351410</Sha>
-    </Dependency>
-    <Dependency Name="Microsoft.JSInterop" Version="7.0.0-rtm.22504.29">
-      <Uri>https://github.com/dotnet/aspnetcore</Uri>
-      <Sha>2651d9202b0bf5fdd081930cd7a4438ced351410</Sha>
-=======
     <Dependency Name="Microsoft.Extensions.FileProviders.Embedded" Version="8.0.0-alpha.1.22506.8">
       <Uri>https://github.com/dotnet/aspnetcore</Uri>
       <Sha>25ffef8fe5ad0ed67e0ad33b02379c2d3c1a890f</Sha>
@@ -401,7 +236,6 @@
     <Dependency Name="Microsoft.JSInterop" Version="8.0.0-alpha.1.22506.8">
       <Uri>https://github.com/dotnet/aspnetcore</Uri>
       <Sha>25ffef8fe5ad0ed67e0ad33b02379c2d3c1a890f</Sha>
->>>>>>> 8f9568fa
     </Dependency>
     <Dependency Name="Microsoft.Web.Xdt" Version="7.0.0-preview.22423.2" Pinned="true">
       <Uri>https://github.com/dotnet/xdt</Uri>
@@ -433,33 +267,11 @@
     </Dependency>
   </ProductDependencies>
   <ToolsetDependencies>
-<<<<<<< HEAD
-    <Dependency Name="Microsoft.DotNet.Arcade.Sdk" Version="7.0.0-beta.22504.3">
-      <Uri>https://github.com/dotnet/arcade</Uri>
-      <Sha>7b21b46b59a5731165568690f3d82d3486201040</Sha>
+    <Dependency Name="Microsoft.DotNet.Arcade.Sdk" Version="8.0.0-beta.22503.1">
+      <Uri>https://github.com/dotnet/arcade</Uri>
+      <Sha>d2d39276af2db3da7816ee2dc543e120d7e5781e</Sha>
       <SourceBuild RepoName="arcade" ManagedOnly="true" />
     </Dependency>
-    <Dependency Name="Microsoft.DotNet.Helix.Sdk" Version="7.0.0-beta.22504.3">
-      <Uri>https://github.com/dotnet/arcade</Uri>
-      <Sha>7b21b46b59a5731165568690f3d82d3486201040</Sha>
-    </Dependency>
-    <Dependency Name="Microsoft.DotNet.SignTool" Version="7.0.0-beta.22504.3">
-      <Uri>https://github.com/dotnet/arcade</Uri>
-      <Sha>7b21b46b59a5731165568690f3d82d3486201040</Sha>
-    </Dependency>
-    <Dependency Name="Microsoft.DotNet.XUnitExtensions" Version="7.0.0-beta.22504.3">
-      <Uri>https://github.com/dotnet/arcade</Uri>
-      <Sha>7b21b46b59a5731165568690f3d82d3486201040</Sha>
-    </Dependency>
-    <Dependency Name="System.Reflection.MetadataLoadContext" Version="7.0.0-rtm.22504.4">
-      <Uri>https://github.com/dotnet/runtime</Uri>
-      <Sha>6bcb45f2d8913e67a3b1e7dc814d76b5ab8be4e9</Sha>
-=======
-    <Dependency Name="Microsoft.DotNet.Arcade.Sdk" Version="8.0.0-beta.22503.1">
-      <Uri>https://github.com/dotnet/arcade</Uri>
-      <Sha>d2d39276af2db3da7816ee2dc543e120d7e5781e</Sha>
-      <SourceBuild RepoName="arcade" ManagedOnly="true" />
-    </Dependency>
     <Dependency Name="Microsoft.DotNet.Helix.Sdk" Version="8.0.0-beta.22503.1">
       <Uri>https://github.com/dotnet/arcade</Uri>
       <Sha>d2d39276af2db3da7816ee2dc543e120d7e5781e</Sha>
@@ -475,7 +287,6 @@
     <Dependency Name="System.Reflection.MetadataLoadContext" Version="8.0.0-alpha.1.22505.8">
       <Uri>https://github.com/dotnet/runtime</Uri>
       <Sha>02a99d93467fed64cbdd08bc25d52615b99f759f</Sha>
->>>>>>> 8f9568fa
     </Dependency>
     <Dependency Name="Microsoft.DotNet.XliffTasks" Version="1.0.0-beta.22462.1" CoherentParentDependency="Microsoft.DotNet.Arcade.Sdk">
       <Uri>https://github.com/dotnet/xliff-tasks</Uri>
