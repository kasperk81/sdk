--- conflicted
+++ resolved
@@ -417,15 +417,9 @@
       <SourceBuild RepoName="source-build-externals" ManagedOnly="true" />
     </Dependency>
     <!-- Intermediate is necessary for source build. -->
-<<<<<<< HEAD
-    <Dependency Name="Microsoft.SourceBuild.Intermediate.source-build-reference-packages" Version="9.0.0-alpha.1.25060.3">
-      <Uri>https://github.com/dotnet/source-build-reference-packages</Uri>
-      <Sha>f5fa796273e4e59926e3fab26e1ab9e7d577f5e5</Sha>
-=======
     <Dependency Name="Microsoft.SourceBuild.Intermediate.source-build-reference-packages" Version="9.0.0-alpha.1.24511.3">
       <Uri>https://github.com/dotnet/source-build-reference-packages</Uri>
       <Sha>c43ee853e96528e2f2eb0f6d8c151ddc07b6a844</Sha>
->>>>>>> 029b4b81
       <SourceBuild RepoName="source-build-reference-packages" ManagedOnly="true" />
     </Dependency>
     <Dependency Name="Microsoft.Deployment.DotNet.Releases" Version="2.0.0-preview.1.24406.1">
