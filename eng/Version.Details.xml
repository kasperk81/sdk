<?xml version="1.0" encoding="utf-8"?>
<Dependencies>
  <ProductDependencies>
    <Dependency Name="Microsoft.TemplateEngine.Abstractions" Version="10.0.100-alpha.1.24604.1">
      <Uri>https://github.com/dotnet/templating</Uri>
      <Sha>1dd4fdebb07926ab2d807bceda7d80cc9c857a61</Sha>
    </Dependency>
    <Dependency Name="Microsoft.TemplateEngine.Mocks" Version="10.0.100-alpha.1.24604.1">
      <Uri>https://github.com/dotnet/templating</Uri>
      <Sha>1dd4fdebb07926ab2d807bceda7d80cc9c857a61</Sha>
    </Dependency>
    <!-- Intermediate is necessary for source build. -->
    <Dependency Name="Microsoft.SourceBuild.Intermediate.templating" Version="10.0.100-alpha.1.24604.1">
      <Uri>https://github.com/dotnet/templating</Uri>
      <Sha>1dd4fdebb07926ab2d807bceda7d80cc9c857a61</Sha>
      <SourceBuild RepoName="templating" ManagedOnly="true" />
    </Dependency>
<<<<<<< HEAD
    <Dependency Name="Microsoft.NETCore.App.Ref" Version="10.0.0-alpha.1.24610.2">
      <Uri>https://github.com/dotnet/runtime</Uri>
      <Sha>920a17ac91440abb5b34109104e72da77ec58b59</Sha>
    </Dependency>
    <Dependency Name="VS.Redist.Common.NetCore.SharedFramework.x64.10.0" Version="10.0.0-alpha.1.24610.2">
      <Uri>https://github.com/dotnet/runtime</Uri>
      <Sha>920a17ac91440abb5b34109104e72da77ec58b59</Sha>
    </Dependency>
    <Dependency Name="VS.Redist.Common.NetCore.TargetingPack.x64.10.0" Version="10.0.0-alpha.1.24610.2">
      <Uri>https://github.com/dotnet/runtime</Uri>
      <Sha>920a17ac91440abb5b34109104e72da77ec58b59</Sha>
    </Dependency>
    <Dependency Name="Microsoft.NETCore.App.Runtime.win-x64" Version="10.0.0-alpha.1.24610.2">
      <Uri>https://github.com/dotnet/runtime</Uri>
      <Sha>920a17ac91440abb5b34109104e72da77ec58b59</Sha>
    </Dependency>
    <Dependency Name="Microsoft.NETCore.App.Host.win-x64" Version="10.0.0-alpha.1.24610.2">
      <Uri>https://github.com/dotnet/runtime</Uri>
      <Sha>920a17ac91440abb5b34109104e72da77ec58b59</Sha>
    </Dependency>
    <Dependency Name="Microsoft.NETCore.Platforms" Version="10.0.0-alpha.1.24610.2">
      <Uri>https://github.com/dotnet/runtime</Uri>
      <Sha>920a17ac91440abb5b34109104e72da77ec58b59</Sha>
    </Dependency>
    <Dependency Name="Microsoft.NET.HostModel" Version="10.0.0-alpha.1.24610.2">
      <Uri>https://github.com/dotnet/runtime</Uri>
      <Sha>920a17ac91440abb5b34109104e72da77ec58b59</Sha>
    </Dependency>
    <Dependency Name="System.IO.Hashing" Version="10.0.0-alpha.1.24610.2">
      <Uri>https://github.com/dotnet/runtime</Uri>
      <Sha>920a17ac91440abb5b34109104e72da77ec58b59</Sha>
    </Dependency>
    <Dependency Name="Microsoft.Extensions.DependencyModel" Version="10.0.0-alpha.1.24610.2">
      <Uri>https://github.com/dotnet/runtime</Uri>
      <Sha>920a17ac91440abb5b34109104e72da77ec58b59</Sha>
    </Dependency>
    <!-- Intermediate is necessary for source build. -->
    <Dependency Name="Microsoft.SourceBuild.Intermediate.runtime.linux-x64" Version="10.0.0-alpha.1.24610.2">
      <Uri>https://github.com/dotnet/runtime</Uri>
      <Sha>920a17ac91440abb5b34109104e72da77ec58b59</Sha>
=======
    <Dependency Name="Microsoft.NETCore.App.Ref" Version="9.0.0">
      <Uri>https://dev.azure.com/dnceng/internal/_git/dotnet-runtime</Uri>
      <Sha>9d5a6a9aa463d6d10b0b0ba6d5982cc82f363dc3</Sha>
    </Dependency>
    <Dependency Name="VS.Redist.Common.NetCore.SharedFramework.x64.9.0" Version="9.0.0-rtm.24528.9">
      <Uri>https://dev.azure.com/dnceng/internal/_git/dotnet-runtime</Uri>
      <Sha>9d5a6a9aa463d6d10b0b0ba6d5982cc82f363dc3</Sha>
    </Dependency>
    <Dependency Name="VS.Redist.Common.NetCore.TargetingPack.x64.9.0" Version="9.0.0-rtm.24528.9">
      <Uri>https://dev.azure.com/dnceng/internal/_git/dotnet-runtime</Uri>
      <Sha>9d5a6a9aa463d6d10b0b0ba6d5982cc82f363dc3</Sha>
    </Dependency>
    <Dependency Name="Microsoft.NETCore.App.Runtime.win-x64" Version="9.0.0">
      <Uri>https://dev.azure.com/dnceng/internal/_git/dotnet-runtime</Uri>
      <Sha>9d5a6a9aa463d6d10b0b0ba6d5982cc82f363dc3</Sha>
    </Dependency>
    <Dependency Name="Microsoft.NETCore.App.Host.win-x64" Version="9.0.0">
      <Uri>https://dev.azure.com/dnceng/internal/_git/dotnet-runtime</Uri>
      <Sha>9d5a6a9aa463d6d10b0b0ba6d5982cc82f363dc3</Sha>
    </Dependency>
    <Dependency Name="Microsoft.NETCore.Platforms" Version="9.0.0-rtm.24528.9">
      <Uri>https://dev.azure.com/dnceng/internal/_git/dotnet-runtime</Uri>
      <Sha>9d5a6a9aa463d6d10b0b0ba6d5982cc82f363dc3</Sha>
    </Dependency>
    <Dependency Name="Microsoft.NET.HostModel" Version="9.0.0-rtm.24528.9">
      <Uri>https://dev.azure.com/dnceng/internal/_git/dotnet-runtime</Uri>
      <Sha>9d5a6a9aa463d6d10b0b0ba6d5982cc82f363dc3</Sha>
    </Dependency>
    <Dependency Name="Microsoft.Extensions.DependencyModel" Version="9.0.0">
      <Uri>https://dev.azure.com/dnceng/internal/_git/dotnet-runtime</Uri>
      <Sha>9d5a6a9aa463d6d10b0b0ba6d5982cc82f363dc3</Sha>
    </Dependency>
    <!-- Intermediate is necessary for source build. -->
    <Dependency Name="Microsoft.SourceBuild.Intermediate.runtime.linux-x64" Version="9.0.0-rtm.24528.9">
      <Uri>https://dev.azure.com/dnceng/internal/_git/dotnet-runtime</Uri>
      <Sha>9d5a6a9aa463d6d10b0b0ba6d5982cc82f363dc3</Sha>
>>>>>>> 6d67e2a4
      <SourceBuild RepoName="runtime" ManagedOnly="false" />
    </Dependency>
    <!-- Change blob version in GenerateLayout.targets if this is unpinned to service targeting pack -->
    <!-- No new netstandard.library planned for 3.1 timeframe at this time. -->
    <Dependency Name="NETStandard.Library.Ref" Version="2.1.0" Pinned="true">
      <Uri>https://github.com/dotnet/core-setup</Uri>
      <Sha>7d57652f33493fa022125b7f63aad0d70c52d810</Sha>
    </Dependency>
<<<<<<< HEAD
    <Dependency Name="Microsoft.NET.Workload.Emscripten.Current.Manifest-10.0.100.Transport" Version="10.0.0-alpha.1.24575.2" CoherentParentDependency="Microsoft.NETCore.App.Runtime.win-x64">
      <Uri>https://github.com/dotnet/emsdk</Uri>
      <Sha>235d38cd586eeed59513cf865f4771914d654e4a</Sha>
    </Dependency>
    <!-- Intermediate is necessary for source build. -->
    <Dependency Name="Microsoft.SourceBuild.Intermediate.emsdk" Version="10.0.0-alpha.1.24575.2" CoherentParentDependency="Microsoft.NETCore.App.Runtime.win-x64">
      <Uri>https://github.com/dotnet/emsdk</Uri>
      <Sha>235d38cd586eeed59513cf865f4771914d654e4a</Sha>
      <SourceBuild RepoName="emsdk" ManagedOnly="true" />
    </Dependency>
    <Dependency Name="Microsoft.Build" Version="17.13.0-preview-24604-07">
      <Uri>https://github.com/dotnet/msbuild</Uri>
      <Sha>be5b0821fe91247c26b8e09fc5d0dcd79adc6a26</Sha>
    </Dependency>
    <Dependency Name="Microsoft.Build.Localization" Version="17.13.0-preview-24604-07">
      <Uri>https://github.com/dotnet/msbuild</Uri>
      <Sha>be5b0821fe91247c26b8e09fc5d0dcd79adc6a26</Sha>
    </Dependency>
    <!-- Intermediate is necessary for source build. -->
    <Dependency Name="Microsoft.SourceBuild.Intermediate.msbuild" Version="17.13.0-preview-24604-07">
      <Uri>https://github.com/dotnet/msbuild</Uri>
      <Sha>be5b0821fe91247c26b8e09fc5d0dcd79adc6a26</Sha>
      <SourceBuild RepoName="msbuild" ManagedOnly="true" />
    </Dependency>
    <Dependency Name="Microsoft.FSharp.Compiler" Version="13.9.200-beta.24606.2">
      <Uri>https://github.com/dotnet/fsharp</Uri>
      <Sha>96e77ae98391e41b5d940081b3c15a4b77a610aa</Sha>
    </Dependency>
    <!-- Intermediate is necessary for source build. -->
    <Dependency Name="Microsoft.SourceBuild.Intermediate.fsharp" Version="9.0.200-beta.24606.2">
      <Uri>https://github.com/dotnet/fsharp</Uri>
      <Sha>96e77ae98391e41b5d940081b3c15a4b77a610aa</Sha>
      <SourceBuild RepoName="fsharp" ManagedOnly="true" />
    </Dependency>
    <Dependency Name="Microsoft.Net.Compilers.Toolset" Version="4.13.0-2.24561.1">
      <Uri>https://github.com/dotnet/roslyn</Uri>
      <Sha>543cb4568f28b0d2f2cfecdf2d56365b9252e848</Sha>
    </Dependency>
    <!-- Intermediate is necessary for source build. -->
    <Dependency Name="Microsoft.SourceBuild.Intermediate.roslyn" Version="4.13.0-2.24561.1">
      <Uri>https://github.com/dotnet/roslyn</Uri>
      <Sha>543cb4568f28b0d2f2cfecdf2d56365b9252e848</Sha>
      <SourceBuild RepoName="roslyn" ManagedOnly="true" />
    </Dependency>
    <Dependency Name="Microsoft.Net.Compilers.Toolset.Framework" Version="4.13.0-2.24561.1">
      <Uri>https://github.com/dotnet/roslyn</Uri>
      <Sha>543cb4568f28b0d2f2cfecdf2d56365b9252e848</Sha>
    </Dependency>
    <Dependency Name="Microsoft.CodeAnalysis" Version="4.13.0-2.24561.1">
      <Uri>https://github.com/dotnet/roslyn</Uri>
      <Sha>543cb4568f28b0d2f2cfecdf2d56365b9252e848</Sha>
    </Dependency>
    <Dependency Name="Microsoft.CodeAnalysis.CSharp" Version="4.13.0-2.24561.1">
      <Uri>https://github.com/dotnet/roslyn</Uri>
      <Sha>543cb4568f28b0d2f2cfecdf2d56365b9252e848</Sha>
    </Dependency>
    <Dependency Name="Microsoft.CodeAnalysis.CSharp.CodeStyle" Version="4.13.0-2.24561.1">
      <Uri>https://github.com/dotnet/roslyn</Uri>
      <Sha>543cb4568f28b0d2f2cfecdf2d56365b9252e848</Sha>
    </Dependency>
    <Dependency Name="Microsoft.CodeAnalysis.CSharp.Features" Version="4.13.0-2.24561.1">
      <Uri>https://github.com/dotnet/roslyn</Uri>
      <Sha>543cb4568f28b0d2f2cfecdf2d56365b9252e848</Sha>
    </Dependency>
    <Dependency Name="Microsoft.CodeAnalysis.CSharp.Workspaces" Version="4.13.0-2.24561.1">
      <Uri>https://github.com/dotnet/roslyn</Uri>
      <Sha>543cb4568f28b0d2f2cfecdf2d56365b9252e848</Sha>
    </Dependency>
    <Dependency Name="Microsoft.CodeAnalysis.Workspaces.MSBuild" Version="4.13.0-2.24561.1">
      <Uri>https://github.com/dotnet/roslyn</Uri>
      <Sha>543cb4568f28b0d2f2cfecdf2d56365b9252e848</Sha>
    </Dependency>
    <Dependency Name="Microsoft.AspNetCore.DeveloperCertificates.XPlat" Version="10.0.0-alpha.2.24605.2">
      <Uri>https://github.com/dotnet/aspnetcore</Uri>
      <Sha>ec77307b34ff97c6270638077ab062dc78544a81</Sha>
    </Dependency>
    <Dependency Name="Microsoft.AspNetCore.TestHost" Version="10.0.0-alpha.2.24605.2">
      <Uri>https://github.com/dotnet/aspnetcore</Uri>
      <Sha>ec77307b34ff97c6270638077ab062dc78544a81</Sha>
    </Dependency>
    <Dependency Name="Microsoft.Build.NuGetSdkResolver" Version="6.13.0-rc.90">
      <Uri>https://github.com/nuget/nuget.client</Uri>
      <Sha>a96fbf6593fa744d07b5dfa7614cfb4e6749e763</Sha>
    </Dependency>
    <Dependency Name="NuGet.Build.Tasks" Version="6.13.0-rc.90">
      <Uri>https://github.com/nuget/nuget.client</Uri>
      <Sha>a96fbf6593fa744d07b5dfa7614cfb4e6749e763</Sha>
      <SourceBuildTarball RepoName="nuget-client" ManagedOnly="true" />
    </Dependency>
    <Dependency Name="NuGet.Build.Tasks.Console" Version="6.13.0-rc.90">
      <Uri>https://github.com/nuget/nuget.client</Uri>
      <Sha>a96fbf6593fa744d07b5dfa7614cfb4e6749e763</Sha>
    </Dependency>
    <Dependency Name="NuGet.Build.Tasks.Pack" Version="6.13.0-rc.90">
      <Uri>https://github.com/nuget/nuget.client</Uri>
      <Sha>a96fbf6593fa744d07b5dfa7614cfb4e6749e763</Sha>
    </Dependency>
    <Dependency Name="NuGet.Commands" Version="6.13.0-rc.90">
      <Uri>https://github.com/nuget/nuget.client</Uri>
      <Sha>a96fbf6593fa744d07b5dfa7614cfb4e6749e763</Sha>
    </Dependency>
    <Dependency Name="NuGet.CommandLine.XPlat" Version="6.13.0-rc.90">
      <Uri>https://github.com/nuget/nuget.client</Uri>
      <Sha>a96fbf6593fa744d07b5dfa7614cfb4e6749e763</Sha>
    </Dependency>
    <Dependency Name="NuGet.Common" Version="6.13.0-rc.90">
      <Uri>https://github.com/nuget/nuget.client</Uri>
      <Sha>a96fbf6593fa744d07b5dfa7614cfb4e6749e763</Sha>
    </Dependency>
    <Dependency Name="NuGet.Configuration" Version="6.13.0-rc.90">
      <Uri>https://github.com/nuget/nuget.client</Uri>
      <Sha>a96fbf6593fa744d07b5dfa7614cfb4e6749e763</Sha>
    </Dependency>
    <Dependency Name="NuGet.Credentials" Version="6.13.0-rc.90">
      <Uri>https://github.com/nuget/nuget.client</Uri>
      <Sha>a96fbf6593fa744d07b5dfa7614cfb4e6749e763</Sha>
    </Dependency>
    <Dependency Name="NuGet.DependencyResolver.Core" Version="6.13.0-rc.90">
      <Uri>https://github.com/nuget/nuget.client</Uri>
      <Sha>a96fbf6593fa744d07b5dfa7614cfb4e6749e763</Sha>
    </Dependency>
    <Dependency Name="NuGet.Frameworks" Version="6.13.0-rc.90">
      <Uri>https://github.com/nuget/nuget.client</Uri>
      <Sha>a96fbf6593fa744d07b5dfa7614cfb4e6749e763</Sha>
    </Dependency>
    <Dependency Name="NuGet.LibraryModel" Version="6.13.0-rc.90">
      <Uri>https://github.com/nuget/nuget.client</Uri>
      <Sha>a96fbf6593fa744d07b5dfa7614cfb4e6749e763</Sha>
    </Dependency>
    <Dependency Name="NuGet.ProjectModel" Version="6.13.0-rc.90">
      <Uri>https://github.com/nuget/nuget.client</Uri>
      <Sha>a96fbf6593fa744d07b5dfa7614cfb4e6749e763</Sha>
    </Dependency>
    <Dependency Name="NuGet.Protocol" Version="6.13.0-rc.90">
      <Uri>https://github.com/nuget/nuget.client</Uri>
      <Sha>a96fbf6593fa744d07b5dfa7614cfb4e6749e763</Sha>
    </Dependency>
    <Dependency Name="NuGet.Packaging" Version="6.13.0-rc.90">
      <Uri>https://github.com/nuget/nuget.client</Uri>
      <Sha>a96fbf6593fa744d07b5dfa7614cfb4e6749e763</Sha>
    </Dependency>
    <Dependency Name="NuGet.Versioning" Version="6.13.0-rc.90">
      <Uri>https://github.com/nuget/nuget.client</Uri>
      <Sha>a96fbf6593fa744d07b5dfa7614cfb4e6749e763</Sha>
    </Dependency>
    <Dependency Name="NuGet.Localization" Version="6.13.0-rc.90">
      <Uri>https://github.com/nuget/nuget.client</Uri>
      <Sha>a96fbf6593fa744d07b5dfa7614cfb4e6749e763</Sha>
=======
    <Dependency Name="Microsoft.NET.Workload.Emscripten.Current.Manifest-9.0.100" Version="9.0.0" CoherentParentDependency="Microsoft.NETCore.App.Runtime.win-x64">
      <Uri>https://github.com/dotnet/emsdk</Uri>
      <Sha>763d10a1a251be35337ee736832bfde3f9200672</Sha>
    </Dependency>
    <!-- Intermediate is necessary for source build. -->
    <Dependency Name="Microsoft.SourceBuild.Intermediate.emsdk" Version="9.0.0-rtm.24528.2" CoherentParentDependency="Microsoft.NETCore.App.Runtime.win-x64">
      <Uri>https://github.com/dotnet/emsdk</Uri>
      <Sha>763d10a1a251be35337ee736832bfde3f9200672</Sha>
      <SourceBuild RepoName="emsdk" ManagedOnly="true" />
    </Dependency>
    <Dependency Name="Microsoft.Build" Version="17.13.0-preview-24569-04">
      <Uri>https://github.com/dotnet/msbuild</Uri>
      <Sha>8f6b8ad0ace90c777c66711c907227fcfb6f2efe</Sha>
    </Dependency>
    <Dependency Name="Microsoft.Build.Localization" Version="17.13.0-preview-24569-04">
      <Uri>https://github.com/dotnet/msbuild</Uri>
      <Sha>8f6b8ad0ace90c777c66711c907227fcfb6f2efe</Sha>
    </Dependency>
    <!-- Intermediate is necessary for source build. -->
    <Dependency Name="Microsoft.SourceBuild.Intermediate.msbuild" Version="17.13.0-preview-24569-04">
      <Uri>https://github.com/dotnet/msbuild</Uri>
      <Sha>8f6b8ad0ace90c777c66711c907227fcfb6f2efe</Sha>
      <SourceBuild RepoName="msbuild" ManagedOnly="true" />
    </Dependency>
    <Dependency Name="Microsoft.FSharp.Compiler" Version="13.9.200-beta.24578.1">
      <Uri>https://github.com/dotnet/fsharp</Uri>
      <Sha>3dc980eeb06dd912f1e6fe5d06a23a67a4b659e7</Sha>
    </Dependency>
    <!-- Intermediate is necessary for source build. -->
    <Dependency Name="Microsoft.SourceBuild.Intermediate.fsharp" Version="9.0.200-beta.24578.1">
      <Uri>https://github.com/dotnet/fsharp</Uri>
      <Sha>3dc980eeb06dd912f1e6fe5d06a23a67a4b659e7</Sha>
      <SourceBuild RepoName="fsharp" ManagedOnly="true" />
    </Dependency>
    <Dependency Name="Microsoft.Net.Compilers.Toolset" Version="4.13.0-3.24603.5">
      <Uri>https://github.com/dotnet/roslyn</Uri>
      <Sha>d94a5505a6515a2d5350c7055853fc431e6dcfa4</Sha>
    </Dependency>
    <!-- Intermediate is necessary for source build. -->
    <Dependency Name="Microsoft.SourceBuild.Intermediate.roslyn" Version="4.13.0-3.24603.5">
      <Uri>https://github.com/dotnet/roslyn</Uri>
      <Sha>d94a5505a6515a2d5350c7055853fc431e6dcfa4</Sha>
      <SourceBuild RepoName="roslyn" ManagedOnly="true" />
    </Dependency>
    <Dependency Name="Microsoft.Net.Compilers.Toolset.Framework" Version="4.13.0-3.24603.5">
      <Uri>https://github.com/dotnet/roslyn</Uri>
      <Sha>d94a5505a6515a2d5350c7055853fc431e6dcfa4</Sha>
    </Dependency>
    <Dependency Name="Microsoft.CodeAnalysis" Version="4.13.0-3.24603.5">
      <Uri>https://github.com/dotnet/roslyn</Uri>
      <Sha>d94a5505a6515a2d5350c7055853fc431e6dcfa4</Sha>
    </Dependency>
    <Dependency Name="Microsoft.CodeAnalysis.CSharp" Version="4.13.0-3.24603.5">
      <Uri>https://github.com/dotnet/roslyn</Uri>
      <Sha>d94a5505a6515a2d5350c7055853fc431e6dcfa4</Sha>
    </Dependency>
    <Dependency Name="Microsoft.CodeAnalysis.CSharp.CodeStyle" Version="4.13.0-3.24603.5">
      <Uri>https://github.com/dotnet/roslyn</Uri>
      <Sha>d94a5505a6515a2d5350c7055853fc431e6dcfa4</Sha>
    </Dependency>
    <Dependency Name="Microsoft.CodeAnalysis.CSharp.Features" Version="4.13.0-3.24603.5">
      <Uri>https://github.com/dotnet/roslyn</Uri>
      <Sha>d94a5505a6515a2d5350c7055853fc431e6dcfa4</Sha>
    </Dependency>
    <Dependency Name="Microsoft.CodeAnalysis.CSharp.Workspaces" Version="4.13.0-3.24603.5">
      <Uri>https://github.com/dotnet/roslyn</Uri>
      <Sha>d94a5505a6515a2d5350c7055853fc431e6dcfa4</Sha>
    </Dependency>
    <Dependency Name="Microsoft.CodeAnalysis.Workspaces.MSBuild" Version="4.13.0-3.24603.5">
      <Uri>https://github.com/dotnet/roslyn</Uri>
      <Sha>d94a5505a6515a2d5350c7055853fc431e6dcfa4</Sha>
    </Dependency>
    <Dependency Name="Microsoft.AspNetCore.DeveloperCertificates.XPlat" Version="9.0.0-rtm.24529.3">
      <Uri>https://dev.azure.com/dnceng/internal/_git/dotnet-aspnetcore</Uri>
      <Sha>af22effae4069a5dfb9b0735859de48820104f5b</Sha>
    </Dependency>
    <Dependency Name="Microsoft.AspNetCore.TestHost" Version="9.0.0">
      <Uri>https://dev.azure.com/dnceng/internal/_git/dotnet-aspnetcore</Uri>
      <Sha>af22effae4069a5dfb9b0735859de48820104f5b</Sha>
    </Dependency>
    <Dependency Name="Microsoft.Build.NuGetSdkResolver" Version="6.13.0-preview.1.84">
      <Uri>https://github.com/nuget/nuget.client</Uri>
      <Sha>aef398ffa7d4e2e9f5f0d1f3b1b6215f9958689c</Sha>
    </Dependency>
    <Dependency Name="NuGet.Build.Tasks" Version="6.13.0-preview.1.84">
      <Uri>https://github.com/nuget/nuget.client</Uri>
      <Sha>aef398ffa7d4e2e9f5f0d1f3b1b6215f9958689c</Sha>
      <SourceBuildTarball RepoName="nuget-client" ManagedOnly="true" />
    </Dependency>
    <Dependency Name="NuGet.Build.Tasks.Console" Version="6.13.0-preview.1.84">
      <Uri>https://github.com/nuget/nuget.client</Uri>
      <Sha>aef398ffa7d4e2e9f5f0d1f3b1b6215f9958689c</Sha>
    </Dependency>
    <Dependency Name="NuGet.Build.Tasks.Pack" Version="6.13.0-preview.1.84">
      <Uri>https://github.com/nuget/nuget.client</Uri>
      <Sha>aef398ffa7d4e2e9f5f0d1f3b1b6215f9958689c</Sha>
    </Dependency>
    <Dependency Name="NuGet.Commands" Version="6.13.0-preview.1.84">
      <Uri>https://github.com/nuget/nuget.client</Uri>
      <Sha>aef398ffa7d4e2e9f5f0d1f3b1b6215f9958689c</Sha>
    </Dependency>
    <Dependency Name="NuGet.CommandLine.XPlat" Version="6.13.0-preview.1.84">
      <Uri>https://github.com/nuget/nuget.client</Uri>
      <Sha>aef398ffa7d4e2e9f5f0d1f3b1b6215f9958689c</Sha>
    </Dependency>
    <Dependency Name="NuGet.Common" Version="6.13.0-preview.1.84">
      <Uri>https://github.com/nuget/nuget.client</Uri>
      <Sha>aef398ffa7d4e2e9f5f0d1f3b1b6215f9958689c</Sha>
    </Dependency>
    <Dependency Name="NuGet.Configuration" Version="6.13.0-preview.1.84">
      <Uri>https://github.com/nuget/nuget.client</Uri>
      <Sha>aef398ffa7d4e2e9f5f0d1f3b1b6215f9958689c</Sha>
    </Dependency>
    <Dependency Name="NuGet.Credentials" Version="6.13.0-preview.1.84">
      <Uri>https://github.com/nuget/nuget.client</Uri>
      <Sha>aef398ffa7d4e2e9f5f0d1f3b1b6215f9958689c</Sha>
    </Dependency>
    <Dependency Name="NuGet.DependencyResolver.Core" Version="6.13.0-preview.1.84">
      <Uri>https://github.com/nuget/nuget.client</Uri>
      <Sha>aef398ffa7d4e2e9f5f0d1f3b1b6215f9958689c</Sha>
    </Dependency>
    <Dependency Name="NuGet.Frameworks" Version="6.13.0-preview.1.84">
      <Uri>https://github.com/nuget/nuget.client</Uri>
      <Sha>aef398ffa7d4e2e9f5f0d1f3b1b6215f9958689c</Sha>
    </Dependency>
    <Dependency Name="NuGet.LibraryModel" Version="6.13.0-preview.1.84">
      <Uri>https://github.com/nuget/nuget.client</Uri>
      <Sha>aef398ffa7d4e2e9f5f0d1f3b1b6215f9958689c</Sha>
    </Dependency>
    <Dependency Name="NuGet.ProjectModel" Version="6.13.0-preview.1.84">
      <Uri>https://github.com/nuget/nuget.client</Uri>
      <Sha>aef398ffa7d4e2e9f5f0d1f3b1b6215f9958689c</Sha>
    </Dependency>
    <Dependency Name="NuGet.Protocol" Version="6.13.0-preview.1.84">
      <Uri>https://github.com/nuget/nuget.client</Uri>
      <Sha>aef398ffa7d4e2e9f5f0d1f3b1b6215f9958689c</Sha>
    </Dependency>
    <Dependency Name="NuGet.Packaging" Version="6.13.0-preview.1.84">
      <Uri>https://github.com/nuget/nuget.client</Uri>
      <Sha>aef398ffa7d4e2e9f5f0d1f3b1b6215f9958689c</Sha>
    </Dependency>
    <Dependency Name="NuGet.Versioning" Version="6.13.0-preview.1.84">
      <Uri>https://github.com/nuget/nuget.client</Uri>
      <Sha>aef398ffa7d4e2e9f5f0d1f3b1b6215f9958689c</Sha>
    </Dependency>
    <Dependency Name="NuGet.Localization" Version="6.13.0-preview.1.84">
      <Uri>https://github.com/nuget/nuget.client</Uri>
      <Sha>aef398ffa7d4e2e9f5f0d1f3b1b6215f9958689c</Sha>
>>>>>>> 6d67e2a4
    </Dependency>
    <Dependency Name="Microsoft.NET.Test.Sdk" Version="17.13.0-preview-24569-02">
      <Uri>https://github.com/microsoft/vstest</Uri>
      <Sha>7d34b30433259fb914aaaf276fde663a47b6ef2f</Sha>
    </Dependency>
    <Dependency Name="Microsoft.TestPlatform.CLI" Version="17.13.0-preview-24569-02">
      <Uri>https://github.com/microsoft/vstest</Uri>
      <Sha>7d34b30433259fb914aaaf276fde663a47b6ef2f</Sha>
    </Dependency>
    <Dependency Name="Microsoft.TestPlatform.Build" Version="17.13.0-preview-24569-02">
      <Uri>https://github.com/microsoft/vstest</Uri>
      <Sha>7d34b30433259fb914aaaf276fde663a47b6ef2f</Sha>
    </Dependency>
    <!-- Intermediate is necessary for source build. -->
    <Dependency Name="Microsoft.SourceBuild.Intermediate.vstest" Version="17.13.0-preview-24569-02">
      <Uri>https://github.com/microsoft/vstest</Uri>
      <Sha>7d34b30433259fb914aaaf276fde663a47b6ef2f</Sha>
      <SourceBuild RepoName="vstest" ManagedOnly="true" />
    </Dependency>
<<<<<<< HEAD
    <Dependency Name="Microsoft.NET.ILLink.Tasks" Version="10.0.0-alpha.1.24610.2">
      <Uri>https://github.com/dotnet/runtime</Uri>
      <Sha>920a17ac91440abb5b34109104e72da77ec58b59</Sha>
    </Dependency>
    <Dependency Name="System.CodeDom" Version="10.0.0-alpha.1.24610.2">
      <Uri>https://github.com/dotnet/runtime</Uri>
      <Sha>920a17ac91440abb5b34109104e72da77ec58b59</Sha>
    </Dependency>
    <Dependency Name="System.Formats.Asn1" Version="10.0.0-alpha.1.24610.2">
      <Uri>https://github.com/dotnet/runtime</Uri>
      <Sha>920a17ac91440abb5b34109104e72da77ec58b59</Sha>
    </Dependency>
    <Dependency Name="System.Security.Cryptography.ProtectedData" Version="10.0.0-alpha.1.24610.2">
      <Uri>https://github.com/dotnet/runtime</Uri>
      <Sha>920a17ac91440abb5b34109104e72da77ec58b59</Sha>
    </Dependency>
    <Dependency Name="System.Text.Encoding.CodePages" Version="10.0.0-alpha.1.24610.2">
      <Uri>https://github.com/dotnet/runtime</Uri>
      <Sha>920a17ac91440abb5b34109104e72da77ec58b59</Sha>
    </Dependency>
    <Dependency Name="System.Resources.Extensions" Version="10.0.0-alpha.1.24610.2">
      <Uri>https://github.com/dotnet/runtime</Uri>
      <Sha>920a17ac91440abb5b34109104e72da77ec58b59</Sha>
    </Dependency>
    <Dependency Name="Microsoft.WindowsDesktop.App.Runtime.win-x64" Version="10.0.0-alpha.1.24607.1">
      <Uri>https://github.com/dotnet/windowsdesktop</Uri>
      <Sha>9bae053da57e9108b4bc4dd8f713eaebf61331a0</Sha>
      <SourceBuildTarball RepoName="windowsdesktop" ManagedOnly="true" />
    </Dependency>
    <Dependency Name="VS.Redist.Common.WindowsDesktop.SharedFramework.x64.10.0" Version="10.0.0-alpha.1.24607.1">
      <Uri>https://github.com/dotnet/windowsdesktop</Uri>
      <Sha>9bae053da57e9108b4bc4dd8f713eaebf61331a0</Sha>
    </Dependency>
    <Dependency Name="Microsoft.WindowsDesktop.App.Ref" Version="10.0.0-alpha.1.24607.1">
      <Uri>https://github.com/dotnet/windowsdesktop</Uri>
      <Sha>9bae053da57e9108b4bc4dd8f713eaebf61331a0</Sha>
    </Dependency>
    <Dependency Name="VS.Redist.Common.WindowsDesktop.TargetingPack.x64.10.0" Version="10.0.0-alpha.1.24607.1">
      <Uri>https://github.com/dotnet/windowsdesktop</Uri>
      <Sha>9bae053da57e9108b4bc4dd8f713eaebf61331a0</Sha>
    </Dependency>
    <Dependency Name="Microsoft.NET.Sdk.WindowsDesktop" Version="10.0.0-alpha.1.24605.3" CoherentParentDependency="Microsoft.WindowsDesktop.App.Ref">
      <Uri>https://github.com/dotnet/wpf</Uri>
      <Sha>c6bff274b42ea186c4a53aab6e6447cf92aeb1e1</Sha>
    </Dependency>
    <Dependency Name="Microsoft.AspNetCore.App.Ref" Version="10.0.0-alpha.2.24605.2">
      <Uri>https://github.com/dotnet/aspnetcore</Uri>
      <Sha>ec77307b34ff97c6270638077ab062dc78544a81</Sha>
    </Dependency>
    <Dependency Name="Microsoft.AspNetCore.App.Ref.Internal" Version="10.0.0-alpha.2.24605.2">
      <Uri>https://github.com/dotnet/aspnetcore</Uri>
      <Sha>ec77307b34ff97c6270638077ab062dc78544a81</Sha>
    </Dependency>
    <Dependency Name="Microsoft.AspNetCore.App.Runtime.win-x64" Version="10.0.0-alpha.2.24605.2">
      <Uri>https://github.com/dotnet/aspnetcore</Uri>
      <Sha>ec77307b34ff97c6270638077ab062dc78544a81</Sha>
    </Dependency>
    <Dependency Name="VS.Redist.Common.AspNetCore.SharedFramework.x64.10.0" Version="10.0.0-alpha.2.24605.2">
      <Uri>https://github.com/dotnet/aspnetcore</Uri>
      <Sha>ec77307b34ff97c6270638077ab062dc78544a81</Sha>
    </Dependency>
    <Dependency Name="dotnet-dev-certs" Version="10.0.0-alpha.2.24605.2">
      <Uri>https://github.com/dotnet/aspnetcore</Uri>
      <Sha>ec77307b34ff97c6270638077ab062dc78544a81</Sha>
    </Dependency>
    <Dependency Name="dotnet-user-jwts" Version="10.0.0-alpha.2.24605.2">
      <Uri>https://github.com/dotnet/aspnetcore</Uri>
      <Sha>ec77307b34ff97c6270638077ab062dc78544a81</Sha>
    </Dependency>
    <Dependency Name="dotnet-user-secrets" Version="10.0.0-alpha.2.24605.2">
      <Uri>https://github.com/dotnet/aspnetcore</Uri>
      <Sha>ec77307b34ff97c6270638077ab062dc78544a81</Sha>
    </Dependency>
    <Dependency Name="Microsoft.AspNetCore.Analyzers" Version="10.0.0-alpha.2.24605.2">
      <Uri>https://github.com/dotnet/aspnetcore</Uri>
      <Sha>ec77307b34ff97c6270638077ab062dc78544a81</Sha>
    </Dependency>
    <Dependency Name="Microsoft.AspNetCore.Components.SdkAnalyzers" Version="10.0.0-alpha.2.24605.2">
      <Uri>https://github.com/dotnet/aspnetcore</Uri>
      <Sha>ec77307b34ff97c6270638077ab062dc78544a81</Sha>
    </Dependency>
    <Dependency Name="Microsoft.AspNetCore.Mvc.Analyzers" Version="10.0.0-alpha.2.24605.2">
      <Uri>https://github.com/dotnet/aspnetcore</Uri>
      <Sha>ec77307b34ff97c6270638077ab062dc78544a81</Sha>
    </Dependency>
    <Dependency Name="Microsoft.AspNetCore.Mvc.Api.Analyzers" Version="10.0.0-alpha.2.24605.2">
      <Uri>https://github.com/dotnet/aspnetcore</Uri>
      <Sha>ec77307b34ff97c6270638077ab062dc78544a81</Sha>
    </Dependency>
    <!-- Intermediate is necessary for source build. -->
    <Dependency Name="Microsoft.SourceBuild.Intermediate.aspnetcore" Version="10.0.0-alpha.2.24605.2">
      <Uri>https://github.com/dotnet/aspnetcore</Uri>
      <Sha>ec77307b34ff97c6270638077ab062dc78544a81</Sha>
      <SourceBuild RepoName="aspnetcore" ManagedOnly="true" />
    </Dependency>
    <Dependency Name="Microsoft.CodeAnalysis.Razor.Tooling.Internal" Version="9.0.0-preview.24605.1">
      <Uri>https://github.com/dotnet/razor</Uri>
      <Sha>acf6972501eb279605fc8345a7e412c15e06b94a</Sha>
    </Dependency>
    <Dependency Name="Microsoft.AspNetCore.Mvc.Razor.Extensions.Tooling.Internal" Version="9.0.0-preview.24605.1">
      <Uri>https://github.com/dotnet/razor</Uri>
      <Sha>acf6972501eb279605fc8345a7e412c15e06b94a</Sha>
    </Dependency>
    <Dependency Name="Microsoft.NET.Sdk.Razor.SourceGenerators.Transport" Version="9.0.0-preview.24605.1">
      <Uri>https://github.com/dotnet/razor</Uri>
      <Sha>acf6972501eb279605fc8345a7e412c15e06b94a</Sha>
    </Dependency>
    <!-- Intermediate is necessary for source build. -->
    <Dependency Name="Microsoft.SourceBuild.Intermediate.razor" Version="9.0.0-preview.24605.1">
      <Uri>https://github.com/dotnet/razor</Uri>
      <Sha>acf6972501eb279605fc8345a7e412c15e06b94a</Sha>
      <SourceBuild RepoName="razor" ManagedOnly="true" />
    </Dependency>
    <Dependency Name="Microsoft.Extensions.FileProviders.Embedded" Version="10.0.0-alpha.2.24605.2">
      <Uri>https://github.com/dotnet/aspnetcore</Uri>
      <Sha>ec77307b34ff97c6270638077ab062dc78544a81</Sha>
    </Dependency>
    <Dependency Name="Microsoft.AspNetCore.Authorization" Version="10.0.0-alpha.2.24605.2">
      <Uri>https://github.com/dotnet/aspnetcore</Uri>
      <Sha>ec77307b34ff97c6270638077ab062dc78544a81</Sha>
    </Dependency>
    <Dependency Name="Microsoft.AspNetCore.Components.Web" Version="10.0.0-alpha.2.24605.2">
      <Uri>https://github.com/dotnet/aspnetcore</Uri>
      <Sha>ec77307b34ff97c6270638077ab062dc78544a81</Sha>
    </Dependency>
    <Dependency Name="Microsoft.JSInterop" Version="10.0.0-alpha.2.24605.2">
      <Uri>https://github.com/dotnet/aspnetcore</Uri>
      <Sha>ec77307b34ff97c6270638077ab062dc78544a81</Sha>
    </Dependency>
    <Dependency Name="Microsoft.DotNet.Test.ProjectTemplates.2.1" Version="1.0.2-beta4.22406.1">
      <Uri>https://github.com/dotnet/test-templates</Uri>
      <Sha>0385265f4d0b6413d64aea0223172366a9b9858c</Sha>
    </Dependency>
    <Dependency Name="Microsoft.DotNet.Test.ProjectTemplates.5.0" Version="1.1.0-rc.23558.1">
      <Uri>https://github.com/dotnet/test-templates</Uri>
      <Sha>307b8f538d83a955d8f6dd909eee41a5555f2f4d</Sha>
    </Dependency>
    <Dependency Name="Microsoft.DotNet.Test.ProjectTemplates.6.0" Version="1.1.0-rc.24069.1">
      <Uri>https://github.com/dotnet/test-templates</Uri>
      <Sha>becc4bd157cd6608b51a5ffe414a5d2de6330272</Sha>
    </Dependency>
    <Dependency Name="Microsoft.DotNet.Test.ProjectTemplates.7.0" Version="1.1.0-rc.24069.1">
      <Uri>https://github.com/dotnet/test-templates</Uri>
      <Sha>becc4bd157cd6608b51a5ffe414a5d2de6330272</Sha>
    </Dependency>
    <Dependency Name="Microsoft.DotNet.Test.ProjectTemplates.8.0" Version="1.1.0-rc.24202.1">
      <Uri>https://github.com/dotnet/test-templates</Uri>
      <Sha>49c9ad01f057b3c6352bbec12b117acc2224493c</Sha>
    </Dependency>
    <Dependency Name="Microsoft.DotNet.Test.ProjectTemplates.9.0" Version="1.1.0-rtm.24576.1">
      <Uri>https://github.com/dotnet/test-templates</Uri>
      <Sha>01712257e7ac9363b002637d399206fd93fc724b</Sha>
    </Dependency>
    <!-- Intermediate is necessary for source build. -->
    <Dependency Name="Microsoft.SourceBuild.Intermediate.test-templates" Version="1.1.0-rtm.24576.1">
      <Uri>https://github.com/dotnet/test-templates</Uri>
      <Sha>01712257e7ac9363b002637d399206fd93fc724b</Sha>
      <SourceBuild RepoName="test-templates" ManagedOnly="true" />
    </Dependency>
    <!-- For coherency purposes, these versions should be gated by the versions of winforms and wpf routed via windowsdesktop -->
    <Dependency Name="Microsoft.Dotnet.WinForms.ProjectTemplates" Version="10.0.0-alpha.1.24605.2" CoherentParentDependency="Microsoft.WindowsDesktop.App.Runtime.win-x64">
      <Uri>https://github.com/dotnet/winforms</Uri>
      <Sha>6ecb29a0b34c73048062257c1cab74b219759260</Sha>
    </Dependency>
    <Dependency Name="Microsoft.DotNet.Wpf.ProjectTemplates" Version="10.0.0-alpha.1.24605.3" CoherentParentDependency="Microsoft.WindowsDesktop.App.Runtime.win-x64">
      <Uri>https://github.com/dotnet/wpf</Uri>
      <Sha>c6bff274b42ea186c4a53aab6e6447cf92aeb1e1</Sha>
=======
    <Dependency Name="Microsoft.NET.ILLink.Tasks" Version="9.0.0">
      <Uri>https://dev.azure.com/dnceng/internal/_git/dotnet-runtime</Uri>
      <Sha>9d5a6a9aa463d6d10b0b0ba6d5982cc82f363dc3</Sha>
    </Dependency>
    <Dependency Name="System.CodeDom" Version="9.0.0">
      <Uri>https://dev.azure.com/dnceng/internal/_git/dotnet-runtime</Uri>
      <Sha>9d5a6a9aa463d6d10b0b0ba6d5982cc82f363dc3</Sha>
    </Dependency>
    <Dependency Name="System.Formats.Asn1" Version="9.0.0">
      <Uri>https://dev.azure.com/dnceng/internal/_git/dotnet-runtime</Uri>
      <Sha>9d5a6a9aa463d6d10b0b0ba6d5982cc82f363dc3</Sha>
    </Dependency>
    <Dependency Name="System.Security.Cryptography.ProtectedData" Version="9.0.0">
      <Uri>https://dev.azure.com/dnceng/internal/_git/dotnet-runtime</Uri>
      <Sha>9d5a6a9aa463d6d10b0b0ba6d5982cc82f363dc3</Sha>
    </Dependency>
    <Dependency Name="System.Text.Encoding.CodePages" Version="9.0.0">
      <Uri>https://dev.azure.com/dnceng/internal/_git/dotnet-runtime</Uri>
      <Sha>9d5a6a9aa463d6d10b0b0ba6d5982cc82f363dc3</Sha>
    </Dependency>
    <Dependency Name="System.Resources.Extensions" Version="9.0.0">
      <Uri>https://dev.azure.com/dnceng/internal/_git/dotnet-runtime</Uri>
      <Sha>9d5a6a9aa463d6d10b0b0ba6d5982cc82f363dc3</Sha>
    </Dependency>
    <Dependency Name="Microsoft.WindowsDesktop.App.Runtime.win-x64" Version="9.0.0">
      <Uri>https://dev.azure.com/dnceng/internal/_git/dotnet-windowsdesktop</Uri>
      <Sha>308dc7955704be60afc72ec00902cc18e028c3c2</Sha>
      <SourceBuildTarball RepoName="windowsdesktop" ManagedOnly="true" />
    </Dependency>
    <Dependency Name="VS.Redist.Common.WindowsDesktop.SharedFramework.x64.9.0" Version="9.0.0-rtm.24529.2">
      <Uri>https://dev.azure.com/dnceng/internal/_git/dotnet-windowsdesktop</Uri>
      <Sha>308dc7955704be60afc72ec00902cc18e028c3c2</Sha>
    </Dependency>
    <Dependency Name="Microsoft.WindowsDesktop.App.Ref" Version="9.0.0">
      <Uri>https://dev.azure.com/dnceng/internal/_git/dotnet-windowsdesktop</Uri>
      <Sha>308dc7955704be60afc72ec00902cc18e028c3c2</Sha>
    </Dependency>
    <Dependency Name="VS.Redist.Common.WindowsDesktop.TargetingPack.x64.9.0" Version="9.0.0-rtm.24529.2">
      <Uri>https://dev.azure.com/dnceng/internal/_git/dotnet-windowsdesktop</Uri>
      <Sha>308dc7955704be60afc72ec00902cc18e028c3c2</Sha>
    </Dependency>
    <Dependency Name="Microsoft.NET.Sdk.WindowsDesktop" Version="9.0.0-rtm.24529.2" CoherentParentDependency="Microsoft.WindowsDesktop.App.Ref">
      <Uri>https://dev.azure.com/dnceng/internal/_git/dotnet-wpf</Uri>
      <Sha>a04736acb8edb533756131d3d5fc55f15cd03d6a</Sha>
    </Dependency>
    <Dependency Name="Microsoft.AspNetCore.App.Ref" Version="9.0.0">
      <Uri>https://dev.azure.com/dnceng/internal/_git/dotnet-aspnetcore</Uri>
      <Sha>af22effae4069a5dfb9b0735859de48820104f5b</Sha>
    </Dependency>
    <Dependency Name="Microsoft.AspNetCore.App.Ref.Internal" Version="9.0.0-rtm.24529.3">
      <Uri>https://dev.azure.com/dnceng/internal/_git/dotnet-aspnetcore</Uri>
      <Sha>af22effae4069a5dfb9b0735859de48820104f5b</Sha>
    </Dependency>
    <Dependency Name="Microsoft.AspNetCore.App.Runtime.win-x64" Version="9.0.0">
      <Uri>https://dev.azure.com/dnceng/internal/_git/dotnet-aspnetcore</Uri>
      <Sha>af22effae4069a5dfb9b0735859de48820104f5b</Sha>
    </Dependency>
    <Dependency Name="VS.Redist.Common.AspNetCore.SharedFramework.x64.9.0" Version="9.0.0-rtm.24529.3">
      <Uri>https://dev.azure.com/dnceng/internal/_git/dotnet-aspnetcore</Uri>
      <Sha>af22effae4069a5dfb9b0735859de48820104f5b</Sha>
    </Dependency>
    <Dependency Name="dotnet-dev-certs" Version="9.0.0-rtm.24529.3">
      <Uri>https://dev.azure.com/dnceng/internal/_git/dotnet-aspnetcore</Uri>
      <Sha>af22effae4069a5dfb9b0735859de48820104f5b</Sha>
    </Dependency>
    <Dependency Name="dotnet-user-jwts" Version="9.0.0-rtm.24529.3">
      <Uri>https://dev.azure.com/dnceng/internal/_git/dotnet-aspnetcore</Uri>
      <Sha>af22effae4069a5dfb9b0735859de48820104f5b</Sha>
    </Dependency>
    <Dependency Name="dotnet-user-secrets" Version="9.0.0-rtm.24529.3">
      <Uri>https://dev.azure.com/dnceng/internal/_git/dotnet-aspnetcore</Uri>
      <Sha>af22effae4069a5dfb9b0735859de48820104f5b</Sha>
    </Dependency>
    <Dependency Name="Microsoft.AspNetCore.Analyzers" Version="9.0.0-rtm.24529.3">
      <Uri>https://dev.azure.com/dnceng/internal/_git/dotnet-aspnetcore</Uri>
      <Sha>af22effae4069a5dfb9b0735859de48820104f5b</Sha>
    </Dependency>
    <Dependency Name="Microsoft.AspNetCore.Components.SdkAnalyzers" Version="9.0.0-rtm.24529.3">
      <Uri>https://dev.azure.com/dnceng/internal/_git/dotnet-aspnetcore</Uri>
      <Sha>af22effae4069a5dfb9b0735859de48820104f5b</Sha>
    </Dependency>
    <Dependency Name="Microsoft.AspNetCore.Mvc.Analyzers" Version="9.0.0-rtm.24529.3">
      <Uri>https://dev.azure.com/dnceng/internal/_git/dotnet-aspnetcore</Uri>
      <Sha>af22effae4069a5dfb9b0735859de48820104f5b</Sha>
    </Dependency>
    <Dependency Name="Microsoft.AspNetCore.Mvc.Api.Analyzers" Version="9.0.0-rtm.24529.3">
      <Uri>https://dev.azure.com/dnceng/internal/_git/dotnet-aspnetcore</Uri>
      <Sha>af22effae4069a5dfb9b0735859de48820104f5b</Sha>
    </Dependency>
    <!-- Intermediate is necessary for source build. -->
    <Dependency Name="Microsoft.SourceBuild.Intermediate.aspnetcore" Version="9.0.0-rtm.24529.3">
      <Uri>https://dev.azure.com/dnceng/internal/_git/dotnet-aspnetcore</Uri>
      <Sha>af22effae4069a5dfb9b0735859de48820104f5b</Sha>
      <SourceBuild RepoName="aspnetcore" ManagedOnly="true" />
    </Dependency>
    <Dependency Name="Microsoft.CodeAnalysis.Razor.Tooling.Internal" Version="9.0.0-preview.24601.1">
      <Uri>https://github.com/dotnet/razor</Uri>
      <Sha>db3fecf853512dbb9440a8abd75ed8b266ee075a</Sha>
    </Dependency>
    <Dependency Name="Microsoft.AspNetCore.Mvc.Razor.Extensions.Tooling.Internal" Version="9.0.0-preview.24601.1">
      <Uri>https://github.com/dotnet/razor</Uri>
      <Sha>db3fecf853512dbb9440a8abd75ed8b266ee075a</Sha>
    </Dependency>
    <Dependency Name="Microsoft.NET.Sdk.Razor.SourceGenerators.Transport" Version="9.0.0-preview.24601.1">
      <Uri>https://github.com/dotnet/razor</Uri>
      <Sha>db3fecf853512dbb9440a8abd75ed8b266ee075a</Sha>
    </Dependency>
    <!-- Intermediate is necessary for source build. -->
    <Dependency Name="Microsoft.SourceBuild.Intermediate.razor" Version="9.0.0-preview.24601.1">
      <Uri>https://github.com/dotnet/razor</Uri>
      <Sha>db3fecf853512dbb9440a8abd75ed8b266ee075a</Sha>
      <SourceBuild RepoName="razor" ManagedOnly="true" />
    </Dependency>
    <Dependency Name="Microsoft.Extensions.FileProviders.Embedded" Version="9.0.0">
      <Uri>https://dev.azure.com/dnceng/internal/_git/dotnet-aspnetcore</Uri>
      <Sha>af22effae4069a5dfb9b0735859de48820104f5b</Sha>
    </Dependency>
    <Dependency Name="Microsoft.AspNetCore.Authorization" Version="9.0.0">
      <Uri>https://dev.azure.com/dnceng/internal/_git/dotnet-aspnetcore</Uri>
      <Sha>af22effae4069a5dfb9b0735859de48820104f5b</Sha>
    </Dependency>
    <Dependency Name="Microsoft.AspNetCore.Components.Web" Version="9.0.0">
      <Uri>https://dev.azure.com/dnceng/internal/_git/dotnet-aspnetcore</Uri>
      <Sha>af22effae4069a5dfb9b0735859de48820104f5b</Sha>
    </Dependency>
    <Dependency Name="Microsoft.JSInterop" Version="9.0.0">
      <Uri>https://dev.azure.com/dnceng/internal/_git/dotnet-aspnetcore</Uri>
      <Sha>af22effae4069a5dfb9b0735859de48820104f5b</Sha>
    </Dependency>
    <!-- For coherency purposes, these versions should be gated by the versions of winforms and wpf routed via windowsdesktop -->
    <Dependency Name="Microsoft.Dotnet.WinForms.ProjectTemplates" Version="9.0.0-rtm.24529.1" CoherentParentDependency="Microsoft.WindowsDesktop.App.Runtime.win-x64">
      <Uri>https://dev.azure.com/dnceng/internal/_git/dotnet-winforms</Uri>
      <Sha>62ebdb4b0d5cc7e163b8dc9331dc196e576bf162</Sha>
    </Dependency>
    <Dependency Name="Microsoft.DotNet.Wpf.ProjectTemplates" Version="9.0.0-rtm.24529.2" CoherentParentDependency="Microsoft.WindowsDesktop.App.Runtime.win-x64">
      <Uri>https://dev.azure.com/dnceng/internal/_git/dotnet-wpf</Uri>
      <Sha>a04736acb8edb533756131d3d5fc55f15cd03d6a</Sha>
>>>>>>> 6d67e2a4
    </Dependency>
    <Dependency Name="Microsoft.Web.Xdt" Version="9.0.0-preview.24522.2">
      <Uri>https://github.com/dotnet/xdt</Uri>
      <Sha>1a54480f52703fb45fac2a6b955247d33758383e</Sha>
    </Dependency>
    <!-- Intermediate is necessary for source build. -->
    <Dependency Name="Microsoft.SourceBuild.Intermediate.xdt" Version="9.0.0-preview.24522.2">
      <Uri>https://github.com/dotnet/xdt</Uri>
      <Sha>1a54480f52703fb45fac2a6b955247d33758383e</Sha>
      <SourceBuild RepoName="xdt" ManagedOnly="true" />
    </Dependency>
<<<<<<< HEAD
    <Dependency Name="Microsoft.CodeAnalysis.NetAnalyzers" Version="10.0.0-preview.24605.1">
=======
    <Dependency Name="Microsoft.CodeAnalysis.NetAnalyzers" Version="9.0.0-preview.24527.2">
>>>>>>> 6d67e2a4
      <Uri>https://github.com/dotnet/roslyn-analyzers</Uri>
      <Sha>7f449a5d6f05c6aed77e4abf85aac2ce19f6a2d6</Sha>
    </Dependency>
<<<<<<< HEAD
    <Dependency Name="Microsoft.CodeAnalysis.PublicApiAnalyzers" Version="3.12.0-beta1.24605.1">
=======
    <Dependency Name="Microsoft.CodeAnalysis.PublicApiAnalyzers" Version="3.11.0-beta1.24527.2">
>>>>>>> 6d67e2a4
      <Uri>https://github.com/dotnet/roslyn-analyzers</Uri>
      <Sha>7f449a5d6f05c6aed77e4abf85aac2ce19f6a2d6</Sha>
    </Dependency>
    <!-- Intermediate is necessary for source build. -->
<<<<<<< HEAD
    <Dependency Name="Microsoft.SourceBuild.Intermediate.roslyn-analyzers" Version="3.12.0-beta1.24605.1">
=======
    <Dependency Name="Microsoft.SourceBuild.Intermediate.roslyn-analyzers" Version="3.11.0-beta1.24527.2">
>>>>>>> 6d67e2a4
      <Uri>https://github.com/dotnet/roslyn-analyzers</Uri>
      <Sha>7f449a5d6f05c6aed77e4abf85aac2ce19f6a2d6</Sha>
      <SourceBuild RepoName="roslyn-analyzers" ManagedOnly="true" />
    </Dependency>
    <Dependency Name="System.CommandLine" Version="2.0.0-beta4.24528.1">
      <Uri>https://github.com/dotnet/command-line-api</Uri>
      <Sha>feb61c7f328a2401d74f4317b39d02126cfdfe24</Sha>
    </Dependency>
    <Dependency Name="System.CommandLine.Rendering" Version="0.4.0-alpha.24528.1">
      <Uri>https://github.com/dotnet/command-line-api</Uri>
      <Sha>feb61c7f328a2401d74f4317b39d02126cfdfe24</Sha>
    </Dependency>
    <!-- Microsoft.CodeAnalysis.Workspaces.MSBuild transitively references M.Bcl.AsyncInterfaces.
         Adding an explicit dependency to make sure the latest version is used instead of the SBRP
         one under source build. -->
    <!-- Intermediate is necessary for source build. -->
    <Dependency Name="Microsoft.DiaSymReader" Version="2.2.0-beta.24574.1">
      <Uri>https://github.com/dotnet/symreader</Uri>
      <Sha>878352351804a2339d595c1f74f9e6b32c6c6e6b</Sha>
    </Dependency>
    <!-- Intermediate is necessary for source build. -->
    <Dependency Name="Microsoft.SourceBuild.Intermediate.command-line-api" Version="0.1.552801">
      <Uri>https://github.com/dotnet/command-line-api</Uri>
      <Sha>feb61c7f328a2401d74f4317b39d02126cfdfe24</Sha>
      <SourceBuild RepoName="command-line-api" ManagedOnly="true" />
    </Dependency>
    <!-- Intermediate is necessary for source build. -->
    <Dependency Name="Microsoft.SourceBuild.Intermediate.source-build-externals" Version="10.0.560301">
      <Uri>https://github.com/dotnet/source-build-externals</Uri>
      <Sha>e05b759f3b6b09e30bf52535375181bfa25e2c49</Sha>
      <SourceBuild RepoName="source-build-externals" ManagedOnly="true" />
    </Dependency>
    <!-- Intermediate is necessary for source build. -->
    <Dependency Name="Microsoft.SourceBuild.Intermediate.source-build-reference-packages" Version="10.0.560201">
      <Uri>https://github.com/dotnet/source-build-reference-packages</Uri>
      <Sha>dd1d66ed9123ad8f993b1c00711f2c50f7f48a96</Sha>
      <SourceBuild RepoName="source-build-reference-packages" ManagedOnly="true" />
    </Dependency>
    <Dependency Name="Microsoft.Deployment.DotNet.Releases" Version="2.0.0-preview.1.24602.1">
      <Uri>https://github.com/dotnet/deployment-tools</Uri>
      <Sha>33bdfdb07c2872191e96692dee67ee35bc360d4f</Sha>
    </Dependency>
<<<<<<< HEAD
    <Dependency Name="Microsoft.Build.Tasks.Git" Version="9.0.0-beta.24603.2">
      <Uri>https://github.com/dotnet/sourcelink</Uri>
      <Sha>599ca6dd9547cef0c10c1363fade40b044fed3b7</Sha>
    </Dependency>
    <Dependency Name="Microsoft.SourceLink.Common" Version="9.0.0-beta.24603.2">
      <Uri>https://github.com/dotnet/sourcelink</Uri>
      <Sha>599ca6dd9547cef0c10c1363fade40b044fed3b7</Sha>
    </Dependency>
    <Dependency Name="Microsoft.SourceLink.AzureRepos.Git" Version="9.0.0-beta.24603.2">
      <Uri>https://github.com/dotnet/sourcelink</Uri>
      <Sha>599ca6dd9547cef0c10c1363fade40b044fed3b7</Sha>
    </Dependency>
    <Dependency Name="Microsoft.SourceLink.GitHub" Version="9.0.0-beta.24603.2">
      <Uri>https://github.com/dotnet/sourcelink</Uri>
      <Sha>599ca6dd9547cef0c10c1363fade40b044fed3b7</Sha>
    </Dependency>
    <Dependency Name="Microsoft.SourceLink.GitLab" Version="9.0.0-beta.24603.2">
      <Uri>https://github.com/dotnet/sourcelink</Uri>
      <Sha>599ca6dd9547cef0c10c1363fade40b044fed3b7</Sha>
    </Dependency>
    <Dependency Name="Microsoft.SourceLink.Bitbucket.Git" Version="9.0.0-beta.24603.2">
      <Uri>https://github.com/dotnet/sourcelink</Uri>
      <Sha>599ca6dd9547cef0c10c1363fade40b044fed3b7</Sha>
    </Dependency>
    <!-- Intermediate is necessary for source build. -->
    <Dependency Name="Microsoft.SourceBuild.Intermediate.sourcelink" Version="9.0.0-beta.24603.2">
      <Uri>https://github.com/dotnet/sourcelink</Uri>
      <Sha>599ca6dd9547cef0c10c1363fade40b044fed3b7</Sha>
=======
    <Dependency Name="Microsoft.Build.Tasks.Git" Version="9.0.0-beta.24602.2">
      <Uri>https://github.com/dotnet/sourcelink</Uri>
      <Sha>bf9eea4cf019e8f86e7fae35380533eae25f487e</Sha>
    </Dependency>
    <Dependency Name="Microsoft.SourceLink.Common" Version="9.0.0-beta.24602.2">
      <Uri>https://github.com/dotnet/sourcelink</Uri>
      <Sha>bf9eea4cf019e8f86e7fae35380533eae25f487e</Sha>
    </Dependency>
    <Dependency Name="Microsoft.SourceLink.AzureRepos.Git" Version="9.0.0-beta.24602.2">
      <Uri>https://github.com/dotnet/sourcelink</Uri>
      <Sha>bf9eea4cf019e8f86e7fae35380533eae25f487e</Sha>
    </Dependency>
    <Dependency Name="Microsoft.SourceLink.GitHub" Version="9.0.0-beta.24602.2">
      <Uri>https://github.com/dotnet/sourcelink</Uri>
      <Sha>bf9eea4cf019e8f86e7fae35380533eae25f487e</Sha>
    </Dependency>
    <Dependency Name="Microsoft.SourceLink.GitLab" Version="9.0.0-beta.24602.2">
      <Uri>https://github.com/dotnet/sourcelink</Uri>
      <Sha>bf9eea4cf019e8f86e7fae35380533eae25f487e</Sha>
    </Dependency>
    <Dependency Name="Microsoft.SourceLink.Bitbucket.Git" Version="9.0.0-beta.24602.2">
      <Uri>https://github.com/dotnet/sourcelink</Uri>
      <Sha>bf9eea4cf019e8f86e7fae35380533eae25f487e</Sha>
    </Dependency>
    <!-- Intermediate is necessary for source build. -->
    <Dependency Name="Microsoft.SourceBuild.Intermediate.sourcelink" Version="9.0.0-beta.24602.2">
      <Uri>https://github.com/dotnet/sourcelink</Uri>
      <Sha>bf9eea4cf019e8f86e7fae35380533eae25f487e</Sha>
>>>>>>> 6d67e2a4
      <SourceBuild RepoName="sourcelink" ManagedOnly="true" />
    </Dependency>
    <!-- Intermediate is necessary for source build. -->
    <Dependency Name="Microsoft.SourceBuild.Intermediate.deployment-tools" Version="9.0.0-preview.1.24602.1">
      <Uri>https://github.com/dotnet/deployment-tools</Uri>
      <Sha>33bdfdb07c2872191e96692dee67ee35bc360d4f</Sha>
      <SourceBuild RepoName="deployment-tools" ManagedOnly="true" />
    </Dependency>
    <!-- Intermediate is necessary for source build. -->
    <Dependency Name="Microsoft.SourceBuild.Intermediate.symreader" Version="2.2.0-beta.24574.1">
      <Uri>https://github.com/dotnet/symreader</Uri>
      <Sha>878352351804a2339d595c1f74f9e6b32c6c6e6b</Sha>
      <SourceBuild RepoName="symreader" ManagedOnly="true" />
    </Dependency>
    <!-- Dependency required for flowing correct package version in source-build, using PVP flow. -->
<<<<<<< HEAD
    <Dependency Name="Microsoft.Extensions.Logging" Version="10.0.0-alpha.1.24610.2">
      <Uri>https://github.com/dotnet/runtime</Uri>
      <Sha>920a17ac91440abb5b34109104e72da77ec58b59</Sha>
    </Dependency>
    <!-- Dependency required for flowing correct package version in source-build, using PVP flow. -->
    <Dependency Name="Microsoft.Extensions.Logging.Abstractions" Version="10.0.0-alpha.1.24610.2">
      <Uri>https://github.com/dotnet/runtime</Uri>
      <Sha>920a17ac91440abb5b34109104e72da77ec58b59</Sha>
    </Dependency>
    <!-- Dependency required for flowing correct package version in source-build, using PVP flow. -->
    <Dependency Name="Microsoft.Extensions.Logging.Console" Version="10.0.0-alpha.1.24610.2">
      <Uri>https://github.com/dotnet/runtime</Uri>
      <Sha>920a17ac91440abb5b34109104e72da77ec58b59</Sha>
    </Dependency>
    <!-- Dependency required for flowing correct package version in source-build, using PVP flow. -->
    <Dependency Name="Microsoft.Extensions.FileSystemGlobbing" Version="10.0.0-alpha.1.24610.2">
      <Uri>https://github.com/dotnet/runtime</Uri>
      <Sha>920a17ac91440abb5b34109104e72da77ec58b59</Sha>
    </Dependency>
    <!-- Dependency required for flowing correct package version in source-build, using PVP flow. -->
    <Dependency Name="System.ServiceProcess.ServiceController" Version="10.0.0-alpha.1.24610.2">
      <Uri>https://github.com/dotnet/runtime</Uri>
      <Sha>920a17ac91440abb5b34109104e72da77ec58b59</Sha>
    </Dependency>
    <Dependency Name="System.Text.Json" Version="10.0.0-alpha.1.24610.2">
      <Uri>https://github.com/dotnet/runtime</Uri>
      <Sha>920a17ac91440abb5b34109104e72da77ec58b59</Sha>
    </Dependency>
    <Dependency Name="Microsoft.Bcl.AsyncInterfaces" Version="10.0.0-alpha.1.24610.2">
      <Uri>https://github.com/dotnet/runtime</Uri>
      <Sha>920a17ac91440abb5b34109104e72da77ec58b59</Sha>
    </Dependency>
    <Dependency Name="Microsoft.Extensions.FileProviders.Abstractions" Version="10.0.0-alpha.1.24610.2">
      <Uri>https://github.com/dotnet/runtime</Uri>
      <Sha>920a17ac91440abb5b34109104e72da77ec58b59</Sha>
    </Dependency>
    <Dependency Name="Microsoft.Extensions.ObjectPool" Version="10.0.0-alpha.2.24605.2">
      <Uri>https://github.com/dotnet/aspnetcore</Uri>
      <Sha>ec77307b34ff97c6270638077ab062dc78544a81</Sha>
    </Dependency>
    <Dependency Name="Microsoft.Win32.SystemEvents" Version="10.0.0-alpha.1.24610.2">
      <Uri>https://github.com/dotnet/runtime</Uri>
      <Sha>920a17ac91440abb5b34109104e72da77ec58b59</Sha>
    </Dependency>
    <Dependency Name="System.Composition.AttributedModel" Version="10.0.0-alpha.1.24610.2">
      <Uri>https://github.com/dotnet/runtime</Uri>
      <Sha>920a17ac91440abb5b34109104e72da77ec58b59</Sha>
    </Dependency>
    <Dependency Name="System.Composition.Convention" Version="10.0.0-alpha.1.24610.2">
      <Uri>https://github.com/dotnet/runtime</Uri>
      <Sha>920a17ac91440abb5b34109104e72da77ec58b59</Sha>
    </Dependency>
    <Dependency Name="System.Composition.Hosting" Version="10.0.0-alpha.1.24610.2">
      <Uri>https://github.com/dotnet/runtime</Uri>
      <Sha>920a17ac91440abb5b34109104e72da77ec58b59</Sha>
    </Dependency>
    <Dependency Name="System.Composition.Runtime" Version="10.0.0-alpha.1.24610.2">
      <Uri>https://github.com/dotnet/runtime</Uri>
      <Sha>920a17ac91440abb5b34109104e72da77ec58b59</Sha>
    </Dependency>
    <Dependency Name="System.Composition.TypedParts" Version="10.0.0-alpha.1.24610.2">
      <Uri>https://github.com/dotnet/runtime</Uri>
      <Sha>920a17ac91440abb5b34109104e72da77ec58b59</Sha>
    </Dependency>
    <Dependency Name="System.Configuration.ConfigurationManager" Version="10.0.0-alpha.1.24610.2">
      <Uri>https://github.com/dotnet/runtime</Uri>
      <Sha>920a17ac91440abb5b34109104e72da77ec58b59</Sha>
    </Dependency>
    <Dependency Name="System.Security.Cryptography.Pkcs" Version="10.0.0-alpha.1.24610.2">
      <Uri>https://github.com/dotnet/runtime</Uri>
      <Sha>920a17ac91440abb5b34109104e72da77ec58b59</Sha>
    </Dependency>
    <Dependency Name="System.Security.Cryptography.Xml" Version="10.0.0-alpha.1.24610.2">
      <Uri>https://github.com/dotnet/runtime</Uri>
      <Sha>920a17ac91440abb5b34109104e72da77ec58b59</Sha>
    </Dependency>
    <Dependency Name="System.Security.Permissions" Version="10.0.0-alpha.1.24610.2">
      <Uri>https://github.com/dotnet/runtime</Uri>
      <Sha>920a17ac91440abb5b34109104e72da77ec58b59</Sha>
    </Dependency>
    <Dependency Name="System.Windows.Extensions" Version="10.0.0-alpha.1.24610.2">
      <Uri>https://github.com/dotnet/runtime</Uri>
      <Sha>920a17ac91440abb5b34109104e72da77ec58b59</Sha>
    </Dependency>
  </ProductDependencies>
  <ToolsetDependencies>
    <Dependency Name="Microsoft.DotNet.Arcade.Sdk" Version="10.0.0-beta.24604.4">
      <Uri>https://github.com/dotnet/arcade</Uri>
      <Sha>45d845e04c05fbe5da9838c454bbc3af1df6be81</Sha>
    </Dependency>
    <Dependency Name="Microsoft.DotNet.Build.Tasks.Installers" Version="10.0.0-beta.24604.4">
      <Uri>https://github.com/dotnet/arcade</Uri>
      <Sha>45d845e04c05fbe5da9838c454bbc3af1df6be81</Sha>
    </Dependency>
    <Dependency Name="Microsoft.DotNet.Helix.Sdk" Version="10.0.0-beta.24604.4">
      <Uri>https://github.com/dotnet/arcade</Uri>
      <Sha>45d845e04c05fbe5da9838c454bbc3af1df6be81</Sha>
    </Dependency>
    <Dependency Name="Microsoft.DotNet.SignTool" Version="10.0.0-beta.24604.4">
      <Uri>https://github.com/dotnet/arcade</Uri>
      <Sha>45d845e04c05fbe5da9838c454bbc3af1df6be81</Sha>
    </Dependency>
    <Dependency Name="Microsoft.DotNet.XUnitExtensions" Version="10.0.0-beta.24604.4">
      <Uri>https://github.com/dotnet/arcade</Uri>
      <Sha>45d845e04c05fbe5da9838c454bbc3af1df6be81</Sha>
    </Dependency>
    <Dependency Name="Microsoft.DotNet.XliffTasks" Version="10.0.0-beta.24604.4">
      <Uri>https://github.com/dotnet/arcade</Uri>
      <Sha>45d845e04c05fbe5da9838c454bbc3af1df6be81</Sha>
    </Dependency>
    <!-- Intermediate is necessary for source build. -->
    <Dependency Name="Microsoft.SourceBuild.Intermediate.arcade" Version="10.0.0-beta.24604.4">
      <Uri>https://github.com/dotnet/arcade</Uri>
      <Sha>45d845e04c05fbe5da9838c454bbc3af1df6be81</Sha>
      <SourceBuild RepoName="arcade" ManagedOnly="true" />
    </Dependency>
    <Dependency Name="System.Reflection.MetadataLoadContext" Version="10.0.0-alpha.1.24610.2">
      <Uri>https://github.com/dotnet/runtime</Uri>
      <Sha>920a17ac91440abb5b34109104e72da77ec58b59</Sha>
=======
    <Dependency Name="Microsoft.Extensions.Logging" Version="9.0.0">
      <Uri>https://dev.azure.com/dnceng/internal/_git/dotnet-runtime</Uri>
      <Sha>9d5a6a9aa463d6d10b0b0ba6d5982cc82f363dc3</Sha>
    </Dependency>
    <!-- Dependency required for flowing correct package version in source-build, using PVP flow. -->
    <Dependency Name="Microsoft.Extensions.Logging.Abstractions" Version="9.0.0">
      <Uri>https://dev.azure.com/dnceng/internal/_git/dotnet-runtime</Uri>
      <Sha>9d5a6a9aa463d6d10b0b0ba6d5982cc82f363dc3</Sha>
    </Dependency>
    <!-- Dependency required for flowing correct package version in source-build, using PVP flow. -->
    <Dependency Name="Microsoft.Extensions.Logging.Console" Version="9.0.0">
      <Uri>https://dev.azure.com/dnceng/internal/_git/dotnet-runtime</Uri>
      <Sha>9d5a6a9aa463d6d10b0b0ba6d5982cc82f363dc3</Sha>
    </Dependency>
    <!-- Dependency required for flowing correct package version in source-build, using PVP flow. -->
    <Dependency Name="Microsoft.Extensions.FileSystemGlobbing" Version="9.0.0">
      <Uri>https://dev.azure.com/dnceng/internal/_git/dotnet-runtime</Uri>
      <Sha>9d5a6a9aa463d6d10b0b0ba6d5982cc82f363dc3</Sha>
    </Dependency>
    <!-- Dependency required for flowing correct package version in source-build, using PVP flow. -->
    <Dependency Name="System.ServiceProcess.ServiceController" Version="9.0.0">
      <Uri>https://dev.azure.com/dnceng/internal/_git/dotnet-runtime</Uri>
      <Sha>9d5a6a9aa463d6d10b0b0ba6d5982cc82f363dc3</Sha>
    </Dependency>
    <Dependency Name="System.Text.Json" Version="9.0.0">
      <Uri>https://dev.azure.com/dnceng/internal/_git/dotnet-runtime</Uri>
      <Sha>9d5a6a9aa463d6d10b0b0ba6d5982cc82f363dc3</Sha>
    </Dependency>
    <Dependency Name="Microsoft.Bcl.AsyncInterfaces" Version="9.0.0">
      <Uri>https://dev.azure.com/dnceng/internal/_git/dotnet-runtime</Uri>
      <Sha>9d5a6a9aa463d6d10b0b0ba6d5982cc82f363dc3</Sha>
    </Dependency>
    <Dependency Name="Microsoft.Extensions.FileProviders.Abstractions" Version="9.0.0">
      <Uri>https://dev.azure.com/dnceng/internal/_git/dotnet-runtime</Uri>
      <Sha>9d5a6a9aa463d6d10b0b0ba6d5982cc82f363dc3</Sha>
    </Dependency>
    <Dependency Name="Microsoft.Extensions.ObjectPool" Version="9.0.0">
      <Uri>https://dev.azure.com/dnceng/internal/_git/dotnet-aspnetcore</Uri>
      <Sha>af22effae4069a5dfb9b0735859de48820104f5b</Sha>
    </Dependency>
    <Dependency Name="Microsoft.Win32.SystemEvents" Version="9.0.0">
      <Uri>https://dev.azure.com/dnceng/internal/_git/dotnet-runtime</Uri>
      <Sha>9d5a6a9aa463d6d10b0b0ba6d5982cc82f363dc3</Sha>
    </Dependency>
    <Dependency Name="System.Composition.AttributedModel" Version="9.0.0">
      <Uri>https://dev.azure.com/dnceng/internal/_git/dotnet-runtime</Uri>
      <Sha>9d5a6a9aa463d6d10b0b0ba6d5982cc82f363dc3</Sha>
    </Dependency>
    <Dependency Name="System.Composition.Convention" Version="9.0.0">
      <Uri>https://dev.azure.com/dnceng/internal/_git/dotnet-runtime</Uri>
      <Sha>9d5a6a9aa463d6d10b0b0ba6d5982cc82f363dc3</Sha>
    </Dependency>
    <Dependency Name="System.Composition.Hosting" Version="9.0.0">
      <Uri>https://dev.azure.com/dnceng/internal/_git/dotnet-runtime</Uri>
      <Sha>9d5a6a9aa463d6d10b0b0ba6d5982cc82f363dc3</Sha>
    </Dependency>
    <Dependency Name="System.Composition.Runtime" Version="9.0.0">
      <Uri>https://dev.azure.com/dnceng/internal/_git/dotnet-runtime</Uri>
      <Sha>9d5a6a9aa463d6d10b0b0ba6d5982cc82f363dc3</Sha>
    </Dependency>
    <Dependency Name="System.Composition.TypedParts" Version="9.0.0">
      <Uri>https://dev.azure.com/dnceng/internal/_git/dotnet-runtime</Uri>
      <Sha>9d5a6a9aa463d6d10b0b0ba6d5982cc82f363dc3</Sha>
    </Dependency>
    <Dependency Name="System.Configuration.ConfigurationManager" Version="9.0.0">
      <Uri>https://dev.azure.com/dnceng/internal/_git/dotnet-runtime</Uri>
      <Sha>9d5a6a9aa463d6d10b0b0ba6d5982cc82f363dc3</Sha>
    </Dependency>
    <Dependency Name="System.Security.Cryptography.Pkcs" Version="9.0.0">
      <Uri>https://dev.azure.com/dnceng/internal/_git/dotnet-runtime</Uri>
      <Sha>9d5a6a9aa463d6d10b0b0ba6d5982cc82f363dc3</Sha>
    </Dependency>
    <Dependency Name="System.Security.Cryptography.Xml" Version="9.0.0">
      <Uri>https://dev.azure.com/dnceng/internal/_git/dotnet-runtime</Uri>
      <Sha>9d5a6a9aa463d6d10b0b0ba6d5982cc82f363dc3</Sha>
    </Dependency>
    <Dependency Name="System.Security.Permissions" Version="9.0.0">
      <Uri>https://dev.azure.com/dnceng/internal/_git/dotnet-runtime</Uri>
      <Sha>9d5a6a9aa463d6d10b0b0ba6d5982cc82f363dc3</Sha>
    </Dependency>
    <Dependency Name="System.Windows.Extensions" Version="9.0.0">
      <Uri>https://dev.azure.com/dnceng/internal/_git/dotnet-runtime</Uri>
      <Sha>9d5a6a9aa463d6d10b0b0ba6d5982cc82f363dc3</Sha>
    </Dependency>
  </ProductDependencies>
  <ToolsetDependencies>
    <Dependency Name="Microsoft.DotNet.Arcade.Sdk" Version="9.0.0-beta.24572.2">
      <Uri>https://github.com/dotnet/arcade</Uri>
      <Sha>b41381d5cd633471265e9cd72e933a7048e03062</Sha>
    </Dependency>
    <Dependency Name="Microsoft.DotNet.Build.Tasks.Installers" Version="9.0.0-beta.24572.2">
      <Uri>https://github.com/dotnet/arcade</Uri>
      <Sha>b41381d5cd633471265e9cd72e933a7048e03062</Sha>
    </Dependency>
    <Dependency Name="Microsoft.DotNet.Helix.Sdk" Version="9.0.0-beta.24572.2">
      <Uri>https://github.com/dotnet/arcade</Uri>
      <Sha>b41381d5cd633471265e9cd72e933a7048e03062</Sha>
    </Dependency>
    <Dependency Name="Microsoft.DotNet.SignTool" Version="9.0.0-beta.24572.2">
      <Uri>https://github.com/dotnet/arcade</Uri>
      <Sha>b41381d5cd633471265e9cd72e933a7048e03062</Sha>
    </Dependency>
    <Dependency Name="Microsoft.DotNet.XUnitExtensions" Version="9.0.0-beta.24572.2">
      <Uri>https://github.com/dotnet/arcade</Uri>
      <Sha>b41381d5cd633471265e9cd72e933a7048e03062</Sha>
    </Dependency>
    <Dependency Name="Microsoft.DotNet.XliffTasks" Version="9.0.0-beta.24572.2">
      <Uri>https://github.com/dotnet/arcade</Uri>
      <Sha>b41381d5cd633471265e9cd72e933a7048e03062</Sha>
    </Dependency>
    <!-- Intermediate is necessary for source build. -->
    <Dependency Name="Microsoft.SourceBuild.Intermediate.arcade" Version="9.0.0-beta.24572.2">
      <Uri>https://github.com/dotnet/arcade</Uri>
      <Sha>b41381d5cd633471265e9cd72e933a7048e03062</Sha>
      <SourceBuild RepoName="arcade" ManagedOnly="true" />
    </Dependency>
    <Dependency Name="System.Reflection.MetadataLoadContext" Version="9.0.0">
      <Uri>https://dev.azure.com/dnceng/internal/_git/dotnet-runtime</Uri>
      <Sha>9d5a6a9aa463d6d10b0b0ba6d5982cc82f363dc3</Sha>
>>>>>>> 6d67e2a4
    </Dependency>
    <Dependency Name="Microsoft.DotNet.Darc" Version="1.1.0-beta.24603.4">
      <Uri>https://github.com/dotnet/arcade-services</Uri>
      <Sha>67e3a0d7ef4eb3054898e07e952442a4b09c8971</Sha>
    </Dependency>
    <Dependency Name="Microsoft.DotNet.DarcLib" Version="1.1.0-beta.24603.4">
      <Uri>https://github.com/dotnet/arcade-services</Uri>
      <Sha>67e3a0d7ef4eb3054898e07e952442a4b09c8971</Sha>
    </Dependency>
    <Dependency Name="Microsoft.DotNet.ScenarioTests.SdkTemplateTests" Version="10.0.0-preview.24602.1">
      <Uri>https://github.com/dotnet/scenario-tests</Uri>
      <Sha>61173bbe1b4ab5f60e760cca9c5fd7eae6e48546</Sha>
    </Dependency>
    <!-- Intermediate is necessary for source build. -->
    <Dependency Name="Microsoft.SourceBuild.Intermediate.scenario-tests" Version="10.0.0-preview.24602.1">
      <Uri>https://github.com/dotnet/scenario-tests</Uri>
      <Sha>61173bbe1b4ab5f60e760cca9c5fd7eae6e48546</Sha>
      <SourceBuild RepoName="scenario-tests" ManagedOnly="true" />
    </Dependency>
    <!--
      Aspire isn't really a toolset dependency. However, it only inserts a baseline manifest in sdk,
      and if you squint at it, this means we can say that its specific dependency versions don't matter to sdk.
      It also doesn't currently ship 9.0 preview versions, meaning the version is locked to the latest shipped from 8.0 era.
      Avoiding this as a product dependency avoids a long coherency path (aspnetcore->extensions->aspire->sdk).
      **It is** of course possible that an incoherent aspire means that aspire depends on versions of extensions that
      aren't shipping, or those extensions packages depend on aspnetcore packages that won't ship. However, given the cost
      of maintaining this coherency path is high. This being toolset means that aspire is responsible for its own coherency.
    -->
    <Dependency Name="Microsoft.NET.Sdk.Aspire.Manifest-8.0.100" Version="8.2.2">
      <Uri>https://github.com/dotnet/aspire</Uri>
      <Sha>5fa9337a84a52e9bd185d04d156eccbdcf592f74</Sha>
    </Dependency>
    <!-- Intermediate is necessary for source build. -->
    <Dependency Name="Microsoft.SourceBuild.Intermediate.aspire" Version="8.2.2-preview.1.24521.5">
      <Uri>https://github.com/dotnet/aspire</Uri>
      <Sha>5fa9337a84a52e9bd185d04d156eccbdcf592f74</Sha>
      <SourceBuild RepoName="aspire" ManagedOnly="true" />
    </Dependency>
    <Dependency Name="Microsoft.IO.Redist" Version="6.0.1">
      <Uri>https://github.com/dotnet/runtime</Uri>
      <Sha>e77011b31a3e5c47d931248a64b47f9b2d47853d</Sha>
    </Dependency>
    <Dependency Name="Microsoft.Testing.Platform" Version="1.5.0-preview.24604.7">
      <Uri>https://github.com/microsoft/testfx</Uri>
      <Sha>52bcabf439b2a01c351efee014054ba09d68544b</Sha>
    </Dependency>
    <Dependency Name="MSTest" Version="3.7.0-preview.24604.7">
      <Uri>https://github.com/microsoft/testfx</Uri>
      <Sha>52bcabf439b2a01c351efee014054ba09d68544b</Sha>
    </Dependency>
  </ToolsetDependencies>
</Dependencies><|MERGE_RESOLUTION|>--- conflicted
+++ resolved
@@ -15,7 +15,6 @@
       <Sha>1dd4fdebb07926ab2d807bceda7d80cc9c857a61</Sha>
       <SourceBuild RepoName="templating" ManagedOnly="true" />
     </Dependency>
-<<<<<<< HEAD
     <Dependency Name="Microsoft.NETCore.App.Ref" Version="10.0.0-alpha.1.24610.2">
       <Uri>https://github.com/dotnet/runtime</Uri>
       <Sha>920a17ac91440abb5b34109104e72da77ec58b59</Sha>
@@ -56,44 +55,6 @@
     <Dependency Name="Microsoft.SourceBuild.Intermediate.runtime.linux-x64" Version="10.0.0-alpha.1.24610.2">
       <Uri>https://github.com/dotnet/runtime</Uri>
       <Sha>920a17ac91440abb5b34109104e72da77ec58b59</Sha>
-=======
-    <Dependency Name="Microsoft.NETCore.App.Ref" Version="9.0.0">
-      <Uri>https://dev.azure.com/dnceng/internal/_git/dotnet-runtime</Uri>
-      <Sha>9d5a6a9aa463d6d10b0b0ba6d5982cc82f363dc3</Sha>
-    </Dependency>
-    <Dependency Name="VS.Redist.Common.NetCore.SharedFramework.x64.9.0" Version="9.0.0-rtm.24528.9">
-      <Uri>https://dev.azure.com/dnceng/internal/_git/dotnet-runtime</Uri>
-      <Sha>9d5a6a9aa463d6d10b0b0ba6d5982cc82f363dc3</Sha>
-    </Dependency>
-    <Dependency Name="VS.Redist.Common.NetCore.TargetingPack.x64.9.0" Version="9.0.0-rtm.24528.9">
-      <Uri>https://dev.azure.com/dnceng/internal/_git/dotnet-runtime</Uri>
-      <Sha>9d5a6a9aa463d6d10b0b0ba6d5982cc82f363dc3</Sha>
-    </Dependency>
-    <Dependency Name="Microsoft.NETCore.App.Runtime.win-x64" Version="9.0.0">
-      <Uri>https://dev.azure.com/dnceng/internal/_git/dotnet-runtime</Uri>
-      <Sha>9d5a6a9aa463d6d10b0b0ba6d5982cc82f363dc3</Sha>
-    </Dependency>
-    <Dependency Name="Microsoft.NETCore.App.Host.win-x64" Version="9.0.0">
-      <Uri>https://dev.azure.com/dnceng/internal/_git/dotnet-runtime</Uri>
-      <Sha>9d5a6a9aa463d6d10b0b0ba6d5982cc82f363dc3</Sha>
-    </Dependency>
-    <Dependency Name="Microsoft.NETCore.Platforms" Version="9.0.0-rtm.24528.9">
-      <Uri>https://dev.azure.com/dnceng/internal/_git/dotnet-runtime</Uri>
-      <Sha>9d5a6a9aa463d6d10b0b0ba6d5982cc82f363dc3</Sha>
-    </Dependency>
-    <Dependency Name="Microsoft.NET.HostModel" Version="9.0.0-rtm.24528.9">
-      <Uri>https://dev.azure.com/dnceng/internal/_git/dotnet-runtime</Uri>
-      <Sha>9d5a6a9aa463d6d10b0b0ba6d5982cc82f363dc3</Sha>
-    </Dependency>
-    <Dependency Name="Microsoft.Extensions.DependencyModel" Version="9.0.0">
-      <Uri>https://dev.azure.com/dnceng/internal/_git/dotnet-runtime</Uri>
-      <Sha>9d5a6a9aa463d6d10b0b0ba6d5982cc82f363dc3</Sha>
-    </Dependency>
-    <!-- Intermediate is necessary for source build. -->
-    <Dependency Name="Microsoft.SourceBuild.Intermediate.runtime.linux-x64" Version="9.0.0-rtm.24528.9">
-      <Uri>https://dev.azure.com/dnceng/internal/_git/dotnet-runtime</Uri>
-      <Sha>9d5a6a9aa463d6d10b0b0ba6d5982cc82f363dc3</Sha>
->>>>>>> 6d67e2a4
       <SourceBuild RepoName="runtime" ManagedOnly="false" />
     </Dependency>
     <!-- Change blob version in GenerateLayout.targets if this is unpinned to service targeting pack -->
@@ -102,7 +63,6 @@
       <Uri>https://github.com/dotnet/core-setup</Uri>
       <Sha>7d57652f33493fa022125b7f63aad0d70c52d810</Sha>
     </Dependency>
-<<<<<<< HEAD
     <Dependency Name="Microsoft.NET.Workload.Emscripten.Current.Manifest-10.0.100.Transport" Version="10.0.0-alpha.1.24575.2" CoherentParentDependency="Microsoft.NETCore.App.Runtime.win-x64">
       <Uri>https://github.com/dotnet/emsdk</Uri>
       <Sha>235d38cd586eeed59513cf865f4771914d654e4a</Sha>
@@ -137,43 +97,43 @@
       <Sha>96e77ae98391e41b5d940081b3c15a4b77a610aa</Sha>
       <SourceBuild RepoName="fsharp" ManagedOnly="true" />
     </Dependency>
-    <Dependency Name="Microsoft.Net.Compilers.Toolset" Version="4.13.0-2.24561.1">
-      <Uri>https://github.com/dotnet/roslyn</Uri>
-      <Sha>543cb4568f28b0d2f2cfecdf2d56365b9252e848</Sha>
-    </Dependency>
-    <!-- Intermediate is necessary for source build. -->
-    <Dependency Name="Microsoft.SourceBuild.Intermediate.roslyn" Version="4.13.0-2.24561.1">
-      <Uri>https://github.com/dotnet/roslyn</Uri>
-      <Sha>543cb4568f28b0d2f2cfecdf2d56365b9252e848</Sha>
+    <Dependency Name="Microsoft.Net.Compilers.Toolset" Version="4.13.0-3.24603.5">
+      <Uri>https://github.com/dotnet/roslyn</Uri>
+      <Sha>d94a5505a6515a2d5350c7055853fc431e6dcfa4</Sha>
+    </Dependency>
+    <!-- Intermediate is necessary for source build. -->
+    <Dependency Name="Microsoft.SourceBuild.Intermediate.roslyn" Version="4.13.0-3.24603.5">
+      <Uri>https://github.com/dotnet/roslyn</Uri>
+      <Sha>d94a5505a6515a2d5350c7055853fc431e6dcfa4</Sha>
       <SourceBuild RepoName="roslyn" ManagedOnly="true" />
     </Dependency>
-    <Dependency Name="Microsoft.Net.Compilers.Toolset.Framework" Version="4.13.0-2.24561.1">
-      <Uri>https://github.com/dotnet/roslyn</Uri>
-      <Sha>543cb4568f28b0d2f2cfecdf2d56365b9252e848</Sha>
-    </Dependency>
-    <Dependency Name="Microsoft.CodeAnalysis" Version="4.13.0-2.24561.1">
-      <Uri>https://github.com/dotnet/roslyn</Uri>
-      <Sha>543cb4568f28b0d2f2cfecdf2d56365b9252e848</Sha>
-    </Dependency>
-    <Dependency Name="Microsoft.CodeAnalysis.CSharp" Version="4.13.0-2.24561.1">
-      <Uri>https://github.com/dotnet/roslyn</Uri>
-      <Sha>543cb4568f28b0d2f2cfecdf2d56365b9252e848</Sha>
-    </Dependency>
-    <Dependency Name="Microsoft.CodeAnalysis.CSharp.CodeStyle" Version="4.13.0-2.24561.1">
-      <Uri>https://github.com/dotnet/roslyn</Uri>
-      <Sha>543cb4568f28b0d2f2cfecdf2d56365b9252e848</Sha>
-    </Dependency>
-    <Dependency Name="Microsoft.CodeAnalysis.CSharp.Features" Version="4.13.0-2.24561.1">
-      <Uri>https://github.com/dotnet/roslyn</Uri>
-      <Sha>543cb4568f28b0d2f2cfecdf2d56365b9252e848</Sha>
-    </Dependency>
-    <Dependency Name="Microsoft.CodeAnalysis.CSharp.Workspaces" Version="4.13.0-2.24561.1">
-      <Uri>https://github.com/dotnet/roslyn</Uri>
-      <Sha>543cb4568f28b0d2f2cfecdf2d56365b9252e848</Sha>
-    </Dependency>
-    <Dependency Name="Microsoft.CodeAnalysis.Workspaces.MSBuild" Version="4.13.0-2.24561.1">
-      <Uri>https://github.com/dotnet/roslyn</Uri>
-      <Sha>543cb4568f28b0d2f2cfecdf2d56365b9252e848</Sha>
+    <Dependency Name="Microsoft.Net.Compilers.Toolset.Framework" Version="4.13.0-3.24603.5">
+      <Uri>https://github.com/dotnet/roslyn</Uri>
+      <Sha>d94a5505a6515a2d5350c7055853fc431e6dcfa4</Sha>
+    </Dependency>
+    <Dependency Name="Microsoft.CodeAnalysis" Version="4.13.0-3.24603.5">
+      <Uri>https://github.com/dotnet/roslyn</Uri>
+      <Sha>d94a5505a6515a2d5350c7055853fc431e6dcfa4</Sha>
+    </Dependency>
+    <Dependency Name="Microsoft.CodeAnalysis.CSharp" Version="4.13.0-3.24603.5">
+      <Uri>https://github.com/dotnet/roslyn</Uri>
+      <Sha>d94a5505a6515a2d5350c7055853fc431e6dcfa4</Sha>
+    </Dependency>
+    <Dependency Name="Microsoft.CodeAnalysis.CSharp.CodeStyle" Version="4.13.0-3.24603.5">
+      <Uri>https://github.com/dotnet/roslyn</Uri>
+      <Sha>d94a5505a6515a2d5350c7055853fc431e6dcfa4</Sha>
+    </Dependency>
+    <Dependency Name="Microsoft.CodeAnalysis.CSharp.Features" Version="4.13.0-3.24603.5">
+      <Uri>https://github.com/dotnet/roslyn</Uri>
+      <Sha>d94a5505a6515a2d5350c7055853fc431e6dcfa4</Sha>
+    </Dependency>
+    <Dependency Name="Microsoft.CodeAnalysis.CSharp.Workspaces" Version="4.13.0-3.24603.5">
+      <Uri>https://github.com/dotnet/roslyn</Uri>
+      <Sha>d94a5505a6515a2d5350c7055853fc431e6dcfa4</Sha>
+    </Dependency>
+    <Dependency Name="Microsoft.CodeAnalysis.Workspaces.MSBuild" Version="4.13.0-3.24603.5">
+      <Uri>https://github.com/dotnet/roslyn</Uri>
+      <Sha>d94a5505a6515a2d5350c7055853fc431e6dcfa4</Sha>
     </Dependency>
     <Dependency Name="Microsoft.AspNetCore.DeveloperCertificates.XPlat" Version="10.0.0-alpha.2.24605.2">
       <Uri>https://github.com/dotnet/aspnetcore</Uri>
@@ -251,156 +211,6 @@
     <Dependency Name="NuGet.Localization" Version="6.13.0-rc.90">
       <Uri>https://github.com/nuget/nuget.client</Uri>
       <Sha>a96fbf6593fa744d07b5dfa7614cfb4e6749e763</Sha>
-=======
-    <Dependency Name="Microsoft.NET.Workload.Emscripten.Current.Manifest-9.0.100" Version="9.0.0" CoherentParentDependency="Microsoft.NETCore.App.Runtime.win-x64">
-      <Uri>https://github.com/dotnet/emsdk</Uri>
-      <Sha>763d10a1a251be35337ee736832bfde3f9200672</Sha>
-    </Dependency>
-    <!-- Intermediate is necessary for source build. -->
-    <Dependency Name="Microsoft.SourceBuild.Intermediate.emsdk" Version="9.0.0-rtm.24528.2" CoherentParentDependency="Microsoft.NETCore.App.Runtime.win-x64">
-      <Uri>https://github.com/dotnet/emsdk</Uri>
-      <Sha>763d10a1a251be35337ee736832bfde3f9200672</Sha>
-      <SourceBuild RepoName="emsdk" ManagedOnly="true" />
-    </Dependency>
-    <Dependency Name="Microsoft.Build" Version="17.13.0-preview-24569-04">
-      <Uri>https://github.com/dotnet/msbuild</Uri>
-      <Sha>8f6b8ad0ace90c777c66711c907227fcfb6f2efe</Sha>
-    </Dependency>
-    <Dependency Name="Microsoft.Build.Localization" Version="17.13.0-preview-24569-04">
-      <Uri>https://github.com/dotnet/msbuild</Uri>
-      <Sha>8f6b8ad0ace90c777c66711c907227fcfb6f2efe</Sha>
-    </Dependency>
-    <!-- Intermediate is necessary for source build. -->
-    <Dependency Name="Microsoft.SourceBuild.Intermediate.msbuild" Version="17.13.0-preview-24569-04">
-      <Uri>https://github.com/dotnet/msbuild</Uri>
-      <Sha>8f6b8ad0ace90c777c66711c907227fcfb6f2efe</Sha>
-      <SourceBuild RepoName="msbuild" ManagedOnly="true" />
-    </Dependency>
-    <Dependency Name="Microsoft.FSharp.Compiler" Version="13.9.200-beta.24578.1">
-      <Uri>https://github.com/dotnet/fsharp</Uri>
-      <Sha>3dc980eeb06dd912f1e6fe5d06a23a67a4b659e7</Sha>
-    </Dependency>
-    <!-- Intermediate is necessary for source build. -->
-    <Dependency Name="Microsoft.SourceBuild.Intermediate.fsharp" Version="9.0.200-beta.24578.1">
-      <Uri>https://github.com/dotnet/fsharp</Uri>
-      <Sha>3dc980eeb06dd912f1e6fe5d06a23a67a4b659e7</Sha>
-      <SourceBuild RepoName="fsharp" ManagedOnly="true" />
-    </Dependency>
-    <Dependency Name="Microsoft.Net.Compilers.Toolset" Version="4.13.0-3.24603.5">
-      <Uri>https://github.com/dotnet/roslyn</Uri>
-      <Sha>d94a5505a6515a2d5350c7055853fc431e6dcfa4</Sha>
-    </Dependency>
-    <!-- Intermediate is necessary for source build. -->
-    <Dependency Name="Microsoft.SourceBuild.Intermediate.roslyn" Version="4.13.0-3.24603.5">
-      <Uri>https://github.com/dotnet/roslyn</Uri>
-      <Sha>d94a5505a6515a2d5350c7055853fc431e6dcfa4</Sha>
-      <SourceBuild RepoName="roslyn" ManagedOnly="true" />
-    </Dependency>
-    <Dependency Name="Microsoft.Net.Compilers.Toolset.Framework" Version="4.13.0-3.24603.5">
-      <Uri>https://github.com/dotnet/roslyn</Uri>
-      <Sha>d94a5505a6515a2d5350c7055853fc431e6dcfa4</Sha>
-    </Dependency>
-    <Dependency Name="Microsoft.CodeAnalysis" Version="4.13.0-3.24603.5">
-      <Uri>https://github.com/dotnet/roslyn</Uri>
-      <Sha>d94a5505a6515a2d5350c7055853fc431e6dcfa4</Sha>
-    </Dependency>
-    <Dependency Name="Microsoft.CodeAnalysis.CSharp" Version="4.13.0-3.24603.5">
-      <Uri>https://github.com/dotnet/roslyn</Uri>
-      <Sha>d94a5505a6515a2d5350c7055853fc431e6dcfa4</Sha>
-    </Dependency>
-    <Dependency Name="Microsoft.CodeAnalysis.CSharp.CodeStyle" Version="4.13.0-3.24603.5">
-      <Uri>https://github.com/dotnet/roslyn</Uri>
-      <Sha>d94a5505a6515a2d5350c7055853fc431e6dcfa4</Sha>
-    </Dependency>
-    <Dependency Name="Microsoft.CodeAnalysis.CSharp.Features" Version="4.13.0-3.24603.5">
-      <Uri>https://github.com/dotnet/roslyn</Uri>
-      <Sha>d94a5505a6515a2d5350c7055853fc431e6dcfa4</Sha>
-    </Dependency>
-    <Dependency Name="Microsoft.CodeAnalysis.CSharp.Workspaces" Version="4.13.0-3.24603.5">
-      <Uri>https://github.com/dotnet/roslyn</Uri>
-      <Sha>d94a5505a6515a2d5350c7055853fc431e6dcfa4</Sha>
-    </Dependency>
-    <Dependency Name="Microsoft.CodeAnalysis.Workspaces.MSBuild" Version="4.13.0-3.24603.5">
-      <Uri>https://github.com/dotnet/roslyn</Uri>
-      <Sha>d94a5505a6515a2d5350c7055853fc431e6dcfa4</Sha>
-    </Dependency>
-    <Dependency Name="Microsoft.AspNetCore.DeveloperCertificates.XPlat" Version="9.0.0-rtm.24529.3">
-      <Uri>https://dev.azure.com/dnceng/internal/_git/dotnet-aspnetcore</Uri>
-      <Sha>af22effae4069a5dfb9b0735859de48820104f5b</Sha>
-    </Dependency>
-    <Dependency Name="Microsoft.AspNetCore.TestHost" Version="9.0.0">
-      <Uri>https://dev.azure.com/dnceng/internal/_git/dotnet-aspnetcore</Uri>
-      <Sha>af22effae4069a5dfb9b0735859de48820104f5b</Sha>
-    </Dependency>
-    <Dependency Name="Microsoft.Build.NuGetSdkResolver" Version="6.13.0-preview.1.84">
-      <Uri>https://github.com/nuget/nuget.client</Uri>
-      <Sha>aef398ffa7d4e2e9f5f0d1f3b1b6215f9958689c</Sha>
-    </Dependency>
-    <Dependency Name="NuGet.Build.Tasks" Version="6.13.0-preview.1.84">
-      <Uri>https://github.com/nuget/nuget.client</Uri>
-      <Sha>aef398ffa7d4e2e9f5f0d1f3b1b6215f9958689c</Sha>
-      <SourceBuildTarball RepoName="nuget-client" ManagedOnly="true" />
-    </Dependency>
-    <Dependency Name="NuGet.Build.Tasks.Console" Version="6.13.0-preview.1.84">
-      <Uri>https://github.com/nuget/nuget.client</Uri>
-      <Sha>aef398ffa7d4e2e9f5f0d1f3b1b6215f9958689c</Sha>
-    </Dependency>
-    <Dependency Name="NuGet.Build.Tasks.Pack" Version="6.13.0-preview.1.84">
-      <Uri>https://github.com/nuget/nuget.client</Uri>
-      <Sha>aef398ffa7d4e2e9f5f0d1f3b1b6215f9958689c</Sha>
-    </Dependency>
-    <Dependency Name="NuGet.Commands" Version="6.13.0-preview.1.84">
-      <Uri>https://github.com/nuget/nuget.client</Uri>
-      <Sha>aef398ffa7d4e2e9f5f0d1f3b1b6215f9958689c</Sha>
-    </Dependency>
-    <Dependency Name="NuGet.CommandLine.XPlat" Version="6.13.0-preview.1.84">
-      <Uri>https://github.com/nuget/nuget.client</Uri>
-      <Sha>aef398ffa7d4e2e9f5f0d1f3b1b6215f9958689c</Sha>
-    </Dependency>
-    <Dependency Name="NuGet.Common" Version="6.13.0-preview.1.84">
-      <Uri>https://github.com/nuget/nuget.client</Uri>
-      <Sha>aef398ffa7d4e2e9f5f0d1f3b1b6215f9958689c</Sha>
-    </Dependency>
-    <Dependency Name="NuGet.Configuration" Version="6.13.0-preview.1.84">
-      <Uri>https://github.com/nuget/nuget.client</Uri>
-      <Sha>aef398ffa7d4e2e9f5f0d1f3b1b6215f9958689c</Sha>
-    </Dependency>
-    <Dependency Name="NuGet.Credentials" Version="6.13.0-preview.1.84">
-      <Uri>https://github.com/nuget/nuget.client</Uri>
-      <Sha>aef398ffa7d4e2e9f5f0d1f3b1b6215f9958689c</Sha>
-    </Dependency>
-    <Dependency Name="NuGet.DependencyResolver.Core" Version="6.13.0-preview.1.84">
-      <Uri>https://github.com/nuget/nuget.client</Uri>
-      <Sha>aef398ffa7d4e2e9f5f0d1f3b1b6215f9958689c</Sha>
-    </Dependency>
-    <Dependency Name="NuGet.Frameworks" Version="6.13.0-preview.1.84">
-      <Uri>https://github.com/nuget/nuget.client</Uri>
-      <Sha>aef398ffa7d4e2e9f5f0d1f3b1b6215f9958689c</Sha>
-    </Dependency>
-    <Dependency Name="NuGet.LibraryModel" Version="6.13.0-preview.1.84">
-      <Uri>https://github.com/nuget/nuget.client</Uri>
-      <Sha>aef398ffa7d4e2e9f5f0d1f3b1b6215f9958689c</Sha>
-    </Dependency>
-    <Dependency Name="NuGet.ProjectModel" Version="6.13.0-preview.1.84">
-      <Uri>https://github.com/nuget/nuget.client</Uri>
-      <Sha>aef398ffa7d4e2e9f5f0d1f3b1b6215f9958689c</Sha>
-    </Dependency>
-    <Dependency Name="NuGet.Protocol" Version="6.13.0-preview.1.84">
-      <Uri>https://github.com/nuget/nuget.client</Uri>
-      <Sha>aef398ffa7d4e2e9f5f0d1f3b1b6215f9958689c</Sha>
-    </Dependency>
-    <Dependency Name="NuGet.Packaging" Version="6.13.0-preview.1.84">
-      <Uri>https://github.com/nuget/nuget.client</Uri>
-      <Sha>aef398ffa7d4e2e9f5f0d1f3b1b6215f9958689c</Sha>
-    </Dependency>
-    <Dependency Name="NuGet.Versioning" Version="6.13.0-preview.1.84">
-      <Uri>https://github.com/nuget/nuget.client</Uri>
-      <Sha>aef398ffa7d4e2e9f5f0d1f3b1b6215f9958689c</Sha>
-    </Dependency>
-    <Dependency Name="NuGet.Localization" Version="6.13.0-preview.1.84">
-      <Uri>https://github.com/nuget/nuget.client</Uri>
-      <Sha>aef398ffa7d4e2e9f5f0d1f3b1b6215f9958689c</Sha>
->>>>>>> 6d67e2a4
     </Dependency>
     <Dependency Name="Microsoft.NET.Test.Sdk" Version="17.13.0-preview-24569-02">
       <Uri>https://github.com/microsoft/vstest</Uri>
@@ -420,7 +230,6 @@
       <Sha>7d34b30433259fb914aaaf276fde663a47b6ef2f</Sha>
       <SourceBuild RepoName="vstest" ManagedOnly="true" />
     </Dependency>
-<<<<<<< HEAD
     <Dependency Name="Microsoft.NET.ILLink.Tasks" Version="10.0.0-alpha.1.24610.2">
       <Uri>https://github.com/dotnet/runtime</Uri>
       <Sha>920a17ac91440abb5b34109104e72da77ec58b59</Sha>
@@ -588,145 +397,6 @@
     <Dependency Name="Microsoft.DotNet.Wpf.ProjectTemplates" Version="10.0.0-alpha.1.24605.3" CoherentParentDependency="Microsoft.WindowsDesktop.App.Runtime.win-x64">
       <Uri>https://github.com/dotnet/wpf</Uri>
       <Sha>c6bff274b42ea186c4a53aab6e6447cf92aeb1e1</Sha>
-=======
-    <Dependency Name="Microsoft.NET.ILLink.Tasks" Version="9.0.0">
-      <Uri>https://dev.azure.com/dnceng/internal/_git/dotnet-runtime</Uri>
-      <Sha>9d5a6a9aa463d6d10b0b0ba6d5982cc82f363dc3</Sha>
-    </Dependency>
-    <Dependency Name="System.CodeDom" Version="9.0.0">
-      <Uri>https://dev.azure.com/dnceng/internal/_git/dotnet-runtime</Uri>
-      <Sha>9d5a6a9aa463d6d10b0b0ba6d5982cc82f363dc3</Sha>
-    </Dependency>
-    <Dependency Name="System.Formats.Asn1" Version="9.0.0">
-      <Uri>https://dev.azure.com/dnceng/internal/_git/dotnet-runtime</Uri>
-      <Sha>9d5a6a9aa463d6d10b0b0ba6d5982cc82f363dc3</Sha>
-    </Dependency>
-    <Dependency Name="System.Security.Cryptography.ProtectedData" Version="9.0.0">
-      <Uri>https://dev.azure.com/dnceng/internal/_git/dotnet-runtime</Uri>
-      <Sha>9d5a6a9aa463d6d10b0b0ba6d5982cc82f363dc3</Sha>
-    </Dependency>
-    <Dependency Name="System.Text.Encoding.CodePages" Version="9.0.0">
-      <Uri>https://dev.azure.com/dnceng/internal/_git/dotnet-runtime</Uri>
-      <Sha>9d5a6a9aa463d6d10b0b0ba6d5982cc82f363dc3</Sha>
-    </Dependency>
-    <Dependency Name="System.Resources.Extensions" Version="9.0.0">
-      <Uri>https://dev.azure.com/dnceng/internal/_git/dotnet-runtime</Uri>
-      <Sha>9d5a6a9aa463d6d10b0b0ba6d5982cc82f363dc3</Sha>
-    </Dependency>
-    <Dependency Name="Microsoft.WindowsDesktop.App.Runtime.win-x64" Version="9.0.0">
-      <Uri>https://dev.azure.com/dnceng/internal/_git/dotnet-windowsdesktop</Uri>
-      <Sha>308dc7955704be60afc72ec00902cc18e028c3c2</Sha>
-      <SourceBuildTarball RepoName="windowsdesktop" ManagedOnly="true" />
-    </Dependency>
-    <Dependency Name="VS.Redist.Common.WindowsDesktop.SharedFramework.x64.9.0" Version="9.0.0-rtm.24529.2">
-      <Uri>https://dev.azure.com/dnceng/internal/_git/dotnet-windowsdesktop</Uri>
-      <Sha>308dc7955704be60afc72ec00902cc18e028c3c2</Sha>
-    </Dependency>
-    <Dependency Name="Microsoft.WindowsDesktop.App.Ref" Version="9.0.0">
-      <Uri>https://dev.azure.com/dnceng/internal/_git/dotnet-windowsdesktop</Uri>
-      <Sha>308dc7955704be60afc72ec00902cc18e028c3c2</Sha>
-    </Dependency>
-    <Dependency Name="VS.Redist.Common.WindowsDesktop.TargetingPack.x64.9.0" Version="9.0.0-rtm.24529.2">
-      <Uri>https://dev.azure.com/dnceng/internal/_git/dotnet-windowsdesktop</Uri>
-      <Sha>308dc7955704be60afc72ec00902cc18e028c3c2</Sha>
-    </Dependency>
-    <Dependency Name="Microsoft.NET.Sdk.WindowsDesktop" Version="9.0.0-rtm.24529.2" CoherentParentDependency="Microsoft.WindowsDesktop.App.Ref">
-      <Uri>https://dev.azure.com/dnceng/internal/_git/dotnet-wpf</Uri>
-      <Sha>a04736acb8edb533756131d3d5fc55f15cd03d6a</Sha>
-    </Dependency>
-    <Dependency Name="Microsoft.AspNetCore.App.Ref" Version="9.0.0">
-      <Uri>https://dev.azure.com/dnceng/internal/_git/dotnet-aspnetcore</Uri>
-      <Sha>af22effae4069a5dfb9b0735859de48820104f5b</Sha>
-    </Dependency>
-    <Dependency Name="Microsoft.AspNetCore.App.Ref.Internal" Version="9.0.0-rtm.24529.3">
-      <Uri>https://dev.azure.com/dnceng/internal/_git/dotnet-aspnetcore</Uri>
-      <Sha>af22effae4069a5dfb9b0735859de48820104f5b</Sha>
-    </Dependency>
-    <Dependency Name="Microsoft.AspNetCore.App.Runtime.win-x64" Version="9.0.0">
-      <Uri>https://dev.azure.com/dnceng/internal/_git/dotnet-aspnetcore</Uri>
-      <Sha>af22effae4069a5dfb9b0735859de48820104f5b</Sha>
-    </Dependency>
-    <Dependency Name="VS.Redist.Common.AspNetCore.SharedFramework.x64.9.0" Version="9.0.0-rtm.24529.3">
-      <Uri>https://dev.azure.com/dnceng/internal/_git/dotnet-aspnetcore</Uri>
-      <Sha>af22effae4069a5dfb9b0735859de48820104f5b</Sha>
-    </Dependency>
-    <Dependency Name="dotnet-dev-certs" Version="9.0.0-rtm.24529.3">
-      <Uri>https://dev.azure.com/dnceng/internal/_git/dotnet-aspnetcore</Uri>
-      <Sha>af22effae4069a5dfb9b0735859de48820104f5b</Sha>
-    </Dependency>
-    <Dependency Name="dotnet-user-jwts" Version="9.0.0-rtm.24529.3">
-      <Uri>https://dev.azure.com/dnceng/internal/_git/dotnet-aspnetcore</Uri>
-      <Sha>af22effae4069a5dfb9b0735859de48820104f5b</Sha>
-    </Dependency>
-    <Dependency Name="dotnet-user-secrets" Version="9.0.0-rtm.24529.3">
-      <Uri>https://dev.azure.com/dnceng/internal/_git/dotnet-aspnetcore</Uri>
-      <Sha>af22effae4069a5dfb9b0735859de48820104f5b</Sha>
-    </Dependency>
-    <Dependency Name="Microsoft.AspNetCore.Analyzers" Version="9.0.0-rtm.24529.3">
-      <Uri>https://dev.azure.com/dnceng/internal/_git/dotnet-aspnetcore</Uri>
-      <Sha>af22effae4069a5dfb9b0735859de48820104f5b</Sha>
-    </Dependency>
-    <Dependency Name="Microsoft.AspNetCore.Components.SdkAnalyzers" Version="9.0.0-rtm.24529.3">
-      <Uri>https://dev.azure.com/dnceng/internal/_git/dotnet-aspnetcore</Uri>
-      <Sha>af22effae4069a5dfb9b0735859de48820104f5b</Sha>
-    </Dependency>
-    <Dependency Name="Microsoft.AspNetCore.Mvc.Analyzers" Version="9.0.0-rtm.24529.3">
-      <Uri>https://dev.azure.com/dnceng/internal/_git/dotnet-aspnetcore</Uri>
-      <Sha>af22effae4069a5dfb9b0735859de48820104f5b</Sha>
-    </Dependency>
-    <Dependency Name="Microsoft.AspNetCore.Mvc.Api.Analyzers" Version="9.0.0-rtm.24529.3">
-      <Uri>https://dev.azure.com/dnceng/internal/_git/dotnet-aspnetcore</Uri>
-      <Sha>af22effae4069a5dfb9b0735859de48820104f5b</Sha>
-    </Dependency>
-    <!-- Intermediate is necessary for source build. -->
-    <Dependency Name="Microsoft.SourceBuild.Intermediate.aspnetcore" Version="9.0.0-rtm.24529.3">
-      <Uri>https://dev.azure.com/dnceng/internal/_git/dotnet-aspnetcore</Uri>
-      <Sha>af22effae4069a5dfb9b0735859de48820104f5b</Sha>
-      <SourceBuild RepoName="aspnetcore" ManagedOnly="true" />
-    </Dependency>
-    <Dependency Name="Microsoft.CodeAnalysis.Razor.Tooling.Internal" Version="9.0.0-preview.24601.1">
-      <Uri>https://github.com/dotnet/razor</Uri>
-      <Sha>db3fecf853512dbb9440a8abd75ed8b266ee075a</Sha>
-    </Dependency>
-    <Dependency Name="Microsoft.AspNetCore.Mvc.Razor.Extensions.Tooling.Internal" Version="9.0.0-preview.24601.1">
-      <Uri>https://github.com/dotnet/razor</Uri>
-      <Sha>db3fecf853512dbb9440a8abd75ed8b266ee075a</Sha>
-    </Dependency>
-    <Dependency Name="Microsoft.NET.Sdk.Razor.SourceGenerators.Transport" Version="9.0.0-preview.24601.1">
-      <Uri>https://github.com/dotnet/razor</Uri>
-      <Sha>db3fecf853512dbb9440a8abd75ed8b266ee075a</Sha>
-    </Dependency>
-    <!-- Intermediate is necessary for source build. -->
-    <Dependency Name="Microsoft.SourceBuild.Intermediate.razor" Version="9.0.0-preview.24601.1">
-      <Uri>https://github.com/dotnet/razor</Uri>
-      <Sha>db3fecf853512dbb9440a8abd75ed8b266ee075a</Sha>
-      <SourceBuild RepoName="razor" ManagedOnly="true" />
-    </Dependency>
-    <Dependency Name="Microsoft.Extensions.FileProviders.Embedded" Version="9.0.0">
-      <Uri>https://dev.azure.com/dnceng/internal/_git/dotnet-aspnetcore</Uri>
-      <Sha>af22effae4069a5dfb9b0735859de48820104f5b</Sha>
-    </Dependency>
-    <Dependency Name="Microsoft.AspNetCore.Authorization" Version="9.0.0">
-      <Uri>https://dev.azure.com/dnceng/internal/_git/dotnet-aspnetcore</Uri>
-      <Sha>af22effae4069a5dfb9b0735859de48820104f5b</Sha>
-    </Dependency>
-    <Dependency Name="Microsoft.AspNetCore.Components.Web" Version="9.0.0">
-      <Uri>https://dev.azure.com/dnceng/internal/_git/dotnet-aspnetcore</Uri>
-      <Sha>af22effae4069a5dfb9b0735859de48820104f5b</Sha>
-    </Dependency>
-    <Dependency Name="Microsoft.JSInterop" Version="9.0.0">
-      <Uri>https://dev.azure.com/dnceng/internal/_git/dotnet-aspnetcore</Uri>
-      <Sha>af22effae4069a5dfb9b0735859de48820104f5b</Sha>
-    </Dependency>
-    <!-- For coherency purposes, these versions should be gated by the versions of winforms and wpf routed via windowsdesktop -->
-    <Dependency Name="Microsoft.Dotnet.WinForms.ProjectTemplates" Version="9.0.0-rtm.24529.1" CoherentParentDependency="Microsoft.WindowsDesktop.App.Runtime.win-x64">
-      <Uri>https://dev.azure.com/dnceng/internal/_git/dotnet-winforms</Uri>
-      <Sha>62ebdb4b0d5cc7e163b8dc9331dc196e576bf162</Sha>
-    </Dependency>
-    <Dependency Name="Microsoft.DotNet.Wpf.ProjectTemplates" Version="9.0.0-rtm.24529.2" CoherentParentDependency="Microsoft.WindowsDesktop.App.Runtime.win-x64">
-      <Uri>https://dev.azure.com/dnceng/internal/_git/dotnet-wpf</Uri>
-      <Sha>a04736acb8edb533756131d3d5fc55f15cd03d6a</Sha>
->>>>>>> 6d67e2a4
     </Dependency>
     <Dependency Name="Microsoft.Web.Xdt" Version="9.0.0-preview.24522.2">
       <Uri>https://github.com/dotnet/xdt</Uri>
@@ -738,28 +408,16 @@
       <Sha>1a54480f52703fb45fac2a6b955247d33758383e</Sha>
       <SourceBuild RepoName="xdt" ManagedOnly="true" />
     </Dependency>
-<<<<<<< HEAD
     <Dependency Name="Microsoft.CodeAnalysis.NetAnalyzers" Version="10.0.0-preview.24605.1">
-=======
-    <Dependency Name="Microsoft.CodeAnalysis.NetAnalyzers" Version="9.0.0-preview.24527.2">
->>>>>>> 6d67e2a4
       <Uri>https://github.com/dotnet/roslyn-analyzers</Uri>
       <Sha>7f449a5d6f05c6aed77e4abf85aac2ce19f6a2d6</Sha>
     </Dependency>
-<<<<<<< HEAD
     <Dependency Name="Microsoft.CodeAnalysis.PublicApiAnalyzers" Version="3.12.0-beta1.24605.1">
-=======
-    <Dependency Name="Microsoft.CodeAnalysis.PublicApiAnalyzers" Version="3.11.0-beta1.24527.2">
->>>>>>> 6d67e2a4
       <Uri>https://github.com/dotnet/roslyn-analyzers</Uri>
       <Sha>7f449a5d6f05c6aed77e4abf85aac2ce19f6a2d6</Sha>
     </Dependency>
     <!-- Intermediate is necessary for source build. -->
-<<<<<<< HEAD
     <Dependency Name="Microsoft.SourceBuild.Intermediate.roslyn-analyzers" Version="3.12.0-beta1.24605.1">
-=======
-    <Dependency Name="Microsoft.SourceBuild.Intermediate.roslyn-analyzers" Version="3.11.0-beta1.24527.2">
->>>>>>> 6d67e2a4
       <Uri>https://github.com/dotnet/roslyn-analyzers</Uri>
       <Sha>7f449a5d6f05c6aed77e4abf85aac2ce19f6a2d6</Sha>
       <SourceBuild RepoName="roslyn-analyzers" ManagedOnly="true" />
@@ -802,7 +460,6 @@
       <Uri>https://github.com/dotnet/deployment-tools</Uri>
       <Sha>33bdfdb07c2872191e96692dee67ee35bc360d4f</Sha>
     </Dependency>
-<<<<<<< HEAD
     <Dependency Name="Microsoft.Build.Tasks.Git" Version="9.0.0-beta.24603.2">
       <Uri>https://github.com/dotnet/sourcelink</Uri>
       <Sha>599ca6dd9547cef0c10c1363fade40b044fed3b7</Sha>
@@ -831,36 +488,6 @@
     <Dependency Name="Microsoft.SourceBuild.Intermediate.sourcelink" Version="9.0.0-beta.24603.2">
       <Uri>https://github.com/dotnet/sourcelink</Uri>
       <Sha>599ca6dd9547cef0c10c1363fade40b044fed3b7</Sha>
-=======
-    <Dependency Name="Microsoft.Build.Tasks.Git" Version="9.0.0-beta.24602.2">
-      <Uri>https://github.com/dotnet/sourcelink</Uri>
-      <Sha>bf9eea4cf019e8f86e7fae35380533eae25f487e</Sha>
-    </Dependency>
-    <Dependency Name="Microsoft.SourceLink.Common" Version="9.0.0-beta.24602.2">
-      <Uri>https://github.com/dotnet/sourcelink</Uri>
-      <Sha>bf9eea4cf019e8f86e7fae35380533eae25f487e</Sha>
-    </Dependency>
-    <Dependency Name="Microsoft.SourceLink.AzureRepos.Git" Version="9.0.0-beta.24602.2">
-      <Uri>https://github.com/dotnet/sourcelink</Uri>
-      <Sha>bf9eea4cf019e8f86e7fae35380533eae25f487e</Sha>
-    </Dependency>
-    <Dependency Name="Microsoft.SourceLink.GitHub" Version="9.0.0-beta.24602.2">
-      <Uri>https://github.com/dotnet/sourcelink</Uri>
-      <Sha>bf9eea4cf019e8f86e7fae35380533eae25f487e</Sha>
-    </Dependency>
-    <Dependency Name="Microsoft.SourceLink.GitLab" Version="9.0.0-beta.24602.2">
-      <Uri>https://github.com/dotnet/sourcelink</Uri>
-      <Sha>bf9eea4cf019e8f86e7fae35380533eae25f487e</Sha>
-    </Dependency>
-    <Dependency Name="Microsoft.SourceLink.Bitbucket.Git" Version="9.0.0-beta.24602.2">
-      <Uri>https://github.com/dotnet/sourcelink</Uri>
-      <Sha>bf9eea4cf019e8f86e7fae35380533eae25f487e</Sha>
-    </Dependency>
-    <!-- Intermediate is necessary for source build. -->
-    <Dependency Name="Microsoft.SourceBuild.Intermediate.sourcelink" Version="9.0.0-beta.24602.2">
-      <Uri>https://github.com/dotnet/sourcelink</Uri>
-      <Sha>bf9eea4cf019e8f86e7fae35380533eae25f487e</Sha>
->>>>>>> 6d67e2a4
       <SourceBuild RepoName="sourcelink" ManagedOnly="true" />
     </Dependency>
     <!-- Intermediate is necessary for source build. -->
@@ -876,7 +503,6 @@
       <SourceBuild RepoName="symreader" ManagedOnly="true" />
     </Dependency>
     <!-- Dependency required for flowing correct package version in source-build, using PVP flow. -->
-<<<<<<< HEAD
     <Dependency Name="Microsoft.Extensions.Logging" Version="10.0.0-alpha.1.24610.2">
       <Uri>https://github.com/dotnet/runtime</Uri>
       <Sha>920a17ac91440abb5b34109104e72da77ec58b59</Sha>
@@ -996,127 +622,6 @@
     <Dependency Name="System.Reflection.MetadataLoadContext" Version="10.0.0-alpha.1.24610.2">
       <Uri>https://github.com/dotnet/runtime</Uri>
       <Sha>920a17ac91440abb5b34109104e72da77ec58b59</Sha>
-=======
-    <Dependency Name="Microsoft.Extensions.Logging" Version="9.0.0">
-      <Uri>https://dev.azure.com/dnceng/internal/_git/dotnet-runtime</Uri>
-      <Sha>9d5a6a9aa463d6d10b0b0ba6d5982cc82f363dc3</Sha>
-    </Dependency>
-    <!-- Dependency required for flowing correct package version in source-build, using PVP flow. -->
-    <Dependency Name="Microsoft.Extensions.Logging.Abstractions" Version="9.0.0">
-      <Uri>https://dev.azure.com/dnceng/internal/_git/dotnet-runtime</Uri>
-      <Sha>9d5a6a9aa463d6d10b0b0ba6d5982cc82f363dc3</Sha>
-    </Dependency>
-    <!-- Dependency required for flowing correct package version in source-build, using PVP flow. -->
-    <Dependency Name="Microsoft.Extensions.Logging.Console" Version="9.0.0">
-      <Uri>https://dev.azure.com/dnceng/internal/_git/dotnet-runtime</Uri>
-      <Sha>9d5a6a9aa463d6d10b0b0ba6d5982cc82f363dc3</Sha>
-    </Dependency>
-    <!-- Dependency required for flowing correct package version in source-build, using PVP flow. -->
-    <Dependency Name="Microsoft.Extensions.FileSystemGlobbing" Version="9.0.0">
-      <Uri>https://dev.azure.com/dnceng/internal/_git/dotnet-runtime</Uri>
-      <Sha>9d5a6a9aa463d6d10b0b0ba6d5982cc82f363dc3</Sha>
-    </Dependency>
-    <!-- Dependency required for flowing correct package version in source-build, using PVP flow. -->
-    <Dependency Name="System.ServiceProcess.ServiceController" Version="9.0.0">
-      <Uri>https://dev.azure.com/dnceng/internal/_git/dotnet-runtime</Uri>
-      <Sha>9d5a6a9aa463d6d10b0b0ba6d5982cc82f363dc3</Sha>
-    </Dependency>
-    <Dependency Name="System.Text.Json" Version="9.0.0">
-      <Uri>https://dev.azure.com/dnceng/internal/_git/dotnet-runtime</Uri>
-      <Sha>9d5a6a9aa463d6d10b0b0ba6d5982cc82f363dc3</Sha>
-    </Dependency>
-    <Dependency Name="Microsoft.Bcl.AsyncInterfaces" Version="9.0.0">
-      <Uri>https://dev.azure.com/dnceng/internal/_git/dotnet-runtime</Uri>
-      <Sha>9d5a6a9aa463d6d10b0b0ba6d5982cc82f363dc3</Sha>
-    </Dependency>
-    <Dependency Name="Microsoft.Extensions.FileProviders.Abstractions" Version="9.0.0">
-      <Uri>https://dev.azure.com/dnceng/internal/_git/dotnet-runtime</Uri>
-      <Sha>9d5a6a9aa463d6d10b0b0ba6d5982cc82f363dc3</Sha>
-    </Dependency>
-    <Dependency Name="Microsoft.Extensions.ObjectPool" Version="9.0.0">
-      <Uri>https://dev.azure.com/dnceng/internal/_git/dotnet-aspnetcore</Uri>
-      <Sha>af22effae4069a5dfb9b0735859de48820104f5b</Sha>
-    </Dependency>
-    <Dependency Name="Microsoft.Win32.SystemEvents" Version="9.0.0">
-      <Uri>https://dev.azure.com/dnceng/internal/_git/dotnet-runtime</Uri>
-      <Sha>9d5a6a9aa463d6d10b0b0ba6d5982cc82f363dc3</Sha>
-    </Dependency>
-    <Dependency Name="System.Composition.AttributedModel" Version="9.0.0">
-      <Uri>https://dev.azure.com/dnceng/internal/_git/dotnet-runtime</Uri>
-      <Sha>9d5a6a9aa463d6d10b0b0ba6d5982cc82f363dc3</Sha>
-    </Dependency>
-    <Dependency Name="System.Composition.Convention" Version="9.0.0">
-      <Uri>https://dev.azure.com/dnceng/internal/_git/dotnet-runtime</Uri>
-      <Sha>9d5a6a9aa463d6d10b0b0ba6d5982cc82f363dc3</Sha>
-    </Dependency>
-    <Dependency Name="System.Composition.Hosting" Version="9.0.0">
-      <Uri>https://dev.azure.com/dnceng/internal/_git/dotnet-runtime</Uri>
-      <Sha>9d5a6a9aa463d6d10b0b0ba6d5982cc82f363dc3</Sha>
-    </Dependency>
-    <Dependency Name="System.Composition.Runtime" Version="9.0.0">
-      <Uri>https://dev.azure.com/dnceng/internal/_git/dotnet-runtime</Uri>
-      <Sha>9d5a6a9aa463d6d10b0b0ba6d5982cc82f363dc3</Sha>
-    </Dependency>
-    <Dependency Name="System.Composition.TypedParts" Version="9.0.0">
-      <Uri>https://dev.azure.com/dnceng/internal/_git/dotnet-runtime</Uri>
-      <Sha>9d5a6a9aa463d6d10b0b0ba6d5982cc82f363dc3</Sha>
-    </Dependency>
-    <Dependency Name="System.Configuration.ConfigurationManager" Version="9.0.0">
-      <Uri>https://dev.azure.com/dnceng/internal/_git/dotnet-runtime</Uri>
-      <Sha>9d5a6a9aa463d6d10b0b0ba6d5982cc82f363dc3</Sha>
-    </Dependency>
-    <Dependency Name="System.Security.Cryptography.Pkcs" Version="9.0.0">
-      <Uri>https://dev.azure.com/dnceng/internal/_git/dotnet-runtime</Uri>
-      <Sha>9d5a6a9aa463d6d10b0b0ba6d5982cc82f363dc3</Sha>
-    </Dependency>
-    <Dependency Name="System.Security.Cryptography.Xml" Version="9.0.0">
-      <Uri>https://dev.azure.com/dnceng/internal/_git/dotnet-runtime</Uri>
-      <Sha>9d5a6a9aa463d6d10b0b0ba6d5982cc82f363dc3</Sha>
-    </Dependency>
-    <Dependency Name="System.Security.Permissions" Version="9.0.0">
-      <Uri>https://dev.azure.com/dnceng/internal/_git/dotnet-runtime</Uri>
-      <Sha>9d5a6a9aa463d6d10b0b0ba6d5982cc82f363dc3</Sha>
-    </Dependency>
-    <Dependency Name="System.Windows.Extensions" Version="9.0.0">
-      <Uri>https://dev.azure.com/dnceng/internal/_git/dotnet-runtime</Uri>
-      <Sha>9d5a6a9aa463d6d10b0b0ba6d5982cc82f363dc3</Sha>
-    </Dependency>
-  </ProductDependencies>
-  <ToolsetDependencies>
-    <Dependency Name="Microsoft.DotNet.Arcade.Sdk" Version="9.0.0-beta.24572.2">
-      <Uri>https://github.com/dotnet/arcade</Uri>
-      <Sha>b41381d5cd633471265e9cd72e933a7048e03062</Sha>
-    </Dependency>
-    <Dependency Name="Microsoft.DotNet.Build.Tasks.Installers" Version="9.0.0-beta.24572.2">
-      <Uri>https://github.com/dotnet/arcade</Uri>
-      <Sha>b41381d5cd633471265e9cd72e933a7048e03062</Sha>
-    </Dependency>
-    <Dependency Name="Microsoft.DotNet.Helix.Sdk" Version="9.0.0-beta.24572.2">
-      <Uri>https://github.com/dotnet/arcade</Uri>
-      <Sha>b41381d5cd633471265e9cd72e933a7048e03062</Sha>
-    </Dependency>
-    <Dependency Name="Microsoft.DotNet.SignTool" Version="9.0.0-beta.24572.2">
-      <Uri>https://github.com/dotnet/arcade</Uri>
-      <Sha>b41381d5cd633471265e9cd72e933a7048e03062</Sha>
-    </Dependency>
-    <Dependency Name="Microsoft.DotNet.XUnitExtensions" Version="9.0.0-beta.24572.2">
-      <Uri>https://github.com/dotnet/arcade</Uri>
-      <Sha>b41381d5cd633471265e9cd72e933a7048e03062</Sha>
-    </Dependency>
-    <Dependency Name="Microsoft.DotNet.XliffTasks" Version="9.0.0-beta.24572.2">
-      <Uri>https://github.com/dotnet/arcade</Uri>
-      <Sha>b41381d5cd633471265e9cd72e933a7048e03062</Sha>
-    </Dependency>
-    <!-- Intermediate is necessary for source build. -->
-    <Dependency Name="Microsoft.SourceBuild.Intermediate.arcade" Version="9.0.0-beta.24572.2">
-      <Uri>https://github.com/dotnet/arcade</Uri>
-      <Sha>b41381d5cd633471265e9cd72e933a7048e03062</Sha>
-      <SourceBuild RepoName="arcade" ManagedOnly="true" />
-    </Dependency>
-    <Dependency Name="System.Reflection.MetadataLoadContext" Version="9.0.0">
-      <Uri>https://dev.azure.com/dnceng/internal/_git/dotnet-runtime</Uri>
-      <Sha>9d5a6a9aa463d6d10b0b0ba6d5982cc82f363dc3</Sha>
->>>>>>> 6d67e2a4
     </Dependency>
     <Dependency Name="Microsoft.DotNet.Darc" Version="1.1.0-beta.24603.4">
       <Uri>https://github.com/dotnet/arcade-services</Uri>
