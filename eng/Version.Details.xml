<?xml version="1.0" encoding="utf-8"?>
<Dependencies>
  <ProductDependencies>
<<<<<<< HEAD
    <Dependency Name="Microsoft.TemplateEngine.Abstractions" Version="8.0.100-alpha.1.22451.7">
      <Uri>https://github.com/dotnet/templating</Uri>
      <Sha>4799dd278bb0f81db65209039045c0c5a5207e84</Sha>
      <SourceBuild RepoName="templating" ManagedOnly="true" />
    </Dependency>
    <Dependency Name="Microsoft.NETCore.App.Ref" Version="8.0.0-alpha.1.22422.24">
      <Uri>https://github.com/dotnet/runtime</Uri>
      <Sha>bd4bea62d2c8f87ac8190fc14385b8768500eefd</Sha>
    </Dependency>
    <Dependency Name="VS.Redist.Common.NetCore.SharedFramework.x64.8.0" Version="8.0.0-alpha.1.22422.24">
      <Uri>https://github.com/dotnet/runtime</Uri>
      <Sha>bd4bea62d2c8f87ac8190fc14385b8768500eefd</Sha>
    </Dependency>
    <Dependency Name="VS.Redist.Common.NetCore.TargetingPack.x64.8.0" Version="8.0.0-alpha.1.22422.24">
      <Uri>https://github.com/dotnet/runtime</Uri>
      <Sha>bd4bea62d2c8f87ac8190fc14385b8768500eefd</Sha>
    </Dependency>
    <Dependency Name="Microsoft.NETCore.App.Runtime.win-x64" Version="8.0.0-alpha.1.22422.24">
      <Uri>https://github.com/dotnet/runtime</Uri>
      <Sha>bd4bea62d2c8f87ac8190fc14385b8768500eefd</Sha>
    </Dependency>
    <Dependency Name="Microsoft.NETCore.App.Host.win-x64" Version="8.0.0-alpha.1.22422.24">
      <Uri>https://github.com/dotnet/runtime</Uri>
      <Sha>bd4bea62d2c8f87ac8190fc14385b8768500eefd</Sha>
    </Dependency>
    <Dependency Name="Microsoft.NETCore.Platforms" Version="8.0.0-alpha.1.22422.24">
      <Uri>https://github.com/dotnet/runtime</Uri>
      <Sha>bd4bea62d2c8f87ac8190fc14385b8768500eefd</Sha>
    </Dependency>
    <Dependency Name="Microsoft.NET.HostModel" Version="8.0.0-alpha.1.22422.24">
      <Uri>https://github.com/dotnet/runtime</Uri>
      <Sha>bd4bea62d2c8f87ac8190fc14385b8768500eefd</Sha>
    </Dependency>
    <Dependency Name="Microsoft.Extensions.DependencyModel" Version="8.0.0-alpha.1.22422.24">
      <Uri>https://github.com/dotnet/runtime</Uri>
      <Sha>bd4bea62d2c8f87ac8190fc14385b8768500eefd</Sha>
    </Dependency>
    <Dependency Name="Microsoft.NETCore.DotNetHostResolver" Version="8.0.0-alpha.1.22422.24">
      <Uri>https://github.com/dotnet/runtime</Uri>
      <Sha>bd4bea62d2c8f87ac8190fc14385b8768500eefd</Sha>
    </Dependency>
    <Dependency Name="Microsoft.Build" Version="17.4.0-preview-22416-02">
      <Uri>https://github.com/dotnet/msbuild</Uri>
      <Sha>5d102ae37163fc1f22610bb433c3ab9a2fff91f0</Sha>
    </Dependency>
    <Dependency Name="Microsoft.Build.Localization" Version="17.4.0-preview-22416-02">
      <Uri>https://github.com/dotnet/msbuild</Uri>
      <Sha>5d102ae37163fc1f22610bb433c3ab9a2fff91f0</Sha>
    </Dependency>
    <Dependency Name="Microsoft.FSharp.Compiler" Version="12.0.5-beta.22431.3">
      <Uri>https://github.com/dotnet/fsharp</Uri>
      <Sha>d1ac58732d99f9b1e90305026c5ab05d6a643561</Sha>
    </Dependency>
    <Dependency Name="Microsoft.SourceBuild.Intermediate.fsharp" Version="7.0.0-beta.22431.3">
      <Uri>https://github.com/dotnet/fsharp</Uri>
      <Sha>d1ac58732d99f9b1e90305026c5ab05d6a643561</Sha>
      <SourceBuild RepoName="fsharp" ManagedOnly="true" />
    </Dependency>
    <Dependency Name="dotnet-format" Version="7.0.345107">
      <Uri>https://github.com/dotnet/format</Uri>
      <Sha>3d42380d2fbfaf7654dc32ec7a868adb548ac255</Sha>
=======
    <Dependency Name="Microsoft.TemplateEngine.Abstractions" Version="7.0.100-rc.2.22431.2">
      <Uri>https://github.com/dotnet/templating</Uri>
      <Sha>098d478a731fe4ca5c5df85c9d5d891fbc2b9b1b</Sha>
      <SourceBuild RepoName="templating" ManagedOnly="true" />
    </Dependency>
    <Dependency Name="Microsoft.NETCore.App.Ref" Version="7.0.0-rc.2.22451.11">
      <Uri>https://github.com/dotnet/runtime</Uri>
      <Sha>6d10e4c8bcd9f96ccd73748ff827561afa09af57</Sha>
    </Dependency>
    <Dependency Name="VS.Redist.Common.NetCore.SharedFramework.x64.7.0" Version="7.0.0-rc.2.22451.11">
      <Uri>https://github.com/dotnet/runtime</Uri>
      <Sha>6d10e4c8bcd9f96ccd73748ff827561afa09af57</Sha>
    </Dependency>
    <Dependency Name="VS.Redist.Common.NetCore.TargetingPack.x64.7.0" Version="7.0.0-rc.2.22451.11">
      <Uri>https://github.com/dotnet/runtime</Uri>
      <Sha>6d10e4c8bcd9f96ccd73748ff827561afa09af57</Sha>
    </Dependency>
    <Dependency Name="Microsoft.NETCore.App.Runtime.win-x64" Version="7.0.0-rc.2.22451.11">
      <Uri>https://github.com/dotnet/runtime</Uri>
      <Sha>6d10e4c8bcd9f96ccd73748ff827561afa09af57</Sha>
    </Dependency>
    <Dependency Name="Microsoft.NETCore.App.Host.win-x64" Version="7.0.0-rc.2.22451.11">
      <Uri>https://github.com/dotnet/runtime</Uri>
      <Sha>6d10e4c8bcd9f96ccd73748ff827561afa09af57</Sha>
    </Dependency>
    <Dependency Name="Microsoft.NETCore.Platforms" Version="7.0.0-rc.2.22451.11">
      <Uri>https://github.com/dotnet/runtime</Uri>
      <Sha>6d10e4c8bcd9f96ccd73748ff827561afa09af57</Sha>
    </Dependency>
    <Dependency Name="Microsoft.NET.HostModel" Version="7.0.0-rc.2.22451.11">
      <Uri>https://github.com/dotnet/runtime</Uri>
      <Sha>6d10e4c8bcd9f96ccd73748ff827561afa09af57</Sha>
    </Dependency>
    <Dependency Name="Microsoft.Extensions.DependencyModel" Version="7.0.0-rc.2.22451.11">
      <Uri>https://github.com/dotnet/runtime</Uri>
      <Sha>6d10e4c8bcd9f96ccd73748ff827561afa09af57</Sha>
    </Dependency>
    <Dependency Name="Microsoft.NETCore.DotNetHostResolver" Version="7.0.0-rc.2.22451.11">
      <Uri>https://github.com/dotnet/runtime</Uri>
      <Sha>6d10e4c8bcd9f96ccd73748ff827561afa09af57</Sha>
    </Dependency>
    <Dependency Name="Microsoft.Build" Version="17.4.0-preview-22451-06">
      <Uri>https://github.com/dotnet/msbuild</Uri>
      <Sha>2db11c256ade886f673ed56d12780fb70e6ef92e</Sha>
    </Dependency>
    <Dependency Name="Microsoft.Build.Localization" Version="17.4.0-preview-22451-06">
      <Uri>https://github.com/dotnet/msbuild</Uri>
      <Sha>2db11c256ade886f673ed56d12780fb70e6ef92e</Sha>
    </Dependency>
    <Dependency Name="Microsoft.FSharp.Compiler" Version="12.0.5-beta.22430.3">
      <Uri>https://github.com/dotnet/fsharp</Uri>
      <Sha>ea0d0b20ebf338b2eef75e82ac9888f9f5df9b4e</Sha>
    </Dependency>
    <Dependency Name="Microsoft.SourceBuild.Intermediate.fsharp" Version="7.0.0-beta.22430.3">
      <Uri>https://github.com/dotnet/fsharp</Uri>
      <Sha>ea0d0b20ebf338b2eef75e82ac9888f9f5df9b4e</Sha>
      <SourceBuild RepoName="fsharp" ManagedOnly="true" />
    </Dependency>
    <Dependency Name="dotnet-format" Version="7.0.343101">
      <Uri>https://github.com/dotnet/format</Uri>
      <Sha>1ec992c6038af9d42499d3ac88c3fd65d0c2f6ed</Sha>
>>>>>>> 31ea5c77
      <SourceBuildTarball RepoName="format" ManagedOnly="true" />
    </Dependency>
    <Dependency Name="Microsoft.Net.Compilers.Toolset" Version="4.4.0-3.22430.19">
      <Uri>https://github.com/dotnet/roslyn</Uri>
      <Sha>c5d3485aaab167b5b8d19ae8c317c7cf1693a08a</Sha>
      <SourceBuild RepoName="roslyn" ManagedOnly="true" />
    </Dependency>
    <Dependency Name="Microsoft.CodeAnalysis" Version="4.4.0-3.22430.19">
      <Uri>https://github.com/dotnet/roslyn</Uri>
      <Sha>c5d3485aaab167b5b8d19ae8c317c7cf1693a08a</Sha>
    </Dependency>
    <Dependency Name="Microsoft.CodeAnalysis.CSharp" Version="4.4.0-3.22430.19">
      <Uri>https://github.com/dotnet/roslyn</Uri>
      <Sha>c5d3485aaab167b5b8d19ae8c317c7cf1693a08a</Sha>
    </Dependency>
    <Dependency Name="Microsoft.CodeAnalysis.CSharp.Features" Version="4.4.0-3.22430.19">
      <Uri>https://github.com/dotnet/roslyn</Uri>
      <Sha>c5d3485aaab167b5b8d19ae8c317c7cf1693a08a</Sha>
    </Dependency>
    <Dependency Name="Microsoft.CodeAnalysis.CSharp.Workspaces" Version="4.4.0-3.22430.19">
      <Uri>https://github.com/dotnet/roslyn</Uri>
      <Sha>c5d3485aaab167b5b8d19ae8c317c7cf1693a08a</Sha>
    </Dependency>
    <Dependency Name="Microsoft.CodeAnalysis.Workspaces.MSBuild" Version="4.4.0-3.22430.19">
      <Uri>https://github.com/dotnet/roslyn</Uri>
      <Sha>c5d3485aaab167b5b8d19ae8c317c7cf1693a08a</Sha>
    </Dependency>
<<<<<<< HEAD
    <Dependency Name="Microsoft.AspNetCore.DeveloperCertificates.XPlat" Version="8.0.0-alpha.1.22451.1">
      <Uri>https://github.com/dotnet/aspnetcore</Uri>
      <Sha>190d5690d41272814564a33bfe41d08abeef2836</Sha>
    </Dependency>
    <Dependency Name="Microsoft.AspNetCore.TestHost" Version="8.0.0-alpha.1.22451.1">
      <Uri>https://github.com/dotnet/aspnetcore</Uri>
      <Sha>190d5690d41272814564a33bfe41d08abeef2836</Sha>
=======
    <Dependency Name="Microsoft.AspNetCore.DeveloperCertificates.XPlat" Version="7.0.0-rc.2.22431.14">
      <Uri>https://github.com/dotnet/aspnetcore</Uri>
      <Sha>1546cf9eaf5526b24a0b9ed2e02e5ea11c826958</Sha>
    </Dependency>
    <Dependency Name="Microsoft.AspNetCore.TestHost" Version="7.0.0-rc.2.22431.14">
      <Uri>https://github.com/dotnet/aspnetcore</Uri>
      <Sha>1546cf9eaf5526b24a0b9ed2e02e5ea11c826958</Sha>
>>>>>>> 31ea5c77
    </Dependency>
    <Dependency Name="NuGet.Build.Tasks" Version="6.4.0-preview.1.54">
      <Uri>https://github.com/nuget/nuget.client</Uri>
      <Sha>b396ad8b56c089ec3fa189f1013530d237a0e8c2</Sha>
    </Dependency>
    <Dependency Name="Microsoft.NET.Test.Sdk" Version="17.4.0-preview-20220831-01">
      <Uri>https://github.com/microsoft/vstest</Uri>
      <Sha>efa3b0c00f43da4747b13ce57d5287ef6aacdc8a</Sha>
    </Dependency>
<<<<<<< HEAD
    <Dependency Name="Microsoft.NET.ILLink.Tasks" Version="7.0.100-1.22451.5">
      <Uri>https://github.com/dotnet/linker</Uri>
      <Sha>f0b2510bfd53a35df0aeae48996d2905c1067022</Sha>
      <SourceBuild RepoName="linker" ManagedOnly="true" />
    </Dependency>
    <Dependency Name="Microsoft.DotNet.ILCompiler" Version="8.0.0-alpha.1.22422.24">
      <Uri>https://github.com/dotnet/runtime</Uri>
      <Sha>bd4bea62d2c8f87ac8190fc14385b8768500eefd</Sha>
      <SourceBuildTarball RepoName="runtime" ManagedOnly="true" />
    </Dependency>
    <Dependency Name="Microsoft.NET.ILLink.Analyzers" Version="7.0.100-1.22451.5">
      <Uri>https://github.com/dotnet/linker</Uri>
      <Sha>f0b2510bfd53a35df0aeae48996d2905c1067022</Sha>
    </Dependency>
    <Dependency Name="System.CodeDom" Version="8.0.0-alpha.1.22422.24">
      <Uri>https://github.com/dotnet/runtime</Uri>
      <Sha>bd4bea62d2c8f87ac8190fc14385b8768500eefd</Sha>
    </Dependency>
    <Dependency Name="System.Security.Cryptography.ProtectedData" Version="8.0.0-alpha.1.22422.24">
      <Uri>https://github.com/dotnet/runtime</Uri>
      <Sha>bd4bea62d2c8f87ac8190fc14385b8768500eefd</Sha>
    </Dependency>
    <Dependency Name="System.Text.Encoding.CodePages" Version="8.0.0-alpha.1.22422.24">
      <Uri>https://github.com/dotnet/runtime</Uri>
      <Sha>bd4bea62d2c8f87ac8190fc14385b8768500eefd</Sha>
    </Dependency>
    <Dependency Name="System.Resources.Extensions" Version="8.0.0-alpha.1.22422.24">
      <Uri>https://github.com/dotnet/runtime</Uri>
      <Sha>bd4bea62d2c8f87ac8190fc14385b8768500eefd</Sha>
    </Dependency>
    <Dependency Name="Microsoft.WindowsDesktop.App.Runtime.win-x64" Version="8.0.0-alpha.1.22451.3">
      <Uri>https://github.com/dotnet/windowsdesktop</Uri>
      <Sha>9aae64756e1a25591d71b4b0acc2c559ce0ac868</Sha>
    </Dependency>
    <Dependency Name="VS.Redist.Common.WindowsDesktop.SharedFramework.x64.8.0" Version="8.0.0-alpha.1.22451.3">
      <Uri>https://github.com/dotnet/windowsdesktop</Uri>
      <Sha>9aae64756e1a25591d71b4b0acc2c559ce0ac868</Sha>
    </Dependency>
    <Dependency Name="Microsoft.WindowsDesktop.App.Ref" Version="8.0.0-alpha.1.22451.3">
      <Uri>https://github.com/dotnet/windowsdesktop</Uri>
      <Sha>9aae64756e1a25591d71b4b0acc2c559ce0ac868</Sha>
    </Dependency>
    <Dependency Name="VS.Redist.Common.WindowsDesktop.TargetingPack.x64.8.0" Version="8.0.0-alpha.1.22451.3">
      <Uri>https://github.com/dotnet/windowsdesktop</Uri>
      <Sha>9aae64756e1a25591d71b4b0acc2c559ce0ac868</Sha>
    </Dependency>
    <Dependency Name="Microsoft.NET.Sdk.WindowsDesktop" Version="8.0.0-alpha.1.22431.5" CoherentParentDependency="Microsoft.WindowsDesktop.App.Ref">
      <Uri>https://github.com/dotnet/wpf</Uri>
      <Sha>8a374027abd1f7cb0561d040c37a87ff1bf24ce8</Sha>
    </Dependency>
    <Dependency Name="Microsoft.AspNetCore.App.Ref" Version="8.0.0-alpha.1.22451.1">
      <Uri>https://github.com/dotnet/aspnetcore</Uri>
      <Sha>190d5690d41272814564a33bfe41d08abeef2836</Sha>
    </Dependency>
    <Dependency Name="Microsoft.AspNetCore.App.Ref.Internal" Version="8.0.0-alpha.1.22451.1">
      <Uri>https://github.com/dotnet/aspnetcore</Uri>
      <Sha>190d5690d41272814564a33bfe41d08abeef2836</Sha>
    </Dependency>
    <Dependency Name="Microsoft.AspNetCore.App.Runtime.win-x64" Version="8.0.0-alpha.1.22451.1">
      <Uri>https://github.com/dotnet/aspnetcore</Uri>
      <Sha>190d5690d41272814564a33bfe41d08abeef2836</Sha>
    </Dependency>
    <Dependency Name="VS.Redist.Common.AspNetCore.SharedFramework.x64.8.0" Version="8.0.0-alpha.1.22451.1">
      <Uri>https://github.com/dotnet/aspnetcore</Uri>
      <Sha>190d5690d41272814564a33bfe41d08abeef2836</Sha>
      <SourceBuild RepoName="aspnetcore" ManagedOnly="true" />
    </Dependency>
    <Dependency Name="dotnet-dev-certs" Version="8.0.0-alpha.1.22451.1">
      <Uri>https://github.com/dotnet/aspnetcore</Uri>
      <Sha>190d5690d41272814564a33bfe41d08abeef2836</Sha>
    </Dependency>
    <Dependency Name="dotnet-user-jwts" Version="8.0.0-alpha.1.22451.1">
      <Uri>https://github.com/dotnet/aspnetcore</Uri>
      <Sha>190d5690d41272814564a33bfe41d08abeef2836</Sha>
    </Dependency>
    <Dependency Name="dotnet-user-secrets" Version="8.0.0-alpha.1.22451.1">
      <Uri>https://github.com/dotnet/aspnetcore</Uri>
      <Sha>190d5690d41272814564a33bfe41d08abeef2836</Sha>
    </Dependency>
    <Dependency Name="Microsoft.AspNetCore.Analyzers" Version="8.0.0-alpha.1.22451.1">
      <Uri>https://github.com/dotnet/aspnetcore</Uri>
      <Sha>190d5690d41272814564a33bfe41d08abeef2836</Sha>
    </Dependency>
    <Dependency Name="Microsoft.AspNetCore.Components.SdkAnalyzers" Version="8.0.0-alpha.1.22451.1">
      <Uri>https://github.com/dotnet/aspnetcore</Uri>
      <Sha>190d5690d41272814564a33bfe41d08abeef2836</Sha>
    </Dependency>
    <Dependency Name="Microsoft.AspNetCore.Mvc.Analyzers" Version="8.0.0-alpha.1.22451.1">
      <Uri>https://github.com/dotnet/aspnetcore</Uri>
      <Sha>190d5690d41272814564a33bfe41d08abeef2836</Sha>
    </Dependency>
    <Dependency Name="Microsoft.AspNetCore.Mvc.Api.Analyzers" Version="8.0.0-alpha.1.22451.1">
      <Uri>https://github.com/dotnet/aspnetcore</Uri>
      <Sha>190d5690d41272814564a33bfe41d08abeef2836</Sha>
=======
    <Dependency Name="Microsoft.NET.ILLink.Tasks" Version="7.0.100-1.22451.4">
      <Uri>https://github.com/dotnet/linker</Uri>
      <Sha>05d216f414e4173df383805fd2cb2d4124f58a15</Sha>
      <SourceBuild RepoName="linker" ManagedOnly="true" />
    </Dependency>
    <Dependency Name="Microsoft.DotNet.ILCompiler" Version="7.0.0-rc.2.22451.11">
      <Uri>https://github.com/dotnet/runtime</Uri>
      <Sha>6d10e4c8bcd9f96ccd73748ff827561afa09af57</Sha>
      <SourceBuildTarball RepoName="runtime" ManagedOnly="true" />
    </Dependency>
    <Dependency Name="Microsoft.NET.ILLink.Analyzers" Version="7.0.100-1.22451.4">
      <Uri>https://github.com/dotnet/linker</Uri>
      <Sha>05d216f414e4173df383805fd2cb2d4124f58a15</Sha>
    </Dependency>
    <Dependency Name="System.CodeDom" Version="7.0.0-rc.2.22451.11">
      <Uri>https://github.com/dotnet/runtime</Uri>
      <Sha>6d10e4c8bcd9f96ccd73748ff827561afa09af57</Sha>
    </Dependency>
    <Dependency Name="System.Security.Cryptography.ProtectedData" Version="7.0.0-rc.2.22451.11">
      <Uri>https://github.com/dotnet/runtime</Uri>
      <Sha>6d10e4c8bcd9f96ccd73748ff827561afa09af57</Sha>
    </Dependency>
    <Dependency Name="System.Text.Encoding.CodePages" Version="7.0.0-rc.2.22451.11">
      <Uri>https://github.com/dotnet/runtime</Uri>
      <Sha>6d10e4c8bcd9f96ccd73748ff827561afa09af57</Sha>
    </Dependency>
    <Dependency Name="System.Resources.Extensions" Version="7.0.0-rc.2.22451.11">
      <Uri>https://github.com/dotnet/runtime</Uri>
      <Sha>6d10e4c8bcd9f96ccd73748ff827561afa09af57</Sha>
    </Dependency>
    <Dependency Name="Microsoft.WindowsDesktop.App.Runtime.win-x64" Version="7.0.0-rc.2.22431.6">
      <Uri>https://github.com/dotnet/windowsdesktop</Uri>
      <Sha>9c70886ce692eb31afed39239ff5921abab65798</Sha>
    </Dependency>
    <Dependency Name="VS.Redist.Common.WindowsDesktop.SharedFramework.x64.7.0" Version="7.0.0-rc.2.22431.6">
      <Uri>https://github.com/dotnet/windowsdesktop</Uri>
      <Sha>9c70886ce692eb31afed39239ff5921abab65798</Sha>
    </Dependency>
    <Dependency Name="Microsoft.WindowsDesktop.App.Ref" Version="7.0.0-rc.2.22431.6">
      <Uri>https://github.com/dotnet/windowsdesktop</Uri>
      <Sha>9c70886ce692eb31afed39239ff5921abab65798</Sha>
    </Dependency>
    <Dependency Name="VS.Redist.Common.WindowsDesktop.TargetingPack.x64.7.0" Version="7.0.0-rc.2.22431.6">
      <Uri>https://github.com/dotnet/windowsdesktop</Uri>
      <Sha>9c70886ce692eb31afed39239ff5921abab65798</Sha>
    </Dependency>
    <Dependency Name="Microsoft.NET.Sdk.WindowsDesktop" Version="7.0.0-rc.2.22431.4" CoherentParentDependency="Microsoft.WindowsDesktop.App.Ref">
      <Uri>https://github.com/dotnet/wpf</Uri>
      <Sha>0d7c37b9e225939c41da228ec38a229e5862532c</Sha>
    </Dependency>
    <Dependency Name="Microsoft.AspNetCore.App.Ref" Version="7.0.0-rc.2.22431.14">
      <Uri>https://github.com/dotnet/aspnetcore</Uri>
      <Sha>1546cf9eaf5526b24a0b9ed2e02e5ea11c826958</Sha>
    </Dependency>
    <Dependency Name="Microsoft.AspNetCore.App.Ref.Internal" Version="7.0.0-rc.2.22431.14">
      <Uri>https://github.com/dotnet/aspnetcore</Uri>
      <Sha>1546cf9eaf5526b24a0b9ed2e02e5ea11c826958</Sha>
    </Dependency>
    <Dependency Name="Microsoft.AspNetCore.App.Runtime.win-x64" Version="7.0.0-rc.2.22431.14">
      <Uri>https://github.com/dotnet/aspnetcore</Uri>
      <Sha>1546cf9eaf5526b24a0b9ed2e02e5ea11c826958</Sha>
    </Dependency>
    <Dependency Name="VS.Redist.Common.AspNetCore.SharedFramework.x64.7.0" Version="7.0.0-rc.2.22431.14">
      <Uri>https://github.com/dotnet/aspnetcore</Uri>
      <Sha>1546cf9eaf5526b24a0b9ed2e02e5ea11c826958</Sha>
      <SourceBuild RepoName="aspnetcore" ManagedOnly="true" />
    </Dependency>
    <Dependency Name="dotnet-dev-certs" Version="7.0.0-rc.2.22431.14">
      <Uri>https://github.com/dotnet/aspnetcore</Uri>
      <Sha>1546cf9eaf5526b24a0b9ed2e02e5ea11c826958</Sha>
    </Dependency>
    <Dependency Name="dotnet-user-jwts" Version="7.0.0-rc.2.22431.14">
      <Uri>https://github.com/dotnet/aspnetcore</Uri>
      <Sha>1546cf9eaf5526b24a0b9ed2e02e5ea11c826958</Sha>
    </Dependency>
    <Dependency Name="dotnet-user-secrets" Version="7.0.0-rc.2.22431.14">
      <Uri>https://github.com/dotnet/aspnetcore</Uri>
      <Sha>1546cf9eaf5526b24a0b9ed2e02e5ea11c826958</Sha>
    </Dependency>
    <Dependency Name="Microsoft.AspNetCore.Analyzers" Version="7.0.0-rc.2.22431.14">
      <Uri>https://github.com/dotnet/aspnetcore</Uri>
      <Sha>1546cf9eaf5526b24a0b9ed2e02e5ea11c826958</Sha>
    </Dependency>
    <Dependency Name="Microsoft.AspNetCore.Components.SdkAnalyzers" Version="7.0.0-rc.2.22431.14">
      <Uri>https://github.com/dotnet/aspnetcore</Uri>
      <Sha>1546cf9eaf5526b24a0b9ed2e02e5ea11c826958</Sha>
    </Dependency>
    <Dependency Name="Microsoft.AspNetCore.Mvc.Analyzers" Version="7.0.0-rc.2.22431.14">
      <Uri>https://github.com/dotnet/aspnetcore</Uri>
      <Sha>1546cf9eaf5526b24a0b9ed2e02e5ea11c826958</Sha>
    </Dependency>
    <Dependency Name="Microsoft.AspNetCore.Mvc.Api.Analyzers" Version="7.0.0-rc.2.22431.14">
      <Uri>https://github.com/dotnet/aspnetcore</Uri>
      <Sha>1546cf9eaf5526b24a0b9ed2e02e5ea11c826958</Sha>
>>>>>>> 31ea5c77
    </Dependency>
    <Dependency Name="Microsoft.CodeAnalysis.Razor.Tooling.Internal" Version="7.0.0-preview.5.22412.2">
      <Uri>https://github.com/dotnet/razor-compiler</Uri>
      <Sha>a41514681a4db83c7cae7e17debf668d12efc1bb</Sha>
      <SourceBuild RepoName="razor-compiler" ManagedOnly="true" />
    </Dependency>
    <Dependency Name="Microsoft.AspNetCore.Mvc.Razor.Extensions.Tooling.Internal" Version="7.0.0-preview.5.22412.2">
      <Uri>https://github.com/dotnet/razor-compiler</Uri>
      <Sha>a41514681a4db83c7cae7e17debf668d12efc1bb</Sha>
    </Dependency>
    <Dependency Name="Microsoft.AspNetCore.Razor.SourceGenerator.Tooling.Internal" Version="7.0.0-preview.5.22412.2">
      <Uri>https://github.com/dotnet/razor-compiler</Uri>
      <Sha>a41514681a4db83c7cae7e17debf668d12efc1bb</Sha>
    </Dependency>
    <Dependency Name="Microsoft.NET.Sdk.Razor.SourceGenerators.Transport" Version="7.0.0-preview.5.22412.2">
      <Uri>https://github.com/dotnet/razor-compiler</Uri>
      <Sha>a41514681a4db83c7cae7e17debf668d12efc1bb</Sha>
    </Dependency>
<<<<<<< HEAD
    <Dependency Name="Microsoft.Extensions.FileProviders.Embedded" Version="8.0.0-alpha.1.22451.1">
      <Uri>https://github.com/dotnet/aspnetcore</Uri>
      <Sha>190d5690d41272814564a33bfe41d08abeef2836</Sha>
    </Dependency>
    <Dependency Name="Microsoft.AspNetCore.Authorization" Version="8.0.0-alpha.1.22451.1">
      <Uri>https://github.com/dotnet/aspnetcore</Uri>
      <Sha>190d5690d41272814564a33bfe41d08abeef2836</Sha>
    </Dependency>
    <Dependency Name="Microsoft.AspNetCore.Components.Web" Version="8.0.0-alpha.1.22451.1">
      <Uri>https://github.com/dotnet/aspnetcore</Uri>
      <Sha>190d5690d41272814564a33bfe41d08abeef2836</Sha>
    </Dependency>
    <Dependency Name="Microsoft.JSInterop" Version="8.0.0-alpha.1.22451.1">
      <Uri>https://github.com/dotnet/aspnetcore</Uri>
      <Sha>190d5690d41272814564a33bfe41d08abeef2836</Sha>
=======
    <Dependency Name="Microsoft.Extensions.FileProviders.Embedded" Version="7.0.0-rc.2.22431.14">
      <Uri>https://github.com/dotnet/aspnetcore</Uri>
      <Sha>1546cf9eaf5526b24a0b9ed2e02e5ea11c826958</Sha>
    </Dependency>
    <Dependency Name="Microsoft.AspNetCore.Authorization" Version="7.0.0-rc.2.22431.14">
      <Uri>https://github.com/dotnet/aspnetcore</Uri>
      <Sha>1546cf9eaf5526b24a0b9ed2e02e5ea11c826958</Sha>
    </Dependency>
    <Dependency Name="Microsoft.AspNetCore.Components.Web" Version="7.0.0-rc.2.22431.14">
      <Uri>https://github.com/dotnet/aspnetcore</Uri>
      <Sha>1546cf9eaf5526b24a0b9ed2e02e5ea11c826958</Sha>
    </Dependency>
    <Dependency Name="Microsoft.JSInterop" Version="7.0.0-rc.2.22431.14">
      <Uri>https://github.com/dotnet/aspnetcore</Uri>
      <Sha>1546cf9eaf5526b24a0b9ed2e02e5ea11c826958</Sha>
>>>>>>> 31ea5c77
    </Dependency>
    <Dependency Name="Microsoft.Web.Xdt" Version="7.0.0-preview.22423.2" Pinned="true">
      <Uri>https://github.com/dotnet/xdt</Uri>
      <Sha>9a1c3e1b7f0c8763d4c96e593961a61a72679a7b</Sha>
      <SourceBuild RepoName="xdt" ManagedOnly="true" />
    </Dependency>
<<<<<<< HEAD
    <Dependency Name="Microsoft.CodeAnalysis.NetAnalyzers" Version="7.0.0-preview1.22451.2">
      <Uri>https://github.com/dotnet/roslyn-analyzers</Uri>
      <Sha>03344a064a80c1f66e50b67e3abe7335cb8ba072</Sha>
    </Dependency>
    <Dependency Name="Microsoft.SourceBuild.Intermediate.roslyn-analyzers" Version="3.3.4-beta1.22451.2">
      <Uri>https://github.com/dotnet/roslyn-analyzers</Uri>
      <Sha>03344a064a80c1f66e50b67e3abe7335cb8ba072</Sha>
=======
    <Dependency Name="Microsoft.CodeAnalysis.NetAnalyzers" Version="7.0.0-preview1.22431.2">
      <Uri>https://github.com/dotnet/roslyn-analyzers</Uri>
      <Sha>73b91de68f4bc07844a5a026c590b544815d422c</Sha>
    </Dependency>
    <Dependency Name="Microsoft.SourceBuild.Intermediate.roslyn-analyzers" Version="3.3.4-beta1.22431.2">
      <Uri>https://github.com/dotnet/roslyn-analyzers</Uri>
      <Sha>73b91de68f4bc07844a5a026c590b544815d422c</Sha>
>>>>>>> 31ea5c77
      <SourceBuild RepoName="roslyn-analyzers" ManagedOnly="true" />
    </Dependency>
    <Dependency Name="System.CommandLine" Version="2.0.0-beta4.22451.2">
      <Uri>https://github.com/dotnet/command-line-api</Uri>
      <Sha>b8cce4856909291ff2e0da993cda0c8866305ef5</Sha>
    </Dependency>
    <Dependency Name="Microsoft.SourceBuild.Intermediate.command-line-api" Version="0.1.345102">
      <Uri>https://github.com/dotnet/command-line-api</Uri>
      <Sha>b8cce4856909291ff2e0da993cda0c8866305ef5</Sha>
      <SourceBuild RepoName="command-line-api" ManagedOnly="true" />
    </Dependency>
    <Dependency Name="Microsoft.SourceBuild.Intermediate.source-build-externals" Version="7.0.0-alpha.1.22425.2">
      <Uri>https://github.com/dotnet/source-build-externals</Uri>
      <Sha>e53b62ccc6a887987efdb820334594b674f6071d</Sha>
      <SourceBuild RepoName="source-build-externals" ManagedOnly="true" />
    </Dependency>
  </ProductDependencies>
  <ToolsetDependencies>
    <Dependency Name="Microsoft.DotNet.Arcade.Sdk" Version="8.0.0-beta.22431.1">
      <Uri>https://github.com/dotnet/arcade</Uri>
      <Sha>00a270bc27455470fac06f5704aa0d7a5a31489d</Sha>
      <SourceBuild RepoName="arcade" ManagedOnly="true" />
    </Dependency>
    <Dependency Name="Microsoft.DotNet.Helix.Sdk" Version="8.0.0-beta.22431.1">
      <Uri>https://github.com/dotnet/arcade</Uri>
      <Sha>00a270bc27455470fac06f5704aa0d7a5a31489d</Sha>
    </Dependency>
    <Dependency Name="Microsoft.DotNet.SignTool" Version="8.0.0-beta.22431.1">
      <Uri>https://github.com/dotnet/arcade</Uri>
      <Sha>00a270bc27455470fac06f5704aa0d7a5a31489d</Sha>
    </Dependency>
    <Dependency Name="Microsoft.DotNet.XUnitExtensions" Version="8.0.0-beta.22431.1">
      <Uri>https://github.com/dotnet/arcade</Uri>
      <Sha>00a270bc27455470fac06f5704aa0d7a5a31489d</Sha>
    </Dependency>
<<<<<<< HEAD
    <Dependency Name="System.Reflection.MetadataLoadContext" Version="8.0.0-alpha.1.22422.24">
      <Uri>https://github.com/dotnet/runtime</Uri>
      <Sha>bd4bea62d2c8f87ac8190fc14385b8768500eefd</Sha>
=======
    <Dependency Name="System.Reflection.MetadataLoadContext" Version="7.0.0-rc.2.22451.11">
      <Uri>https://github.com/dotnet/runtime</Uri>
      <Sha>6d10e4c8bcd9f96ccd73748ff827561afa09af57</Sha>
>>>>>>> 31ea5c77
    </Dependency>
    <Dependency Name="Microsoft.DotNet.XliffTasks" Version="1.0.0-beta.22427.1" CoherentParentDependency="Microsoft.DotNet.Arcade.Sdk">
      <Uri>https://github.com/dotnet/xliff-tasks</Uri>
      <Sha>740189d758fb3bbdc118c5b6171ef1a7351a8c44</Sha>
      <SourceBuild RepoName="xliff-tasks" ManagedOnly="true" />
    </Dependency>
  </ToolsetDependencies>
</Dependencies><|MERGE_RESOLUTION|>--- conflicted
+++ resolved
@@ -1,7 +1,6 @@
 <?xml version="1.0" encoding="utf-8"?>
 <Dependencies>
   <ProductDependencies>
-<<<<<<< HEAD
     <Dependency Name="Microsoft.TemplateEngine.Abstractions" Version="8.0.100-alpha.1.22451.7">
       <Uri>https://github.com/dotnet/templating</Uri>
       <Sha>4799dd278bb0f81db65209039045c0c5a5207e84</Sha>
@@ -43,13 +42,13 @@
       <Uri>https://github.com/dotnet/runtime</Uri>
       <Sha>bd4bea62d2c8f87ac8190fc14385b8768500eefd</Sha>
     </Dependency>
-    <Dependency Name="Microsoft.Build" Version="17.4.0-preview-22416-02">
+    <Dependency Name="Microsoft.Build" Version="17.4.0-preview-22426-02">
       <Uri>https://github.com/dotnet/msbuild</Uri>
-      <Sha>5d102ae37163fc1f22610bb433c3ab9a2fff91f0</Sha>
-    </Dependency>
-    <Dependency Name="Microsoft.Build.Localization" Version="17.4.0-preview-22416-02">
+      <Sha>4d406957aee2295900f802c9afe53530654725a0</Sha>
+    </Dependency>
+    <Dependency Name="Microsoft.Build.Localization" Version="17.4.0-preview-22426-02">
       <Uri>https://github.com/dotnet/msbuild</Uri>
-      <Sha>5d102ae37163fc1f22610bb433c3ab9a2fff91f0</Sha>
+      <Sha>4d406957aee2295900f802c9afe53530654725a0</Sha>
     </Dependency>
     <Dependency Name="Microsoft.FSharp.Compiler" Version="12.0.5-beta.22431.3">
       <Uri>https://github.com/dotnet/fsharp</Uri>
@@ -63,69 +62,6 @@
     <Dependency Name="dotnet-format" Version="7.0.345107">
       <Uri>https://github.com/dotnet/format</Uri>
       <Sha>3d42380d2fbfaf7654dc32ec7a868adb548ac255</Sha>
-=======
-    <Dependency Name="Microsoft.TemplateEngine.Abstractions" Version="7.0.100-rc.2.22431.2">
-      <Uri>https://github.com/dotnet/templating</Uri>
-      <Sha>098d478a731fe4ca5c5df85c9d5d891fbc2b9b1b</Sha>
-      <SourceBuild RepoName="templating" ManagedOnly="true" />
-    </Dependency>
-    <Dependency Name="Microsoft.NETCore.App.Ref" Version="7.0.0-rc.2.22451.11">
-      <Uri>https://github.com/dotnet/runtime</Uri>
-      <Sha>6d10e4c8bcd9f96ccd73748ff827561afa09af57</Sha>
-    </Dependency>
-    <Dependency Name="VS.Redist.Common.NetCore.SharedFramework.x64.7.0" Version="7.0.0-rc.2.22451.11">
-      <Uri>https://github.com/dotnet/runtime</Uri>
-      <Sha>6d10e4c8bcd9f96ccd73748ff827561afa09af57</Sha>
-    </Dependency>
-    <Dependency Name="VS.Redist.Common.NetCore.TargetingPack.x64.7.0" Version="7.0.0-rc.2.22451.11">
-      <Uri>https://github.com/dotnet/runtime</Uri>
-      <Sha>6d10e4c8bcd9f96ccd73748ff827561afa09af57</Sha>
-    </Dependency>
-    <Dependency Name="Microsoft.NETCore.App.Runtime.win-x64" Version="7.0.0-rc.2.22451.11">
-      <Uri>https://github.com/dotnet/runtime</Uri>
-      <Sha>6d10e4c8bcd9f96ccd73748ff827561afa09af57</Sha>
-    </Dependency>
-    <Dependency Name="Microsoft.NETCore.App.Host.win-x64" Version="7.0.0-rc.2.22451.11">
-      <Uri>https://github.com/dotnet/runtime</Uri>
-      <Sha>6d10e4c8bcd9f96ccd73748ff827561afa09af57</Sha>
-    </Dependency>
-    <Dependency Name="Microsoft.NETCore.Platforms" Version="7.0.0-rc.2.22451.11">
-      <Uri>https://github.com/dotnet/runtime</Uri>
-      <Sha>6d10e4c8bcd9f96ccd73748ff827561afa09af57</Sha>
-    </Dependency>
-    <Dependency Name="Microsoft.NET.HostModel" Version="7.0.0-rc.2.22451.11">
-      <Uri>https://github.com/dotnet/runtime</Uri>
-      <Sha>6d10e4c8bcd9f96ccd73748ff827561afa09af57</Sha>
-    </Dependency>
-    <Dependency Name="Microsoft.Extensions.DependencyModel" Version="7.0.0-rc.2.22451.11">
-      <Uri>https://github.com/dotnet/runtime</Uri>
-      <Sha>6d10e4c8bcd9f96ccd73748ff827561afa09af57</Sha>
-    </Dependency>
-    <Dependency Name="Microsoft.NETCore.DotNetHostResolver" Version="7.0.0-rc.2.22451.11">
-      <Uri>https://github.com/dotnet/runtime</Uri>
-      <Sha>6d10e4c8bcd9f96ccd73748ff827561afa09af57</Sha>
-    </Dependency>
-    <Dependency Name="Microsoft.Build" Version="17.4.0-preview-22451-06">
-      <Uri>https://github.com/dotnet/msbuild</Uri>
-      <Sha>2db11c256ade886f673ed56d12780fb70e6ef92e</Sha>
-    </Dependency>
-    <Dependency Name="Microsoft.Build.Localization" Version="17.4.0-preview-22451-06">
-      <Uri>https://github.com/dotnet/msbuild</Uri>
-      <Sha>2db11c256ade886f673ed56d12780fb70e6ef92e</Sha>
-    </Dependency>
-    <Dependency Name="Microsoft.FSharp.Compiler" Version="12.0.5-beta.22430.3">
-      <Uri>https://github.com/dotnet/fsharp</Uri>
-      <Sha>ea0d0b20ebf338b2eef75e82ac9888f9f5df9b4e</Sha>
-    </Dependency>
-    <Dependency Name="Microsoft.SourceBuild.Intermediate.fsharp" Version="7.0.0-beta.22430.3">
-      <Uri>https://github.com/dotnet/fsharp</Uri>
-      <Sha>ea0d0b20ebf338b2eef75e82ac9888f9f5df9b4e</Sha>
-      <SourceBuild RepoName="fsharp" ManagedOnly="true" />
-    </Dependency>
-    <Dependency Name="dotnet-format" Version="7.0.343101">
-      <Uri>https://github.com/dotnet/format</Uri>
-      <Sha>1ec992c6038af9d42499d3ac88c3fd65d0c2f6ed</Sha>
->>>>>>> 31ea5c77
       <SourceBuildTarball RepoName="format" ManagedOnly="true" />
     </Dependency>
     <Dependency Name="Microsoft.Net.Compilers.Toolset" Version="4.4.0-3.22430.19">
@@ -153,7 +89,6 @@
       <Uri>https://github.com/dotnet/roslyn</Uri>
       <Sha>c5d3485aaab167b5b8d19ae8c317c7cf1693a08a</Sha>
     </Dependency>
-<<<<<<< HEAD
     <Dependency Name="Microsoft.AspNetCore.DeveloperCertificates.XPlat" Version="8.0.0-alpha.1.22451.1">
       <Uri>https://github.com/dotnet/aspnetcore</Uri>
       <Sha>190d5690d41272814564a33bfe41d08abeef2836</Sha>
@@ -161,15 +96,6 @@
     <Dependency Name="Microsoft.AspNetCore.TestHost" Version="8.0.0-alpha.1.22451.1">
       <Uri>https://github.com/dotnet/aspnetcore</Uri>
       <Sha>190d5690d41272814564a33bfe41d08abeef2836</Sha>
-=======
-    <Dependency Name="Microsoft.AspNetCore.DeveloperCertificates.XPlat" Version="7.0.0-rc.2.22431.14">
-      <Uri>https://github.com/dotnet/aspnetcore</Uri>
-      <Sha>1546cf9eaf5526b24a0b9ed2e02e5ea11c826958</Sha>
-    </Dependency>
-    <Dependency Name="Microsoft.AspNetCore.TestHost" Version="7.0.0-rc.2.22431.14">
-      <Uri>https://github.com/dotnet/aspnetcore</Uri>
-      <Sha>1546cf9eaf5526b24a0b9ed2e02e5ea11c826958</Sha>
->>>>>>> 31ea5c77
     </Dependency>
     <Dependency Name="NuGet.Build.Tasks" Version="6.4.0-preview.1.54">
       <Uri>https://github.com/nuget/nuget.client</Uri>
@@ -179,7 +105,6 @@
       <Uri>https://github.com/microsoft/vstest</Uri>
       <Sha>efa3b0c00f43da4747b13ce57d5287ef6aacdc8a</Sha>
     </Dependency>
-<<<<<<< HEAD
     <Dependency Name="Microsoft.NET.ILLink.Tasks" Version="7.0.100-1.22451.5">
       <Uri>https://github.com/dotnet/linker</Uri>
       <Sha>f0b2510bfd53a35df0aeae48996d2905c1067022</Sha>
@@ -274,102 +199,6 @@
     <Dependency Name="Microsoft.AspNetCore.Mvc.Api.Analyzers" Version="8.0.0-alpha.1.22451.1">
       <Uri>https://github.com/dotnet/aspnetcore</Uri>
       <Sha>190d5690d41272814564a33bfe41d08abeef2836</Sha>
-=======
-    <Dependency Name="Microsoft.NET.ILLink.Tasks" Version="7.0.100-1.22451.4">
-      <Uri>https://github.com/dotnet/linker</Uri>
-      <Sha>05d216f414e4173df383805fd2cb2d4124f58a15</Sha>
-      <SourceBuild RepoName="linker" ManagedOnly="true" />
-    </Dependency>
-    <Dependency Name="Microsoft.DotNet.ILCompiler" Version="7.0.0-rc.2.22451.11">
-      <Uri>https://github.com/dotnet/runtime</Uri>
-      <Sha>6d10e4c8bcd9f96ccd73748ff827561afa09af57</Sha>
-      <SourceBuildTarball RepoName="runtime" ManagedOnly="true" />
-    </Dependency>
-    <Dependency Name="Microsoft.NET.ILLink.Analyzers" Version="7.0.100-1.22451.4">
-      <Uri>https://github.com/dotnet/linker</Uri>
-      <Sha>05d216f414e4173df383805fd2cb2d4124f58a15</Sha>
-    </Dependency>
-    <Dependency Name="System.CodeDom" Version="7.0.0-rc.2.22451.11">
-      <Uri>https://github.com/dotnet/runtime</Uri>
-      <Sha>6d10e4c8bcd9f96ccd73748ff827561afa09af57</Sha>
-    </Dependency>
-    <Dependency Name="System.Security.Cryptography.ProtectedData" Version="7.0.0-rc.2.22451.11">
-      <Uri>https://github.com/dotnet/runtime</Uri>
-      <Sha>6d10e4c8bcd9f96ccd73748ff827561afa09af57</Sha>
-    </Dependency>
-    <Dependency Name="System.Text.Encoding.CodePages" Version="7.0.0-rc.2.22451.11">
-      <Uri>https://github.com/dotnet/runtime</Uri>
-      <Sha>6d10e4c8bcd9f96ccd73748ff827561afa09af57</Sha>
-    </Dependency>
-    <Dependency Name="System.Resources.Extensions" Version="7.0.0-rc.2.22451.11">
-      <Uri>https://github.com/dotnet/runtime</Uri>
-      <Sha>6d10e4c8bcd9f96ccd73748ff827561afa09af57</Sha>
-    </Dependency>
-    <Dependency Name="Microsoft.WindowsDesktop.App.Runtime.win-x64" Version="7.0.0-rc.2.22431.6">
-      <Uri>https://github.com/dotnet/windowsdesktop</Uri>
-      <Sha>9c70886ce692eb31afed39239ff5921abab65798</Sha>
-    </Dependency>
-    <Dependency Name="VS.Redist.Common.WindowsDesktop.SharedFramework.x64.7.0" Version="7.0.0-rc.2.22431.6">
-      <Uri>https://github.com/dotnet/windowsdesktop</Uri>
-      <Sha>9c70886ce692eb31afed39239ff5921abab65798</Sha>
-    </Dependency>
-    <Dependency Name="Microsoft.WindowsDesktop.App.Ref" Version="7.0.0-rc.2.22431.6">
-      <Uri>https://github.com/dotnet/windowsdesktop</Uri>
-      <Sha>9c70886ce692eb31afed39239ff5921abab65798</Sha>
-    </Dependency>
-    <Dependency Name="VS.Redist.Common.WindowsDesktop.TargetingPack.x64.7.0" Version="7.0.0-rc.2.22431.6">
-      <Uri>https://github.com/dotnet/windowsdesktop</Uri>
-      <Sha>9c70886ce692eb31afed39239ff5921abab65798</Sha>
-    </Dependency>
-    <Dependency Name="Microsoft.NET.Sdk.WindowsDesktop" Version="7.0.0-rc.2.22431.4" CoherentParentDependency="Microsoft.WindowsDesktop.App.Ref">
-      <Uri>https://github.com/dotnet/wpf</Uri>
-      <Sha>0d7c37b9e225939c41da228ec38a229e5862532c</Sha>
-    </Dependency>
-    <Dependency Name="Microsoft.AspNetCore.App.Ref" Version="7.0.0-rc.2.22431.14">
-      <Uri>https://github.com/dotnet/aspnetcore</Uri>
-      <Sha>1546cf9eaf5526b24a0b9ed2e02e5ea11c826958</Sha>
-    </Dependency>
-    <Dependency Name="Microsoft.AspNetCore.App.Ref.Internal" Version="7.0.0-rc.2.22431.14">
-      <Uri>https://github.com/dotnet/aspnetcore</Uri>
-      <Sha>1546cf9eaf5526b24a0b9ed2e02e5ea11c826958</Sha>
-    </Dependency>
-    <Dependency Name="Microsoft.AspNetCore.App.Runtime.win-x64" Version="7.0.0-rc.2.22431.14">
-      <Uri>https://github.com/dotnet/aspnetcore</Uri>
-      <Sha>1546cf9eaf5526b24a0b9ed2e02e5ea11c826958</Sha>
-    </Dependency>
-    <Dependency Name="VS.Redist.Common.AspNetCore.SharedFramework.x64.7.0" Version="7.0.0-rc.2.22431.14">
-      <Uri>https://github.com/dotnet/aspnetcore</Uri>
-      <Sha>1546cf9eaf5526b24a0b9ed2e02e5ea11c826958</Sha>
-      <SourceBuild RepoName="aspnetcore" ManagedOnly="true" />
-    </Dependency>
-    <Dependency Name="dotnet-dev-certs" Version="7.0.0-rc.2.22431.14">
-      <Uri>https://github.com/dotnet/aspnetcore</Uri>
-      <Sha>1546cf9eaf5526b24a0b9ed2e02e5ea11c826958</Sha>
-    </Dependency>
-    <Dependency Name="dotnet-user-jwts" Version="7.0.0-rc.2.22431.14">
-      <Uri>https://github.com/dotnet/aspnetcore</Uri>
-      <Sha>1546cf9eaf5526b24a0b9ed2e02e5ea11c826958</Sha>
-    </Dependency>
-    <Dependency Name="dotnet-user-secrets" Version="7.0.0-rc.2.22431.14">
-      <Uri>https://github.com/dotnet/aspnetcore</Uri>
-      <Sha>1546cf9eaf5526b24a0b9ed2e02e5ea11c826958</Sha>
-    </Dependency>
-    <Dependency Name="Microsoft.AspNetCore.Analyzers" Version="7.0.0-rc.2.22431.14">
-      <Uri>https://github.com/dotnet/aspnetcore</Uri>
-      <Sha>1546cf9eaf5526b24a0b9ed2e02e5ea11c826958</Sha>
-    </Dependency>
-    <Dependency Name="Microsoft.AspNetCore.Components.SdkAnalyzers" Version="7.0.0-rc.2.22431.14">
-      <Uri>https://github.com/dotnet/aspnetcore</Uri>
-      <Sha>1546cf9eaf5526b24a0b9ed2e02e5ea11c826958</Sha>
-    </Dependency>
-    <Dependency Name="Microsoft.AspNetCore.Mvc.Analyzers" Version="7.0.0-rc.2.22431.14">
-      <Uri>https://github.com/dotnet/aspnetcore</Uri>
-      <Sha>1546cf9eaf5526b24a0b9ed2e02e5ea11c826958</Sha>
-    </Dependency>
-    <Dependency Name="Microsoft.AspNetCore.Mvc.Api.Analyzers" Version="7.0.0-rc.2.22431.14">
-      <Uri>https://github.com/dotnet/aspnetcore</Uri>
-      <Sha>1546cf9eaf5526b24a0b9ed2e02e5ea11c826958</Sha>
->>>>>>> 31ea5c77
     </Dependency>
     <Dependency Name="Microsoft.CodeAnalysis.Razor.Tooling.Internal" Version="7.0.0-preview.5.22412.2">
       <Uri>https://github.com/dotnet/razor-compiler</Uri>
@@ -388,7 +217,6 @@
       <Uri>https://github.com/dotnet/razor-compiler</Uri>
       <Sha>a41514681a4db83c7cae7e17debf668d12efc1bb</Sha>
     </Dependency>
-<<<<<<< HEAD
     <Dependency Name="Microsoft.Extensions.FileProviders.Embedded" Version="8.0.0-alpha.1.22451.1">
       <Uri>https://github.com/dotnet/aspnetcore</Uri>
       <Sha>190d5690d41272814564a33bfe41d08abeef2836</Sha>
@@ -404,30 +232,12 @@
     <Dependency Name="Microsoft.JSInterop" Version="8.0.0-alpha.1.22451.1">
       <Uri>https://github.com/dotnet/aspnetcore</Uri>
       <Sha>190d5690d41272814564a33bfe41d08abeef2836</Sha>
-=======
-    <Dependency Name="Microsoft.Extensions.FileProviders.Embedded" Version="7.0.0-rc.2.22431.14">
-      <Uri>https://github.com/dotnet/aspnetcore</Uri>
-      <Sha>1546cf9eaf5526b24a0b9ed2e02e5ea11c826958</Sha>
-    </Dependency>
-    <Dependency Name="Microsoft.AspNetCore.Authorization" Version="7.0.0-rc.2.22431.14">
-      <Uri>https://github.com/dotnet/aspnetcore</Uri>
-      <Sha>1546cf9eaf5526b24a0b9ed2e02e5ea11c826958</Sha>
-    </Dependency>
-    <Dependency Name="Microsoft.AspNetCore.Components.Web" Version="7.0.0-rc.2.22431.14">
-      <Uri>https://github.com/dotnet/aspnetcore</Uri>
-      <Sha>1546cf9eaf5526b24a0b9ed2e02e5ea11c826958</Sha>
-    </Dependency>
-    <Dependency Name="Microsoft.JSInterop" Version="7.0.0-rc.2.22431.14">
-      <Uri>https://github.com/dotnet/aspnetcore</Uri>
-      <Sha>1546cf9eaf5526b24a0b9ed2e02e5ea11c826958</Sha>
->>>>>>> 31ea5c77
     </Dependency>
     <Dependency Name="Microsoft.Web.Xdt" Version="7.0.0-preview.22423.2" Pinned="true">
       <Uri>https://github.com/dotnet/xdt</Uri>
       <Sha>9a1c3e1b7f0c8763d4c96e593961a61a72679a7b</Sha>
       <SourceBuild RepoName="xdt" ManagedOnly="true" />
     </Dependency>
-<<<<<<< HEAD
     <Dependency Name="Microsoft.CodeAnalysis.NetAnalyzers" Version="7.0.0-preview1.22451.2">
       <Uri>https://github.com/dotnet/roslyn-analyzers</Uri>
       <Sha>03344a064a80c1f66e50b67e3abe7335cb8ba072</Sha>
@@ -435,15 +245,6 @@
     <Dependency Name="Microsoft.SourceBuild.Intermediate.roslyn-analyzers" Version="3.3.4-beta1.22451.2">
       <Uri>https://github.com/dotnet/roslyn-analyzers</Uri>
       <Sha>03344a064a80c1f66e50b67e3abe7335cb8ba072</Sha>
-=======
-    <Dependency Name="Microsoft.CodeAnalysis.NetAnalyzers" Version="7.0.0-preview1.22431.2">
-      <Uri>https://github.com/dotnet/roslyn-analyzers</Uri>
-      <Sha>73b91de68f4bc07844a5a026c590b544815d422c</Sha>
-    </Dependency>
-    <Dependency Name="Microsoft.SourceBuild.Intermediate.roslyn-analyzers" Version="3.3.4-beta1.22431.2">
-      <Uri>https://github.com/dotnet/roslyn-analyzers</Uri>
-      <Sha>73b91de68f4bc07844a5a026c590b544815d422c</Sha>
->>>>>>> 31ea5c77
       <SourceBuild RepoName="roslyn-analyzers" ManagedOnly="true" />
     </Dependency>
     <Dependency Name="System.CommandLine" Version="2.0.0-beta4.22451.2">
@@ -479,15 +280,9 @@
       <Uri>https://github.com/dotnet/arcade</Uri>
       <Sha>00a270bc27455470fac06f5704aa0d7a5a31489d</Sha>
     </Dependency>
-<<<<<<< HEAD
     <Dependency Name="System.Reflection.MetadataLoadContext" Version="8.0.0-alpha.1.22422.24">
       <Uri>https://github.com/dotnet/runtime</Uri>
       <Sha>bd4bea62d2c8f87ac8190fc14385b8768500eefd</Sha>
-=======
-    <Dependency Name="System.Reflection.MetadataLoadContext" Version="7.0.0-rc.2.22451.11">
-      <Uri>https://github.com/dotnet/runtime</Uri>
-      <Sha>6d10e4c8bcd9f96ccd73748ff827561afa09af57</Sha>
->>>>>>> 31ea5c77
     </Dependency>
     <Dependency Name="Microsoft.DotNet.XliffTasks" Version="1.0.0-beta.22427.1" CoherentParentDependency="Microsoft.DotNet.Arcade.Sdk">
       <Uri>https://github.com/dotnet/xliff-tasks</Uri>
