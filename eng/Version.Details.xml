--- conflicted
+++ resolved
@@ -1,15 +1,9 @@
 <?xml version="1.0" encoding="utf-8"?>
 <Dependencies>
   <ProductDependencies>
-<<<<<<< HEAD
-    <Dependency Name="Microsoft.NETCore.App" Version="3.0.0-preview7-27901-06">
-      <Uri>https://github.com/dotnet/core-setup</Uri>
-      <Sha>df2b1489de5d4b8211c5e132d299a83523ce742a</Sha>
-=======
     <Dependency Name="Microsoft.NETCore.App" Version="3.0.0-preview7-27826-20">
       <Uri>https://github.com/dotnet/core-setup</Uri>
       <Sha>ee0c7ead1a46f06f98aff9102b785f532b71da9c</Sha>
->>>>>>> 4dd3ebe8
     </Dependency>
     <Dependency Name="Microsoft.DotNet.Cli.Runtime" Version="3.0.100-preview7.19351.9">
       <Uri>https://github.com/dotnet/cli</Uri>
@@ -36,15 +30,9 @@
       <Sha>87c12a116c724696783b62e5552d1ea4862e5715</Sha>
     </Dependency>
     <!-- For coherency purposes, this version should be gated by the version of wpf routed via core setup -->
-<<<<<<< HEAD
     <Dependency Name="Microsoft.NET.Sdk.WindowsDesktop" Version="3.0.0-preview7.19351.3" CoherentParentDependency="Microsoft.NETCore.App">
       <Uri>https://github.com/dotnet/wpf</Uri>
       <Sha>81bea964d5599132223dfebcc9aca38f7adbfd96</Sha>
-=======
-    <Dependency Name="Microsoft.NET.Sdk.WindowsDesktop" Version="3.0.0-preview7.19326.12" CoherentParentDependency="Microsoft.NETCore.App">
-      <Uri>https://github.com/dotnet/wpf</Uri>
-      <Sha>214d5f749dd3c5ff79579e9395ccd817d23134d8</Sha>
->>>>>>> 4dd3ebe8
     </Dependency>
     <Dependency Name="NuGet.Build.Tasks" Version="5.1.0-rtm.5921">
       <Uri>https://github.com/nuget/nuget.client</Uri>
