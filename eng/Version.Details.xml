--- conflicted
+++ resolved
@@ -69,20 +69,6 @@
       <Sha>763d10a1a251be35337ee736832bfde3f9200672</Sha>
       <SourceBuild RepoName="emsdk" ManagedOnly="true" />
     </Dependency>
-<<<<<<< HEAD
-    <Dependency Name="Microsoft.Build" Version="17.13.10">
-      <Uri>https://github.com/dotnet/msbuild</Uri>
-      <Sha>fba050adfae4a1026808f8f56982fe7eaa64b4de</Sha>
-    </Dependency>
-    <Dependency Name="Microsoft.Build.Localization" Version="17.13.10-preview-25107-01">
-      <Uri>https://github.com/dotnet/msbuild</Uri>
-      <Sha>fba050adfae4a1026808f8f56982fe7eaa64b4de</Sha>
-    </Dependency>
-    <!-- Intermediate is necessary for source build. -->
-    <Dependency Name="Microsoft.SourceBuild.Intermediate.msbuild" Version="17.13.10-preview-25107-01">
-      <Uri>https://github.com/dotnet/msbuild</Uri>
-      <Sha>fba050adfae4a1026808f8f56982fe7eaa64b4de</Sha>
-=======
     <Dependency Name="Microsoft.Build" Version="17.14.0-preview-25107-02">
       <Uri>https://github.com/dotnet/msbuild</Uri>
       <Sha>a5c2978237bb1969bb88d7b9afe9b4bcc151b652</Sha>
@@ -95,7 +81,6 @@
     <Dependency Name="Microsoft.SourceBuild.Intermediate.msbuild" Version="17.14.0-preview-25107-02">
       <Uri>https://github.com/dotnet/msbuild</Uri>
       <Sha>a5c2978237bb1969bb88d7b9afe9b4bcc151b652</Sha>
->>>>>>> 929a789c
       <SourceBuild RepoName="msbuild" ManagedOnly="true" />
     </Dependency>
     <Dependency Name="Microsoft.FSharp.Compiler" Version="13.9.300-beta.25079.4">
@@ -108,55 +93,16 @@
       <Sha>387f04cb6675c984036a64c9bb768ac6f00e06f9</Sha>
       <SourceBuild RepoName="fsharp" ManagedOnly="true" />
     </Dependency>
-<<<<<<< HEAD
-    <Dependency Name="Microsoft.Net.Compilers.Toolset" Version="4.13.0-3.25105.14">
-      <Uri>https://github.com/dotnet/roslyn</Uri>
-      <Sha>398fa9b7175f642be13efcda93c6ab1187934a6a</Sha>
-    </Dependency>
-    <!-- Intermediate is necessary for source build. -->
-    <Dependency Name="Microsoft.SourceBuild.Intermediate.roslyn" Version="4.13.0-3.25105.14">
-      <Uri>https://github.com/dotnet/roslyn</Uri>
-      <Sha>398fa9b7175f642be13efcda93c6ab1187934a6a</Sha>
+    <Dependency Name="Microsoft.Net.Compilers.Toolset" Version="4.14.0-2.25106.12">
+      <Uri>https://github.com/dotnet/roslyn</Uri>
+      <Sha>d134e86146091771cce34ee12b28ddb5b974eb66</Sha>
+    </Dependency>
+    <!-- Intermediate is necessary for source build. -->
+    <Dependency Name="Microsoft.SourceBuild.Intermediate.roslyn" Version="4.14.0-2.25106.12">
+      <Uri>https://github.com/dotnet/roslyn</Uri>
+      <Sha>d134e86146091771cce34ee12b28ddb5b974eb66</Sha>
       <SourceBuild RepoName="roslyn" ManagedOnly="true" />
     </Dependency>
-    <Dependency Name="Microsoft.Net.Compilers.Toolset.Framework" Version="4.13.0-3.25105.14">
-      <Uri>https://github.com/dotnet/roslyn</Uri>
-      <Sha>398fa9b7175f642be13efcda93c6ab1187934a6a</Sha>
-    </Dependency>
-    <Dependency Name="Microsoft.CodeAnalysis" Version="4.13.0-3.25105.14">
-      <Uri>https://github.com/dotnet/roslyn</Uri>
-      <Sha>398fa9b7175f642be13efcda93c6ab1187934a6a</Sha>
-    </Dependency>
-    <Dependency Name="Microsoft.CodeAnalysis.CSharp" Version="4.13.0-3.25105.14">
-      <Uri>https://github.com/dotnet/roslyn</Uri>
-      <Sha>398fa9b7175f642be13efcda93c6ab1187934a6a</Sha>
-    </Dependency>
-    <Dependency Name="Microsoft.CodeAnalysis.CSharp.CodeStyle" Version="4.13.0-3.25105.14">
-      <Uri>https://github.com/dotnet/roslyn</Uri>
-      <Sha>398fa9b7175f642be13efcda93c6ab1187934a6a</Sha>
-    </Dependency>
-    <Dependency Name="Microsoft.CodeAnalysis.CSharp.Features" Version="4.13.0-3.25105.14">
-      <Uri>https://github.com/dotnet/roslyn</Uri>
-      <Sha>398fa9b7175f642be13efcda93c6ab1187934a6a</Sha>
-    </Dependency>
-    <Dependency Name="Microsoft.CodeAnalysis.CSharp.Workspaces" Version="4.13.0-3.25105.14">
-      <Uri>https://github.com/dotnet/roslyn</Uri>
-      <Sha>398fa9b7175f642be13efcda93c6ab1187934a6a</Sha>
-    </Dependency>
-    <Dependency Name="Microsoft.CodeAnalysis.Workspaces.MSBuild" Version="4.13.0-3.25105.14">
-      <Uri>https://github.com/dotnet/roslyn</Uri>
-      <Sha>398fa9b7175f642be13efcda93c6ab1187934a6a</Sha>
-=======
-    <Dependency Name="Microsoft.Net.Compilers.Toolset" Version="4.14.0-2.25106.12">
-      <Uri>https://github.com/dotnet/roslyn</Uri>
-      <Sha>d134e86146091771cce34ee12b28ddb5b974eb66</Sha>
-    </Dependency>
-    <!-- Intermediate is necessary for source build. -->
-    <Dependency Name="Microsoft.SourceBuild.Intermediate.roslyn" Version="4.14.0-2.25106.12">
-      <Uri>https://github.com/dotnet/roslyn</Uri>
-      <Sha>d134e86146091771cce34ee12b28ddb5b974eb66</Sha>
-      <SourceBuild RepoName="roslyn" ManagedOnly="true" />
-    </Dependency>
     <Dependency Name="Microsoft.Net.Compilers.Toolset.Framework" Version="4.14.0-2.25106.12">
       <Uri>https://github.com/dotnet/roslyn</Uri>
       <Sha>d134e86146091771cce34ee12b28ddb5b974eb66</Sha>
@@ -184,7 +130,6 @@
     <Dependency Name="Microsoft.CodeAnalysis.Workspaces.MSBuild" Version="4.14.0-2.25106.12">
       <Uri>https://github.com/dotnet/roslyn</Uri>
       <Sha>d134e86146091771cce34ee12b28ddb5b974eb66</Sha>
->>>>>>> 929a789c
     </Dependency>
     <Dependency Name="Microsoft.AspNetCore.DeveloperCertificates.XPlat" Version="9.0.0-rtm.24529.3">
       <Uri>https://dev.azure.com/dnceng/internal/_git/dotnet-aspnetcore</Uri>
