﻿<Project Sdk="Microsoft.NET.Sdk">

  <PropertyGroup>
    <TargetFrameworks>$(SdkTargetFramework);net472</TargetFrameworks>
    <TargetFrameworks Condition="'$(OS)' != 'Windows_NT'">$(SdkTargetFramework)</TargetFrameworks>
    <CopyLocalLockFileAssemblies>true</CopyLocalLockFileAssemblies>
    <RootNamespace>Microsoft.DotNet.Cli.Build</RootNamespace>
    <DisableImplicitNamespaceImports>true</DisableImplicitNamespaceImports>
    <AllowUnsafeBlocks>true</AllowUnsafeBlocks>
    <Nullable>annotations</Nullable>
  </PropertyGroup>

  <ItemGroup>
    <Compile Include="$(RepoRoot)\src\Resolvers\Microsoft.NET.Sdk.WorkloadManifestReader\SdkFeatureBand.cs" LinkBase="Common"/>
    <Compile Include="$(RepoRoot)src\Common\WorkloadSetVersion.cs" LinkBase="Common" />
  </ItemGroup>
  

  <ItemGroup>
    <PackageReference Include="Microsoft.Build.Tasks.Core" />
    <PackageReference Include="Microsoft.Build.Utilities.Core" />
    <PackageReference Include="Newtonsoft.Json" />
    <PackageReference Include="NuGet.Versioning" />
    <PackageReference Include="NuGet.Packaging" />
<<<<<<< HEAD
=======
    <PackageReference Include="System.Reflection.Metadata" VersionOverride="$(SystemReflectionMetadataLoadContextVersion)" />
    <PackageReference Include="Microsoft.Deployment.DotNet.Releases" />
>>>>>>> 76ce6fb7
  </ItemGroup>

  <ItemGroup Condition="'$(TargetFrameworkIdentifier)' == '.NETFramework'">
    <PackageReference Include="System.Reflection.Metadata" VersionOverride="$(SystemReflectionMetadataToolsetPackageVersion)" />
    <PackageReference Include="System.Reflection.MetadataLoadContext" VersionOverride="$(SystemReflectionMetadataLoadContextToolsetPackageVersion)" />
    <PackageReference Include="System.Resources.Extensions" VersionOverride="$(SystemResourcesExtensionsToolsetPackageVersion)" />
    <Reference Include="System.Net.Http" />
  </ItemGroup>

  <!-- Global usings -->
  <!-- See: https://learn.microsoft.com/dotnet/core/project-sdk/msbuild-props#using -->
  <ItemGroup>
    <Using Include="Microsoft.Build.Framework" />
    <Using Include="Microsoft.Build.Utilities" />
     <!-- This causes conflicts with System.Threading.Tasks.Task. Giving it an alias to avoid the conflict. -->
    <Using Include="Microsoft.Build.Utilities.Task" Alias="Task" />
  </ItemGroup>

</Project><|MERGE_RESOLUTION|>--- conflicted
+++ resolved
@@ -22,11 +22,7 @@
     <PackageReference Include="Newtonsoft.Json" />
     <PackageReference Include="NuGet.Versioning" />
     <PackageReference Include="NuGet.Packaging" />
-<<<<<<< HEAD
-=======
-    <PackageReference Include="System.Reflection.Metadata" VersionOverride="$(SystemReflectionMetadataLoadContextVersion)" />
     <PackageReference Include="Microsoft.Deployment.DotNet.Releases" />
->>>>>>> 76ce6fb7
   </ItemGroup>
 
   <ItemGroup Condition="'$(TargetFrameworkIdentifier)' == '.NETFramework'">
