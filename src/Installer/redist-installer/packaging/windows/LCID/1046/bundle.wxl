﻿<WixLocalization Culture="en-us" Language="1033" xmlns="http://schemas.microsoft.com/wix/2006/localization">
  <String Id="Caption">Instalador do [WixBundleName]</String>
  <String Id="Title">[BUNDLEMONIKER]</String>
  <String Id="ConfirmCancelMessage">Tem certeza de que deseja cancelar?</String>
  <String Id="ExecuteUpgradeRelatedBundleMessage">Versão anterior</String>
  <String Id="HelpHeader">Ajuda da Instalação</String>
<<<<<<< HEAD
  <String Id="HelpText">/install | /repair | /uninstall | /layout [\[]"directory"[\]] – instala, repara, desinstala
   ou cria uma cópia local completa do pacote no diretório. "/install" é o padrão.
=======
  <String Id="HelpText"><!--_locComment_text="{Locked='/install'}{Locked='/repair'}{Locked='/uninstall'}{Locked='/passive'}{Locked='/quiet'}{Locked='/norestart'}{Locked='/log'}"-->/install | /repair | /uninstall | /layout [\[]"directory"[\]] - instala, repara, desinstala
   ou cria uma cópia local completa do pacote no diretório. '/install' é o padrão.
>>>>>>> 908961b8

/passive | /quiet – exibe a interface do usuário mínima sem prompts ou não exibe nenhuma interface do usuário e
   nenhum prompt. Por padrão, a interface do usuário e todos os prompts são exibidos.

/norestart – suprime quaisquer tentativas de reinicialização. Por padrão, a interface do usuário será solicitada antes da reinicialização.
/log [\[]"log.txt"[\]] – registra em log um arquivo específico. Por padrão, um arquivo de log é criado em %TEMP%.</String>
  <String Id="HelpCloseButton">&amp;Fechar</String>
  <String Id="InstallAcceptCheckbox">&amp;Concordo com os termos e condições da licença</String>
  <String Id="InstallOptionsButton">&amp;Opções</String>
  <String Id="InstallInstallButton">&amp;Instalar</String>
  <String Id="InstallCloseButton">&amp;Fechar</String>
  <String Id="ProgressHeader">Progresso da Instalação</String>
  <String Id="ProgressLabel">Processando:</String>
  <String Id="OverallProgressPackageText">Inicializando...</String>
  <String Id="ProgressCancelButton">&amp;Cancelar</String>
  <String Id="ModifyHeader">Modificar Instalação</String>
  <String Id="ModifyRepairButton">&amp;Reparar</String>
  <String Id="ModifyUninstallButton">&amp;Desinstalar</String>
  <String Id="ModifyCloseButton">&amp;Fechar</String>
  <String Id="SuccessRepairHeader">Reparação Concluída com Êxito</String>
  <String Id="SuccessUninstallHeader">Desinstalação Concluída com Êxito</String>
  <String Id="SuccessHeader">Instalação com Êxito</String>
  <String Id="SuccessLaunchButton">&amp;Iniciar</String>
  <String Id="SuccessRestartText">É necessário reiniciar o computador para concluir a instalação do software.</String>
  <String Id="SuccessRestartButton">&amp;Reiniciar</String>
  <String Id="SuccessCloseButton">&amp;Fechar</String>
  <String Id="FailureHeader">Falha na Instalação</String>
  <String Id="FailureInstallHeader">Falha na Instalação</String>
  <String Id="FailureUninstallHeader">Falha na Desinstalação</String>
  <String Id="FailureRepairHeader">Falha ao Reparar</String>
  <String Id="FailureHyperlinkLogText">Um ou mais problemas fizeram com que a configuração falhasse. Corrija os problemas e tente novamente a configuração. Para obter mais informações, consulte o &lt;a href="#"&gt;arquivo de log&lt;/a&gt;.</String>
  <String Id="FailureRestartText">Reinicie o computador para concluir a reversão do software.</String>
  <String Id="FailureRestartButton">&amp;Reiniciar</String>
  <String Id="FailureCloseButton">&amp;Fechar</String>
  <String Id="FilesInUseHeader">Arquivos em Uso</String>
  <String Id="FilesInUseLabel">Os aplicativos a seguir estão usando arquivos que precisam ser atualizados:</String>
  <String Id="FilesInUseCloseRadioButton">Feche os &amp;aplicativos e tente reiniciá-los.</String>
  <String Id="FilesInUseDontCloseRadioButton">&amp;Não feche os aplicativos. Uma reinicialização será necessária.</String>
  <String Id="FilesInUseOkButton">&amp;OK</String>
  <String Id="FilesInUseCancelButton">&amp;Cancelar</String>
  <String Id="FirstTimeWelcomeMessage">A instalação foi bem-sucedida.

Os seguintes produtos foram instalados:
    • SDK .NET [DOTNETSDKVERSION]
    • Runtime .NET [DOTNETRUNTIMEVERSION]
    • Runtime ASP.NET Core [ASPNETCOREVERSION]
    • Runtime .NET para Desktop no Windows [WINFORMSANDWPFVERSION]

Esse produto coleta dados de uso
    • Mais informações e recusa https://aka.ms/dotnet-cli-telemetry

Recursos
    • Documentação do .NET https://aka.ms/dotnet-docs
    • Documentação do SDK https://aka.ms/dotnet-sdk-docs
    • Notas de versão https://aka.ms/dotnet[VERSIONMAJOR]-release-notes
    • Tutoriais https://aka.ms/dotnet-tutorials</String>
  <String Id="WelcomeHeaderMessage">SDK do .NET</String>
  <String Id="WelcomeDescription">
    O SDK do .NET é usado para compilar, executar e testar aplicativos .NET. Você pode escolher entre vários idiomas, editores e ferramentas de desenvolvedor e aproveitar um grande ecossistema de bibliotecas para criar aplicativos para Web, móveis, área de trabalho, jogos e IoT. Esperamos que goste!</String>
  <String Id="LearnMoreTitle">Saiba mais sobre o .NET</String>
  <String Id="ResourcesHeader">Recursos</String>
  <String Id="CoreDocumentationLink">&lt;A HREF="https://aka.ms/dotnet-docs"&gt;Documentação do .NET&lt;/A&gt;</String>
  <String Id="SDKDocumentation">&lt;A HREF="https://aka.ms/dotnet-cli-docs"&gt;Documentação do SDK&lt;/A&gt;</String>
  <String Id="PrivacyStatementLink">&lt;A HREF="https://aka.ms/dev-privacy"&gt;Política de Privacidade&lt;/A&gt;</String>
  <String Id="DotNetEulaLink">&lt;A HREF="https://aka.ms/dotnet-license-windows"&gt;Informações de licenciamento para .NET&lt;/A&gt;</String>
  <String Id="DotNetCLITelemetryLink">&lt;A HREF="https://aka.ms/dotnet-cli-telemetry"&gt;Coleção e recusa de telemetria&lt;/A&gt;</String>
  <String Id="InstallationNoteTitle">Nota de instalação</String>
  <String Id="InstallationNote">Um comando será executado durante o processo de instalação que melhorará a velocidade de restauração do projeto e habilitará o acesso offline. Isso levará até um minuto para ser concluído.
  </String>
  <String Id="VisualStudioWarning">Se você planeja usar .NET [VERSIONMAJOR].[VERSIONMINOR] com o Visual Studio, é necessário o Visual Studio 2022 [MINIMUMVSVERSION] ou mais recente. &lt;A HREF="https://aka.ms/dotnet[VERSIONMAJOR]-release-notes"&gt;Saiba mais&lt;/A&gt;.
  </String>
  <String Id="LicenseAssent">Ao clicar em Instalar, você concorda com os termos a seguir:</String>
  <String Id="InstallPathx64x86">O caminho da instalação para instalações do SDK x64: "[DOTNETHOME_X64]" não pode ser o mesmo que para instalações do SDK x86: "[DOTNETHOME_X86]"</String>
  <String Id="InstallPathARM64x86">O caminho da instalação para instalações do SDK ARM64: "[DOTNETHOME_ARM64]" não pode ser o mesmo que para instalações do SDK x86: "[DOTNETHOME_X86]"</String>
  <String Id="InstallPathARM64x64">O caminho da instalação para instalações do SDK ARM64: "[DOTNETHOME_ARM64]" não pode ser o mesmo que para instalações do SDK x64: "[DOTNETHOME_X64]"</String>
</WixLocalization><|MERGE_RESOLUTION|>--- conflicted
+++ resolved
@@ -4,13 +4,8 @@
   <String Id="ConfirmCancelMessage">Tem certeza de que deseja cancelar?</String>
   <String Id="ExecuteUpgradeRelatedBundleMessage">Versão anterior</String>
   <String Id="HelpHeader">Ajuda da Instalação</String>
-<<<<<<< HEAD
-  <String Id="HelpText">/install | /repair | /uninstall | /layout [\[]"directory"[\]] – instala, repara, desinstala
+  <String Id="HelpText"><!--_locComment_text="{Locked='/install'}{Locked='/repair'}{Locked='/uninstall'}{Locked='/passive'}{Locked='/quiet'}{Locked='/norestart'}{Locked='/log'}"-->/install | /repair | /uninstall | /layout [\[]"directory"[\]] – instala, repara, desinstala
    ou cria uma cópia local completa do pacote no diretório. "/install" é o padrão.
-=======
-  <String Id="HelpText"><!--_locComment_text="{Locked='/install'}{Locked='/repair'}{Locked='/uninstall'}{Locked='/passive'}{Locked='/quiet'}{Locked='/norestart'}{Locked='/log'}"-->/install | /repair | /uninstall | /layout [\[]"directory"[\]] - instala, repara, desinstala
-   ou cria uma cópia local completa do pacote no diretório. '/install' é o padrão.
->>>>>>> 908961b8
 
 /passive | /quiet – exibe a interface do usuário mínima sem prompts ou não exibe nenhuma interface do usuário e
    nenhum prompt. Por padrão, a interface do usuário e todos os prompts são exibidos.
