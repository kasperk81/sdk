--- conflicted
+++ resolved
@@ -503,10 +503,7 @@
     <WriteLinesToFile File="$(RedistLayoutPath)metadata/workloads/$(CliProductBandVersion)00/userlocal"
                       Overwrite="true" />
   </Target>
-<<<<<<< HEAD
-=======
-
->>>>>>> 5e61275c
+
 
   <Target Name="LayoutAppHostTemplate" DependsOnTargets="RunResolvePackageDependencies">
     <PropertyGroup>
