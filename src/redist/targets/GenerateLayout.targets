<Project>
  <PropertyGroup>
    <RedistLayoutPath>$(BaseOutputPath)$(Configuration)\dotnet\</RedistLayoutPath>
    <SdkInternalLayoutPath>$(BaseOutputPath)$(Configuration)\dotnet-internal\</SdkInternalLayoutPath>
    <Templates31LayoutPath>$(BaseOutputPath)$(Configuration)\templates-3.1\</Templates31LayoutPath>
    <Templates30LayoutPath>$(BaseOutputPath)$(Configuration)\templates-3.0\</Templates30LayoutPath>
    <Templates22LayoutPath>$(BaseOutputPath)$(Configuration)\templates-2.2\</Templates22LayoutPath>
    <Templates21LayoutPath>$(BaseOutputPath)$(Configuration)\templates-2.1\</Templates21LayoutPath>
    <DownloadsFolder>$(IntermediateOutputPath)downloads\</DownloadsFolder>
  </PropertyGroup>

  <PropertyGroup>
    <!-- Blob storage directories are not stabilized, so these must refer to a package that does not stabilize -->
    <AspNetCoreBlobVersion>$(VSRedistCommonAspNetCoreTargetingPackx6450PackageVersion)</AspNetCoreBlobVersion>
    <CoreSetupBlobVersion>$(MicrosoftNETCoreAppInternalPackageVersion)</CoreSetupBlobVersion>
    <WindowsDesktopBlobVersion>$(MicrosoftWindowsDesktopAppPackageVersion)</WindowsDesktopBlobVersion>

    <!-- Change these individually to or $(CoreSetupBlobVersion), $(AspNetCoreBlobVersion), or appropriate fixed version depending if corresponding .Ref packages are unpinned. -->
<<<<<<< HEAD
    <NETCoreAppTargetingPackBlobVersion>$(CoreSetupBlobVersion)</NETCoreAppTargetingPackBlobVersion>
    <AspNetCoreTargetingPackBlobVersion>$(AspNetCoreBlobVersion)</AspNetCoreTargetingPackBlobVersion>
    <WindowsDesktopTargetingPackBlobVersion>$(WindowsDesktopBlobVersion)</WindowsDesktopTargetingPackBlobVersion>
=======
    <NETCoreAppTargetingPackBlobVersion>3.1.0</NETCoreAppTargetingPackBlobVersion>
    <AspNetCoreTargetingPackBlobVersion>3.1.0</AspNetCoreTargetingPackBlobVersion>
    <WindowsDesktopTargetingPackBlobVersion>3.1.0</WindowsDesktopTargetingPackBlobVersion>
>>>>>>> 2dd87715
    <NETStandardTargetingPackBlobVersion>3.0.0</NETStandardTargetingPackBlobVersion>
  </PropertyGroup>

  <Target Name="SetupBundledComponents" DependsOnTargets="GetCurrentRuntimeInformation;SetupFileExtensions;SetSdkVersionInfo;SetBuildDefaults">
    <PropertyGroup>
      <SdkOutputDirectory>$(RedistLayoutPath)sdk\$(SdkVersion)\</SdkOutputDirectory>

      <InternalBuild Condition="$(SYSTEM_TEAMPROJECT) == 'internal'">true</InternalBuild>
      <InternalBaseURL Condition="$(SYSTEM_TEAMPROJECT) == 'internal'">https://dotnetclimsrc.blob.core.windows.net/dotnet/</InternalBaseURL>

      <CoreSetupBlobRootUrl Condition="'$(CoreSetupBlobRootUrl)' == ''">https://dotnetcli.blob.core.windows.net/dotnet/</CoreSetupBlobRootUrl>
      <DotnetExtensionsBlobRootUrl Condition="'$(DotnetExtensionsBlobRootUrl)' == ''">https://dotnetcli.blob.core.windows.net/dotnet/</DotnetExtensionsBlobRootUrl>
      <DotnetToolsetBlobRootUrl Condition="'$(DotnetToolsetBlobRootUrl)' == ''">https://dotnetfeed.blob.core.windows.net/dotnet-toolset/</DotnetToolsetBlobRootUrl>

      <CoreSetupRid Condition="'$(CoreSetupRid)' == ''">$(HostRid)</CoreSetupRid>
      <CoreSetupRid Condition=" ('$(HostOSName)' == 'win' or '$(HostOSName)' == 'osx' or '$(HostOSName)' == 'freebsd') and '$(DotNetBuildFromSource)' != 'true' ">$(HostMonikerRid)</CoreSetupRid>

      <!-- only the runtime OSX .pkgs have a `-internal` suffix -->
      <InstallerStartSuffix Condition="'$(HostOSName)' == 'osx'">-internal</InstallerStartSuffix>

      <!-- Downloaded Installers + Archives -->

      <!-- Use the "x64" Rid when downloading Linux shared framework 'DEB' installer files. -->
      <SharedFrameworkInstallerFileRid>$(CoreSetupRid)</SharedFrameworkInstallerFileRid>
      <SharedFrameworkInstallerFileRid Condition=" '$(IsDebianBaseDistro)' == 'true' OR '$(IsRPMBasedDistro)' == 'true' ">$(Architecture)</SharedFrameworkInstallerFileRid>

      <!-- Use the "x64" Rid when downloading Linux runtime dependencies Debian package. -->
      <RuntimeDepsInstallerFileRid>$(CoreSetupRid)</RuntimeDepsInstallerFileRid>
      <RuntimeDepsInstallerFileRid Condition=" '$(IsDebianBaseDistro)' == 'true' ">$(Architecture)</RuntimeDepsInstallerFileRid>

      <AlternateArchitecture Condition="'$(Architecture)' == 'x86'">x64</AlternateArchitecture>
      <AlternateArchitecture Condition="'$(Architecture)' == 'x64'">x86</AlternateArchitecture>
      <DownloadedSharedHostInstallerFileName Condition=" '$(InstallerExtension)' != '' ">dotnet-host$(InstallerStartSuffix)-$(SharedHostVersion)-$(SharedFrameworkInstallerFileRid)$(InstallerExtension)</DownloadedSharedHostInstallerFileName>
      <DownloadedHostFxrInstallerFileName Condition=" '$(InstallerExtension)' != '' ">dotnet-hostfxr$(InstallerStartSuffix)-$(HostFxrVersion)-$(SharedFrameworkInstallerFileRid)$(InstallerExtension)</DownloadedHostFxrInstallerFileName>
      <DownloadedSharedFrameworkInstallerFileName Condition=" '$(InstallerExtension)' != '' ">dotnet-runtime$(InstallerStartSuffix)-$(MicrosoftNETCoreAppRuntimePackageVersion)-$(SharedFrameworkInstallerFileRid)$(InstallerExtension)</DownloadedSharedFrameworkInstallerFileName>
      <DownloadedRuntimeDepsInstallerFileName Condition=" '$(InstallerExtension)' != '' ">dotnet-runtime-deps-$(SharedHostVersion)-$(RuntimeDepsInstallerFileRid)$(InstallerExtension)</DownloadedRuntimeDepsInstallerFileName>
      <DownloadedWinFormsAndWpfSharedFrameworkInstallerFileName Condition=" '$(InstallerExtension)' != '' ">windowsdesktop-runtime-$(MicrosoftWindowsDesktopAppRuntimePackageVersion)-$(SharedFrameworkInstallerFileRid)$(InstallerExtension)</DownloadedWinFormsAndWpfSharedFrameworkInstallerFileName>
      <DownloadedNetCoreAppTargetingPackInstallerFileName Condition=" '$(InstallerExtension)' != '' ">dotnet-targeting-pack-$(MicrosoftNETCoreAppRefPackageVersion)-$(SharedFrameworkInstallerFileRid)$(InstallerExtension)</DownloadedNetCoreAppTargetingPackInstallerFileName>
      <DownloadedNetCoreAppHostPackInstallerFileName Condition=" '$(InstallerExtension)' != '' ">dotnet-apphost-pack-$(MicrosoftNETCoreAppHostPackageVersion)-$(SharedFrameworkInstallerFileRid)$(InstallerExtension)</DownloadedNetCoreAppHostPackInstallerFileName>
      <DownloadedAlternateNetCoreAppHostPackInstallerFileName Condition=" '$(InstallerExtension)' != '' ">dotnet-apphost-pack-$(MicrosoftNETCoreAppHostPackageVersion)-$(SharedFrameworkInstallerFileRid)_$(AlternateArchitecture)$(InstallerExtension)</DownloadedAlternateNetCoreAppHostPackInstallerFileName>
      <DownloadedArmNetCoreAppHostPackInstallerFileName Condition=" '$(InstallerExtension)' != '' ">dotnet-apphost-pack-$(MicrosoftNETCoreAppHostPackageVersion)-$(SharedFrameworkInstallerFileRid)_arm$(InstallerExtension)</DownloadedArmNetCoreAppHostPackInstallerFileName>
      <DownloadedArm64NetCoreAppHostPackInstallerFileName Condition=" '$(InstallerExtension)' != '' ">dotnet-apphost-pack-$(MicrosoftNETCoreAppHostPackageVersion)-$(SharedFrameworkInstallerFileRid)_arm64$(InstallerExtension)</DownloadedArm64NetCoreAppHostPackInstallerFileName>
      <DownloadedWindowsDesktopTargetingPackInstallerFileName Condition=" '$(InstallerExtension)' != '' ">windowsdesktop-targeting-pack-$(MicrosoftWindowsDesktopAppRefPackageVersion)-$(SharedFrameworkInstallerFileRid)$(InstallerExtension)</DownloadedWindowsDesktopTargetingPackInstallerFileName>
      <DownloadedNetStandardTargetingPackInstallerFileName Condition=" '$(InstallerExtension)' != '' ">netstandard-targeting-pack-$(NETStandardLibraryRefPackageVersion)-$(SharedFrameworkInstallerFileRid)$(InstallerExtension)</DownloadedNetStandardTargetingPackInstallerFileName>
      <NetStandardTargetingPackTargetFramework>netstandard$(NETStandardLibraryRefPackageVersion.Split('.')[0])$(NETStandardLibraryRefPackageVersion.Split('.')[1])</NetStandardTargetingPackTargetFramework>

      <!-- Use the portable "linux-x64" Rid when downloading Linux shared framework compressed file. -->
      <SharedFrameworkRid>$(CoreSetupRid)</SharedFrameworkRid>
      <SharedFrameworkRid Condition=" '$(ProductMonikerRid)' == 'linux-musl-x64' ">$(ProductMonikerRid)</SharedFrameworkRid>
      <SharedFrameworkRid Condition=" '$(UsePortableLinuxSharedFramework)' == 'true' ">linux-$(Architecture)</SharedFrameworkRid>
      <CombinedFrameworkHostArchiveFileName>dotnet-runtime-$(MicrosoftNETCoreAppRuntimePackageVersion)-$(SharedFrameworkRid)$(ArchiveExtension)</CombinedFrameworkHostArchiveFileName>
      <WinFormsAndWpfSharedFxArchiveFileName>windowsdesktop-runtime-$(MicrosoftWindowsDesktopAppRuntimePackageVersion)-$(SharedFrameworkRid)$(ArchiveExtension)</WinFormsAndWpfSharedFxArchiveFileName>

      <AspNetCoreSharedFxInstallerRid Condition="'$(AspNetCoreSharedFxInstallerRid)' == ''">$(SharedFrameworkRid)</AspNetCoreSharedFxInstallerRid>
      <AspNetCoreSharedFxInstallerRid Condition="'$(SharedFrameworkRid)' == 'rhel.6-x64'">linux-x64</AspNetCoreSharedFxInstallerRid>
      <AspNetCoreSharedFxArchiveRid>$(AspNetCoreSharedFxInstallerRid)</AspNetCoreSharedFxArchiveRid>
      <AspNetCoreSharedFxInstallerRid Condition="'$(InstallerExtension)' == '.deb' OR '$(InstallerExtension)' == '.rpm'">x64</AspNetCoreSharedFxInstallerRid>

      <DownloadedAspNetCoreSharedFxInstallerFileName Condition=" '$(InstallerExtension)' != '' AND '$(HostOSName)' != 'osx' ">aspnetcore-runtime-$(MicrosoftAspNetCoreAppRuntimePackageVersion)-$(AspNetCoreSharedFxInstallerRid)$(InstallerExtension)</DownloadedAspNetCoreSharedFxInstallerFileName>
      <!-- Note: we use the "-internal" archives and installers that contain only the aspnetcore shared framework, and shouldn't overlap with Microsoft.NETCore.App. -->
      <DownloadedAspNetCoreSharedFxWixLibFileName Condition=" '$(InstallerExtension)' == '.msi' ">aspnetcore-runtime-internal-$(MicrosoftAspNetCoreAppRuntimePackageVersion)-$(AspNetCoreSharedFxInstallerRid).wixlib</DownloadedAspNetCoreSharedFxWixLibFileName>
      <DownloadedAspNetTargetingPackInstallerFileName Condition=" '$(InstallerExtension)' != '' ">aspnetcore-targeting-pack-$(MicrosoftAspNetCoreAppRefPackageVersion)$(InstallerExtension)</DownloadedAspNetTargetingPackInstallerFileName>
      <DownloadedAspNetTargetingPackInstallerFileName Condition=" '$(InstallerExtension)' == '.msi' ">aspnetcore-targeting-pack-$(MicrosoftAspNetCoreAppRefPackageVersion)-$(AspNetCoreSharedFxInstallerRid)$(InstallerExtension)</DownloadedAspNetTargetingPackInstallerFileName>
      <DownloadedAspNetCoreV2ModuleInstallerFileName Condition=" '$(InstallerExtension)' == '.msi' ">aspnetcoremodule_$(Architecture)_en_v2_$(MicrosoftAspNetCoreAppRuntimePackageVersion)$(InstallerExtension)</DownloadedAspNetCoreV2ModuleInstallerFileName>
      <AspNetTargetingPackArchiveFileName>aspnetcore-targeting-pack-$(MicrosoftAspNetCoreAppRefPackageVersion)$(ArchiveExtension)</AspNetTargetingPackArchiveFileName>
      <AspNetCoreSharedFxArchiveFileName>aspnetcore-runtime-internal-$(MicrosoftAspNetCoreAppRuntimePackageVersion)-$(AspNetCoreSharedFxArchiveRid)$(ArchiveExtension)</AspNetCoreSharedFxArchiveFileName>

      <!-- Used to detect if ASP.NET Core is built against the same version of Microsoft.NETCore.App. -->
      <AspNetCoreSharedFxBaseRuntimeVersionFileName>aspnetcore_base_runtime.version</AspNetCoreSharedFxBaseRuntimeVersionFileName>
    </PropertyGroup>

    <PropertyGroup>
      <CoreSetupRootUrl>$(CoreSetupBlobRootUrl)Runtime/</CoreSetupRootUrl>
      <AspNetCoreSharedFxRootUrl>$(CoreSetupBlobRootUrl)aspnetcore/Runtime/</AspNetCoreSharedFxRootUrl>
      <WinFormsAndWpfSharedFxRootUrl>$(CoreSetupBlobRootUrl)WindowsDesktop/</WinFormsAndWpfSharedFxRootUrl>
      <CoreSetupDownloadDirectory>$(IntermediateDirectory)/coreSetupDownload/$(MicrosoftNETCoreAppRuntimePackageVersion)</CoreSetupDownloadDirectory>
      <CombinedSharedHostAndFrameworkArchive>$(CoreSetupDownloadDirectory)/combinedSharedHostAndFrameworkArchive$(ArchiveExtension)</CombinedSharedHostAndFrameworkArchive>
    </PropertyGroup>

    <PropertyGroup Condition="'$(HostOSName)' == 'win' And !$(Architecture.StartsWith('arm'))">
      <AlternateAppHostRid>win-$(AlternateArchitecture)</AlternateAppHostRid>
      <ArmAppHostRid>win-arm</ArmAppHostRid>
      <Arm64AppHostRid>win-arm64</Arm64AppHostRid>
    </PropertyGroup>

    <ItemGroup>
      <BundledLayoutComponent Include="CombinedSharedHostAndFrameworkArchive">
        <BaseUrl>$(CoreSetupRootUrl)$(CoreSetupBlobVersion)</BaseUrl>
        <DownloadFileName>$(CombinedFrameworkHostArchiveFileName)</DownloadFileName>
        <RelativeLayoutPath></RelativeLayoutPath>
      </BundledLayoutComponent>

      <BundledLayoutPackage Include="MicrosoftNetCoreAppTargetingPackNupkg">
        <PackageName>Microsoft.NETCore.App.Ref</PackageName>
        <PackageVersion>$(MicrosoftNETCoreAppRefPackageVersion)</PackageVersion>
        <TargetFramework>$(TargetFramework)</TargetFramework>
        <RelativeLayoutPath>packs/%(PackageName)/%(PackageVersion)</RelativeLayoutPath>
      </BundledLayoutPackage>

      <BundledLayoutPackage Include="MicrosoftNetStandardTargetingPackNupkg">
        <PackageName>NETStandard.Library.Ref</PackageName>
        <PackageVersion>$(NETStandardLibraryRefPackageVersion)</PackageVersion>
        <TargetFramework>$(NetStandardTargetingPackTargetFramework)</TargetFramework>
        <RelativeLayoutPath>packs/%(PackageName)/%(PackageVersion)</RelativeLayoutPath>
      </BundledLayoutPackage>

      <BundledLayoutPackage Include="MicrosoftAspNetCoreAppTargetingPackNupkg">
        <PackageName>Microsoft.AspNetCore.App.Ref</PackageName>
        <PackageVersion>$(MicrosoftAspNetCoreAppRefPackageVersion)</PackageVersion>
        <TargetFramework>$(TargetFramework)</TargetFramework>
        <RelativeLayoutPath>packs/%(PackageName)/%(PackageVersion)</RelativeLayoutPath>
      </BundledLayoutPackage>

      <BundledLayoutPackage Include="MicrosoftNetCoreAppHostPackNupkg">
        <PackageName>Microsoft.NETCore.App.Host.$(SharedFrameworkRid)</PackageName>
        <PackageVersion>$(MicrosoftNETCoreAppHostPackageVersion)</PackageVersion>
        <TargetFramework>$(TargetFramework)</TargetFramework>
        <RelativeLayoutPath>packs/%(PackageName)/%(PackageVersion)</RelativeLayoutPath>
      </BundledLayoutPackage>

      <BundledLayoutPackage Include="MicrosoftNetCoreAppHostPackNupkg_Alternate" Condition="'$(AlternateAppHostRid)' != ''">
        <PackageName>Microsoft.NETCore.App.Host.$(AlternateAppHostRid)</PackageName>
        <PackageVersion>$(MicrosoftNETCoreAppHostPackageVersion)</PackageVersion>
        <TargetFramework>$(TargetFramework)</TargetFramework>
        <RelativeLayoutPath>packs/%(PackageName)/%(PackageVersion)</RelativeLayoutPath>
      </BundledLayoutPackage>

      <BundledLayoutPackage Include="MicrosoftNetCoreAppHostPackNupkg_Arm" Condition="'$(ArmAppHostRid)' != ''">
        <PackageName>Microsoft.NETCore.App.Host.$(ArmAppHostRid)</PackageName>
        <PackageVersion>$(MicrosoftNETCoreAppHostPackageVersion)</PackageVersion>
        <TargetFramework>$(TargetFramework)</TargetFramework>
        <RelativeLayoutPath>packs/%(PackageName)/%(PackageVersion)</RelativeLayoutPath>
      </BundledLayoutPackage>

      <BundledLayoutPackage Include="MicrosoftNetCoreAppHostPackNupkg_Arm64" Condition="'$(Arm64AppHostRid)' != ''">
        <PackageName>Microsoft.NETCore.App.Host.$(Arm64AppHostRid)</PackageName>
        <PackageVersion>$(MicrosoftNETCoreAppHostPackageVersion)</PackageVersion>
        <TargetFramework>$(TargetFramework)</TargetFramework>
        <RelativeLayoutPath>packs/%(PackageName)/%(PackageVersion)</RelativeLayoutPath>
      </BundledLayoutPackage>

      <BundledInstallerComponent Include="DownloadedRuntimeDepsInstallerFile"
                                 Condition="('$(IsDebianBaseDistro)' == 'true' OR '$(IsRPMBasedDistro)' == 'true') And '$(SkipBuildingInstallers)' != 'true' And '$(InstallerExtension)' != '' And !$(Architecture.StartsWith('arm'))">
        <BaseUrl>$(CoreSetupRootUrl)$(CoreSetupBlobVersion)</BaseUrl>
        <DownloadFileName>$(DownloadedRuntimeDepsInstallerFileName)</DownloadFileName>
      </BundledInstallerComponent>

      <BundledInstallerComponent Include="DownloadedSharedFrameworkInstallerFile"
                                 Condition="'$(SkipBuildingInstallers)' != 'true' And '$(InstallerExtension)' != '' And !$(Architecture.StartsWith('arm'))">
        <BaseUrl>$(CoreSetupRootUrl)$(CoreSetupBlobVersion)</BaseUrl>
        <DownloadFileName>$(DownloadedSharedFrameworkInstallerFileName)</DownloadFileName>
      </BundledInstallerComponent>

      <BundledInstallerComponent Include="DownloadedSharedHostInstallerFile"
                                 Condition="'$(SkipBuildingInstallers)' != 'true' And '$(InstallerExtension)' != '' And !$(Architecture.StartsWith('arm'))">
        <BaseUrl>$(CoreSetupRootUrl)$(CoreSetupBlobVersion)</BaseUrl>
        <DownloadFileName>$(DownloadedSharedHostInstallerFileName)</DownloadFileName>
      </BundledInstallerComponent>

      <BundledInstallerComponent Include="DownloadedHostFxrInstallerFile"
                                 Condition="'$(SkipBuildingInstallers)' != 'true' And '$(InstallerExtension)' != '' And !$(Architecture.StartsWith('arm'))">
        <BaseUrl>$(CoreSetupRootUrl)$(CoreSetupBlobVersion)</BaseUrl>
        <DownloadFileName>$(DownloadedHostFxrInstallerFileName)</DownloadFileName>
      </BundledInstallerComponent>

      <BundledInstallerComponent Include="DownloadedNetCoreAppTargetingPackInstallerFile"
                                 Condition="'$(SkipBuildingInstallers)' != 'true' And '$(InstallerExtension)' != '' And !$(Architecture.StartsWith('arm'))">
        <BaseUrl>$(CoreSetupRootUrl)$(NETCoreAppTargetingPackBlobVersion)</BaseUrl>
        <DownloadFileName>$(DownloadedNetCoreAppTargetingPackInstallerFileName)</DownloadFileName>
      </BundledInstallerComponent>

      <BundledInstallerComponent Include="DownloadedNetStandardTargetingPackInstallerFile"
                           Condition="'$(SkipBuildingInstallers)' != 'true' And '$(InstallerExtension)' != '' And !$(Architecture.StartsWith('arm'))">
        <BaseUrl>$(CoreSetupRootUrl)$(NETCoreAppTargetingPackBlobVersion)</BaseUrl>
        <BaseUrl>$(CoreSetupRootUrl)3.0.0</BaseUrl>
        <DownloadFileName>$(DownloadedNetStandardTargetingPackInstallerFileName)</DownloadFileName>
      </BundledInstallerComponent>

      <BundledInstallerComponent Include="DownloadedNetCoreAppHostPackInstallerFile"
                     Condition="'$(SkipBuildingInstallers)' != 'true' And '$(InstallerExtension)' != '' And !$(Architecture.StartsWith('arm'))">
        <BaseUrl>$(CoreSetupRootUrl)$(CoreSetupBlobVersion)</BaseUrl>
        <DownloadFileName>$(DownloadedNetCoreAppHostPackInstallerFileName)</DownloadFileName>
      </BundledInstallerComponent>

      <BundledInstallerComponent Include="DownloadedAlternateNetCoreAppHostPackInstallerFile"
                                 Condition="'$(SkipBuildingInstallers)' != 'true' And '$(InstallerExtension)' == '.msi' And !$(Architecture.StartsWith('arm'))">
        <BaseUrl>$(CoreSetupRootUrl)$(CoreSetupBlobVersion)</BaseUrl>
        <DownloadFileName>$(DownloadedAlternateNetCoreAppHostPackInstallerFileName)</DownloadFileName>
      </BundledInstallerComponent>

      <BundledInstallerComponent Include="DownloadedArmNetCoreAppHostPackInstallerFile"
                                 Condition="'$(SkipBuildingInstallers)' != 'true' And '$(InstallerExtension)' == '.msi' And !$(Architecture.StartsWith('arm'))">
        <BaseUrl>$(CoreSetupRootUrl)$(CoreSetupBlobVersion)</BaseUrl>
        <DownloadFileName>$(DownloadedArmNetCoreAppHostPackInstallerFileName)</DownloadFileName>
      </BundledInstallerComponent>

      <BundledInstallerComponent Include="DownloadedArm64NetCoreAppHostPackInstallerFile"
                                 Condition="'$(SkipBuildingInstallers)' != 'true' And '$(InstallerExtension)' == '.msi' And !$(Architecture.StartsWith('arm'))">
        <BaseUrl>$(CoreSetupRootUrl)$(CoreSetupBlobVersion)</BaseUrl>
        <DownloadFileName>$(DownloadedArm64NetCoreAppHostPackInstallerFileName)</DownloadFileName>
      </BundledInstallerComponent>

      <BundledInstallerComponent Include="DownloadedWindowsDesktopTargetingPackInstallerFile"
                                 Condition="'$(InstallerExtension)' == '.msi' And '$(SkipBuildingInstallers)' != 'true' And !$(Architecture.StartsWith('arm'))">
        <BaseUrl>$(WinFormsAndWpfSharedFxRootUrl)$(WindowsDesktopTargetingPackBlobVersion)</BaseUrl>
        <DownloadFileName>$(DownloadedWindowsDesktopTargetingPackInstallerFileName)</DownloadFileName>
      </BundledInstallerComponent>

      <BundledLayoutComponent Include="ToolsetArchive">
        <BaseUrl>$(DotnetToolsetBlobRootUrl)Toolset/$(MicrosoftDotnetToolsetInternalPackageVersion)</BaseUrl>
        <DownloadFileName>dotnet-toolset-internal-$(MicrosoftDotnetToolsetInternalPackageVersion).zip</DownloadFileName>
        <RelativeLayoutPath>sdk/$(SdkVersion)</RelativeLayoutPath>
      </BundledLayoutComponent>
    </ItemGroup>

    <ItemGroup Condition=" '$(IncludeAspNetCoreRuntime)' != 'false' ">
      <BundledLayoutComponent Include="DownloadedAspNetCoreSharedFxArchiveFile">
        <BaseUrl>$(AspNetCoreSharedFxRootUrl)$(AspNetCoreBlobVersion)</BaseUrl>
        <DownloadFileName>$(AspNetCoreSharedFxArchiveFileName)</DownloadFileName>
        <RelativeLayoutPath></RelativeLayoutPath>
      </BundledLayoutComponent>

      <!-- The AspNet does not provide native MacOS PKG installers at this time; we use AspNet archives.
           https://github.com/aspnet/AspNetCore/issues/8806 -->
      <BundledLayoutComponent Include="DownloadedAspNetTargetingPackArchiveFile"
                              Condition="'$(InstallerExtension)' == '.pkg' And '$(SkipBuildingInstallers)' != 'true' And '$(InstallerExtension)' != '' And !$(Architecture.StartsWith('arm'))">
        <BaseUrl>$(AspNetCoreSharedFxRootUrl)$(AspNetCoreTargetingPackBlobVersion)</BaseUrl>
        <DownloadFileName>$(AspNetTargetingPackArchiveFileName)</DownloadFileName>
        <RelativeLayoutPath></RelativeLayoutPath>
      </BundledLayoutComponent>

      <BundledInstallerComponent Include="DownloadedAspNetTargetingPackInstallerFile"
                                 Condition="'$(InstallerExtension)' != '.pkg' And '$(SkipBuildingInstallers)' != 'true' And '$(InstallerExtension)' != '' And !$(Architecture.StartsWith('arm'))">
        <BaseUrl>$(AspNetCoreSharedFxRootUrl)$(AspNetCoreTargetingPackBlobVersion)</BaseUrl>
        <DownloadFileName>$(DownloadedAspNetTargetingPackInstallerFileName)</DownloadFileName>
      </BundledInstallerComponent>

      <BundledInstallerComponent Include="DownloadedAspNetCoreSharedFxInstallerFile"
                                 Condition="'$(InstallerExtension)' != '.pkg' And '$(SkipBuildingInstallers)' != 'true' And '$(InstallerExtension)' != '' And !$(Architecture.StartsWith('arm'))">
        <BaseUrl>$(AspNetCoreSharedFxRootUrl)$(AspNetCoreBlobVersion)</BaseUrl>
        <DownloadFileName>$(DownloadedAspNetCoreSharedFxInstallerFileName)</DownloadFileName>
      </BundledInstallerComponent>

      <BundledInstallerComponent Include="DownloadedAspNetCoreSharedFxWixLibFile"
                                 Condition="'$(SkipBuildingInstallers)' != 'true' And '$(InstallerExtension)' == '.msi' And !$(Architecture.StartsWith('arm'))">
        <BaseUrl>$(AspNetCoreSharedFxRootUrl)$(AspNetCoreBlobVersion)</BaseUrl>
        <DownloadFileName>$(DownloadedAspNetCoreSharedFxWixLibFileName)</DownloadFileName>
        <AccessToken>$(CoreSetupBlobAccessTokenParam)</AccessToken>
      </BundledInstallerComponent>

      <BundledInstallerComponent Include="DownloadedAspNetCoreV2ModuleInstallerFile"
                                 Condition="'$(SkipBuildingInstallers)' != 'true' And '$(InstallerExtension)' == '.msi' And !$(Architecture.StartsWith('arm'))">
        <BaseUrl>$(AspNetCoreSharedFxRootUrl)$(AspNetCoreBlobVersion)</BaseUrl>
        <DownloadFileName>$(DownloadedAspNetCoreV2ModuleInstallerFileName)</DownloadFileName>
        <AccessToken>$(CoreSetupBlobAccessTokenParam)</AccessToken>
      </BundledInstallerComponent>

      <BundledInstallerComponent Include="AspNetCoreSharedFxBaseRuntimeVersionFile"
                                 Condition="!$(Architecture.StartsWith('arm'))">
        <BaseUrl>$(AspNetCoreSharedFxRootUrl)$(AspNetCoreBlobVersion)</BaseUrl>
        <DownloadFileName>$(AspNetCoreSharedFxBaseRuntimeVersionFileName)</DownloadFileName>
      </BundledInstallerComponent>
    </ItemGroup>

    <PropertyGroup>
      <IncludeWpfAndWinForms Condition=" '$(IncludeWpfAndWinForms)' == '' AND '$(Architecture)' == 'arm'">false</IncludeWpfAndWinForms>
      <IncludeWpfAndWinForms Condition=" '$(IncludeWpfAndWinForms)' == '' AND '$(OS)' == 'Windows_NT' ">true</IncludeWpfAndWinForms>
      <IncludeWpfAndWinForms Condition=" '$(IncludeWpfAndWinForms)' == '' ">false</IncludeWpfAndWinForms>
    </PropertyGroup>

    <ItemGroup Condition=" '$(IncludeWpfAndWinForms)' != 'false' ">
      <BundledLayoutPackage Include="MicrosoftWindowsDesktopAppTargetingPackNupkg">
        <PackageName>Microsoft.WindowsDesktop.App.Ref</PackageName>
        <PackageVersion>$(MicrosoftWindowsDesktopAppRefPackageVersion)</PackageVersion>
        <TargetFramework>$(TargetFramework)</TargetFramework>
        <RelativeLayoutPath>packs/%(PackageName)/%(PackageVersion)</RelativeLayoutPath>
      </BundledLayoutPackage>

      <BundledLayoutComponent Include="WinFormsAndWpfSharedFxArchiveFile">
        <BaseUrl>$(WinFormsAndWpfSharedFxRootUrl)$(WindowsDesktopTargetingPackBlobVersion)</BaseUrl>
        <DownloadFileName>$(WinFormsAndWpfSharedFxArchiveFileName)</DownloadFileName>
      </BundledLayoutComponent>

      <BundledInstallerComponent Include="DownloadedWinFormsAndWpfSharedFrameworkInstallerFile"
                                 Condition="'$(SkipBuildingInstallers)' != 'true' And '$(InstallerExtension)' != '' And !$(Architecture.StartsWith('arm'))">
        <BaseUrl>$(WinFormsAndWpfSharedFxRootUrl)$(WindowsDesktopBlobVersion)</BaseUrl>
        <DownloadFileName>$(DownloadedWinFormsAndWpfSharedFrameworkInstallerFileName)</DownloadFileName>
      </BundledInstallerComponent>
    </ItemGroup>

  </Target>

  <Target Name="DownloadBundledComponents" DependsOnTargets="SetupBundledComponents">
    <ItemGroup>
      <BundledLayoutComponent>
        <DownloadDestination>$(DownloadsFolder)%(DownloadFileName)</DownloadDestination>
      </BundledLayoutComponent>
      <BundledInstallerComponent>
        <DownloadDestination>$(DownloadsFolder)%(DownloadFileName)</DownloadDestination>
      </BundledInstallerComponent>
      <ComponentToDownload Include="@(BundledLayoutComponent);@(BundledInstallerComponent)">
        <ShouldDownload Condition="!Exists('%(DownloadDestination)')">true</ShouldDownload>

        <!--
          Replaces the public base url with the private one.
        -->
        <PrivateBaseUrl>%(BaseUrl)</PrivateBaseUrl>
        <PrivateBaseUrl Condition="'$(InternalBuild)' == 'true'">$([System.String]::new('%(ComponentToDownload.PrivateBaseUrl)').Replace('$(CoreSetupBlobRootUrl)', '$(InternalBaseURL)'))</PrivateBaseUrl>
        <PrivateBaseUrl Condition="'$(InternalBuild)' == 'true'">$([System.String]::new('%(ComponentToDownload.PrivateBaseUrl)').Replace('$(DotnetExtensionsBlobRootUrl)', '$(InternalBaseURL)'))</PrivateBaseUrl>
        <PrivateBaseUrl Condition="'$(InternalBuild)' == 'true'">$([System.String]::new('%(ComponentToDownload.PrivateBaseUrl)').Replace('$(DotnetToolsetBlobRootUrl)', '$(InternalBaseURL)'))</PrivateBaseUrl>
      </ComponentToDownload>
    </ItemGroup>

    <DownloadFile Condition=" '@(ComponentToDownload)' != '' And '%(ComponentToDownload.ShouldDownload)' == 'true'"
                  Uri="%(ComponentToDownload.BaseUrl)/%(ComponentToDownload.DownloadFileName)"
                  PrivateUri="%(ComponentToDownload.PrivateBaseUrl)/%(ComponentToDownload.DownloadFileName)$(DOTNETCLIMSRC_READ_SAS_TOKEN)"
                  DestinationPath="%(ComponentToDownload.DownloadDestination)" />

    <ItemGroup>
      <BundledLayoutPackageDownloadProject Include="$(MSBuildThisFileDirectory)DownloadPackage.csproj">
        <Properties>
          PackageToRestore=%(BundledLayoutPackage.PackageName);
          PackageVersionToRestore=%(BundledLayoutPackage.PackageVersion);
          TargetFramework=%(BundledLayoutPackage.TargetFramework);
          LayoutPackageDescription=%(BundledLayoutPackage.Identity)
        </Properties>
      </BundledLayoutPackageDownloadProject>
    </ItemGroup>

    <MSBuild
      BuildInParallel="False"
      Projects="@(BundledLayoutPackageDownloadProject)">
    </MSBuild>

    <ItemGroup>
      <!-- Use lowercase package name in package path -->
      <BundledLayoutPackage>
        <LoweredPackageName>$([MSBuild]::ValueOrDefault('%(BundledLayoutPackage.PackageName)', '').ToLower())</LoweredPackageName>
      </BundledLayoutPackage>

      <BundledLayoutPackageDownloadFiles Include="$(NuGetPackageRoot)\%(BundledLayoutPackage.LoweredPackageName)\%(BundledLayoutPackage.PackageVersion)\**\*.*">
        <RelativeLayoutPath>%(BundledLayoutPackage.RelativeLayoutPath)</RelativeLayoutPath>
        <LayoutPackageDescription>%(BundledLayoutPackage.Identity)</LayoutPackageDescription>
      </BundledLayoutPackageDownloadFiles>

      <!-- Remove files from the root of the package, as these are either files NuGet writes, or not necessary -->
      <BundledLayoutPackageDownloadFiles Remove="$(NuGetPackageRoot)\%(BundledLayoutPackage.LoweredPackageName)\%(BundledLayoutPackage.PackageVersion)\*.*" />

      <!-- Set destination path in layout -->
      <BundledLayoutPackageDownloadFiles>
        <DestinationPath>%(BundledLayoutPackageDownloadFiles.RecursiveDir)%(BundledLayoutPackageDownloadFiles.Filename)%(BundledLayoutPackageDownloadFiles.Extension)</DestinationPath>
      </BundledLayoutPackageDownloadFiles>
      <BundledLayoutPackageDownloadFiles>
        <DestinationPath>$(RedistLayoutPath)/%(BundledLayoutPackageDownloadFiles.RelativeLayoutPath)/%(BundledLayoutPackageDownloadFiles.DestinationPath)</DestinationPath>
      </BundledLayoutPackageDownloadFiles>
      <BundledLayoutPackageDownloadFiles>
        <DestinationPath>$([MSBuild]::NormalizePath(%(BundledLayoutPackageDownloadFiles.DestinationPath)))</DestinationPath>
      </BundledLayoutPackageDownloadFiles>

      <!-- Creating a new item here isn't strictly necessary, but makes it easier to see what's going on in the .binlog,
           since the metadata updates don't show up there -->
      <BundledLayoutPackageDownloadFilesWithDestination Include="@(BundledLayoutPackageDownloadFiles)"/>
    </ItemGroup>
  </Target>

  <Target Name="CleanLayoutPath">
    <!-- Remove everything from the publish directory so we don't have left over items from previous builds -->
    <RemoveDir Directories="$(RedistLayoutPath)" />
    <MakeDir Directories="$(RedistLayoutPath)" />
  </Target>

  <Target Name="LayoutBundledComponents">
    <ExtractArchiveToDirectory SourceArchive="%(BundledLayoutComponent.DownloadDestination)"
                               DestinationDirectory="$(RedistLayoutPath)/%(BundledLayoutComponent.RelativeLayoutPath)" />

    <Copy SourceFiles="@(BundledLayoutPackageDownloadFilesWithDestination)"
          DestinationFiles="@(BundledLayoutPackageDownloadFilesWithDestination->'%(DestinationPath)')"
          SkipUnchangedFiles="true"
          />

  </Target>

  <Target Name="RetargetTools">
    <PropertyGroup>
      <ReplacementPattern>"version": ".*"</ReplacementPattern>
      <ReplacementString>"version": "$(MicrosoftNETCoreAppRuntimePackageVersion)"</ReplacementString>
    </PropertyGroup>
    <ItemGroup>
      <ToolRuntimeConfigPath Include="$(RedistLayoutPath)sdk/$(SdkVersion)/**/*.runtimeconfig.json" />
    </ItemGroup>
    <ReplaceFileContents
      InputFiles="@(ToolRuntimeConfigPath)"
      DestinationFiles="@(ToolRuntimeConfigPath)"
      ReplacementPatterns="$(ReplacementPattern)"
      ReplacementStrings="$(ReplacementString)" />
  </Target>

  <Target Name="GenerateVersionFile" DependsOnTargets="SetupBundledComponents;GetCoreSdkGitCommitInfo">
    <WriteLinesToFile File="$(SdkOutputDirectory).version"
                      Lines="$(GitCommitHash);$(SdkVersion);$(Rid)"
                      Overwrite="true" />
  </Target>

  <Target Name="LayoutAppHostTemplate" DependsOnTargets="RunResolvePackageDependencies">

    <PropertyGroup>
      <NETCoreAppHostPackageName>Microsoft.NETCore.App.Host.$(SharedFrameworkRid)</NETCoreAppHostPackageName>
      <AppHostRestorePath>$(IntermediateOutputPath)AppHostRestore\</AppHostRestorePath>
      <AppHostTemplatePath>$(SdkOutputDirectory)AppHostTemplate</AppHostTemplatePath>
    </PropertyGroup>

    <RemoveDir Directories="$(AppHostRestorePath)" />
    <MakeDir Directories="$(AppHostRestorePath)" />

    <ItemGroup>
      <AppHostTemplateDownloadPackageProject Include="$(MSBuildThisFileDirectory)DownloadPackage.csproj">
        <Properties>
          PackageToRestore=$(NETCoreAppHostPackageName);
          PackageVersionToRestore=$(MicrosoftNETCoreAppHostPackageVersion);
          TargetFramework=$(TargetFramework);
          RestorePackagesPath=$(AppHostRestorePath);
          RuntimeIdentifier=$(Rid)
        </Properties>
      </AppHostTemplateDownloadPackageProject>
    </ItemGroup>

    <MSBuild
      BuildInParallel="False"
      Projects="@(AppHostTemplateDownloadPackageProject)">
    </MSBuild>

    <PropertyGroup>
      <AppHostExecutableName>AppHost$(ExeExtension)</AppHostExecutableName>
    </PropertyGroup>

    <ItemGroup>
      <AllFileOfRestoredAppHostPackage Include="$(AppHostRestorePath)\**\*.*" />
      <NativeRestoredAppHostNETCore
          Include="@(AllFileOfRestoredAppHostPackage)"
          Condition="'%(FileName)%(Extension)' == '$(AppHostExecutableName)'"/>
    </ItemGroup>

    <Error Condition="@(NativeRestoredAppHostNETCore->Distinct()->Count()) != 1"
           Text="Failed to determine the $(NETCoreAppHostPackageName) executable in @(AllFileOfRestoredAppHostPackage)" />

    <Copy
        SourceFiles="@(NativeRestoredAppHostNETCore)"
        DestinationFolder="$(AppHostTemplatePath)" />

    <Message Text="Copy from @(NativeRestoredAppHostNETCore) to $(AppHostTemplatePath)."
             Importance="High" />

  </Target>

  <Target Name="GenerateLayout"
          DependsOnTargets="DownloadBundledComponents;
                            CleanLayoutPath;
                            LayoutBundledComponents;
                            GenerateVersionFile;
                            GenerateBundledVersions;
                            LayoutRuntimeGraph;
                            LayoutTemplates;
                            LayoutBundledTools;
                            RetargetTools;
                            CrossgenLayout;
                            LayoutAppHostTemplate;
                            SignLayout"
          BeforeTargets="AfterBuild">

  </Target>

  <Target Name="GenerateInternalLayout"
          DependsOnTargets="GenerateLayout"
          BeforeTargets="AfterBuild">

    <RemoveDir Directories="$(SdkInternalLayoutPath)" />
    <MakeDir Directories="$(SdkInternalLayoutPath)" />

    <!-- Create "SDK Internal" layout to create the MSI to bundle -->
    <ItemGroup>
      <SdkInternalFiles Include="$(RedistLayoutPath)sdk/$(SdkVersion)/**/*.*"/>
    </ItemGroup>

    <Copy SourceFiles="@(SdkInternalFiles)"
          DestinationFiles="@(SdkInternalFiles -> '$(SdkInternalLayoutPath)sdk\$(SdkVersion)\%(RecursiveDir)%(Filename)%(Extension)')"/>

  </Target>
</Project><|MERGE_RESOLUTION|>--- conflicted
+++ resolved
@@ -16,15 +16,9 @@
     <WindowsDesktopBlobVersion>$(MicrosoftWindowsDesktopAppPackageVersion)</WindowsDesktopBlobVersion>
 
     <!-- Change these individually to or $(CoreSetupBlobVersion), $(AspNetCoreBlobVersion), or appropriate fixed version depending if corresponding .Ref packages are unpinned. -->
-<<<<<<< HEAD
     <NETCoreAppTargetingPackBlobVersion>$(CoreSetupBlobVersion)</NETCoreAppTargetingPackBlobVersion>
     <AspNetCoreTargetingPackBlobVersion>$(AspNetCoreBlobVersion)</AspNetCoreTargetingPackBlobVersion>
     <WindowsDesktopTargetingPackBlobVersion>$(WindowsDesktopBlobVersion)</WindowsDesktopTargetingPackBlobVersion>
-=======
-    <NETCoreAppTargetingPackBlobVersion>3.1.0</NETCoreAppTargetingPackBlobVersion>
-    <AspNetCoreTargetingPackBlobVersion>3.1.0</AspNetCoreTargetingPackBlobVersion>
-    <WindowsDesktopTargetingPackBlobVersion>3.1.0</WindowsDesktopTargetingPackBlobVersion>
->>>>>>> 2dd87715
     <NETStandardTargetingPackBlobVersion>3.0.0</NETStandardTargetingPackBlobVersion>
   </PropertyGroup>
 
@@ -231,6 +225,7 @@
                                  Condition="'$(InstallerExtension)' == '.msi' And '$(SkipBuildingInstallers)' != 'true' And !$(Architecture.StartsWith('arm'))">
         <BaseUrl>$(WinFormsAndWpfSharedFxRootUrl)$(WindowsDesktopTargetingPackBlobVersion)</BaseUrl>
         <DownloadFileName>$(DownloadedWindowsDesktopTargetingPackInstallerFileName)</DownloadFileName>
+        <AccessToken>$(CoreSetupBlobAccessTokenParam)</AccessToken>
       </BundledInstallerComponent>
 
       <BundledLayoutComponent Include="ToolsetArchive">
@@ -306,12 +301,14 @@
       <BundledLayoutComponent Include="WinFormsAndWpfSharedFxArchiveFile">
         <BaseUrl>$(WinFormsAndWpfSharedFxRootUrl)$(WindowsDesktopTargetingPackBlobVersion)</BaseUrl>
         <DownloadFileName>$(WinFormsAndWpfSharedFxArchiveFileName)</DownloadFileName>
+        <AccessToken>$(CoreSetupBlobAccessTokenParam)</AccessToken>
       </BundledLayoutComponent>
 
       <BundledInstallerComponent Include="DownloadedWinFormsAndWpfSharedFrameworkInstallerFile"
                                  Condition="'$(SkipBuildingInstallers)' != 'true' And '$(InstallerExtension)' != '' And !$(Architecture.StartsWith('arm'))">
         <BaseUrl>$(WinFormsAndWpfSharedFxRootUrl)$(WindowsDesktopBlobVersion)</BaseUrl>
         <DownloadFileName>$(DownloadedWinFormsAndWpfSharedFrameworkInstallerFileName)</DownloadFileName>
+        <AccessToken>$(CoreSetupBlobAccessTokenParam)</AccessToken>
       </BundledInstallerComponent>
     </ItemGroup>
 
