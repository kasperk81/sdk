--- conflicted
+++ resolved
@@ -331,7 +331,7 @@
     </PropertyGroup>
     
     <Exec Command="powershell -NoProfile -NoLogo $(SdkGenerateBundlePowershellScript) ^
-<<<<<<< HEAD
+                      -WorkloadManifestWxsFile '$(WorkloadManifestsWxsPath)' ^
                       -CLISDKMSIFile '$(SdkMSIInstallerFile)' ^
                       -ASPNETRuntimeWixLibFile '$(DownloadsFolder)$(DownloadedAspNetCoreSharedFxWixLibFileName)' ^
                       -SharedFxMSIFile '$(DownloadsFolder)$(DownloadedSharedFrameworkInstallerFileName)' ^
@@ -348,7 +348,6 @@
                       -WindowsDesktopTargetingPackMSIFile '$(DownloadsFolder)$(DownloadedWindowsDesktopTargetingPackInstallerFileName)' ^
                       -FinalizerExe '$(FinalizerExe)' ^
                       -TemplatesMSIFile '$(LatestTemplateMsiInstallerFile)' ^
-                      -ManifestsMSIFile '$(ManifestsMsiInstallerFile)' ^
                       -DotnetBundleOutput '$(CombinedFrameworkSdkHostMSIInstallerFile)' ^
                       -WixRoot '$(WixRoot)' ^
                       -ProductMoniker '$(SdkBrandName)' ^
@@ -362,38 +361,6 @@
                       -DotNetRuntimeVersion '$(MicrosoftNETCoreAppRuntimePackageVersion)' ^
                       -AspNetCoreVersion '$(MicrosoftAspNetCoreAppRuntimePackageVersion)' ^
                       -SDKProductBandVersion '$(CliProductBandVersion)' ^
-=======
-                      '$(WorkloadManifestsWxsPath)' ^
-                      '$(SdkMSIInstallerFile)' ^
-                      '$(DownloadsFolder)$(DownloadedAspNetCoreSharedFxWixLibFileName)' ^
-                      '$(DownloadsFolder)$(DownloadedSharedFrameworkInstallerFileName)' ^
-                      '$(DownloadsFolder)$(DownloadedHostFxrInstallerFileName)' ^
-                      '$(DownloadsFolder)$(DownloadedSharedHostInstallerFileName)' ^
-                      '$(DownloadsFolder)$(DownloadedWinFormsAndWpfSharedFrameworkInstallerFileName)' ^
-                      '$(DownloadsFolder)$(DownloadedNetCoreAppTargetingPackInstallerFileName)' ^
-                      '$(DownloadsFolder)$(DownloadedNetStandardTargetingPackInstallerFileName)' ^
-                      '$(DownloadsFolder)$(DownloadedNetCoreAppHostPackInstallerFileName)' ^
-                      '$(DownloadsFolder)$(DownloadedAlternateNetCoreAppHostPackInstallerFileName)' ^
-                      '$(DownloadsFolder)$(DownloadedArmNetCoreAppHostPackInstallerFileName)' ^
-                      '$(DownloadsFolder)$(DownloadedArm64NetCoreAppHostPackInstallerFileName)' ^
-                      '$(DownloadsFolder)$(DownloadedAspNetTargetingPackInstallerFileName)' ^
-                      '$(DownloadsFolder)$(DownloadedWindowsDesktopTargetingPackInstallerFileName)' ^
-                      '$(FinalizerExe)' ^
-                      '$(LatestTemplateMsiInstallerFile)' ^
-                      '$(CombinedFrameworkSdkHostMSIInstallerFile)' ^
-                      '$(WixRoot)' ^
-                      '$(SdkBrandName)' ^
-                      '$(MsiVersion)' ^
-                      '$(SDKBundleVersion)' ^
-                      '$(Version)' ^
-                      '$(MicrosoftWindowsDesktopAppRuntimePackageVersion)' ^
-                      '$(CombinedFrameworkSDKHostInstallerUpgradeCode)' ^
-                      '$(SdkDependencyKeyName)' ^
-                      '$(Architecture)' ^
-                      '$(MicrosoftNETCoreAppRuntimePackageVersion)' ^
-                      '$(MicrosoftAspNetCoreAppRuntimePackageVersion)' ^
-                      '$(CliProductBandVersion)' ^
->>>>>>> 4a67cb27
                       -InformationAction Continue " />
     <ItemGroup>
         <BundleMsiWixSrcFiles Include="$(WixRoot)\bundle.wixobj" />
