--- conflicted
+++ resolved
@@ -552,14 +552,9 @@
                             GenerateSdkPlaceholderNupkg;
                             GenerateVSToolsNupkg;
                             GenerateVSToolsResolverNupkg;
-<<<<<<< HEAD
-                            GenerateSdkMSBuildExtensionsNupkg"
-        Condition=" '$(OS)' == 'Windows_NT' and '$(Architecture)' != 'arm' " />
-=======
                             GenerateSdkMSBuildExtensionsNupkg;
                             GenerateVSTemplateLocatorNupkg"
-        Condition=" '$(OS)' == 'Windows_NT' and !$(Architecture.StartsWith('arm')) " />
->>>>>>> a85b951c
+        Condition=" '$(OS)' == 'Windows_NT' and '$(Architecture)' != 'arm' " />
 
 
 </Project>