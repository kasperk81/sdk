﻿// Licensed to the .NET Foundation under one or more agreements.
// The .NET Foundation licenses this file to you under the MIT license.

using System.Collections.Immutable;
using System.Diagnostics;
using System.Diagnostics.CodeAnalysis;
using System.Text.RegularExpressions;
using Microsoft.Build.Graph;
using Microsoft.DotNet.Watcher.Internal;
using Microsoft.Extensions.Tools.Internal;

namespace Microsoft.DotNet.Watcher.Tools
{
    internal sealed partial class BrowserConnector(DotNetWatchContext context) : IAsyncDisposable
    {
        // This needs to be in sync with the version BrowserRefreshMiddleware is compiled against.
        private static readonly Version s_minimumSupportedVersion = Versions.Version6_0;

        private static readonly Regex s_nowListeningRegex = s_nowListeningOnRegex();

        [GeneratedRegex(@"Now listening on: (?<url>.*)\s*$", RegexOptions.Compiled)]
        private static partial Regex s_nowListeningOnRegex();

        private readonly object _serversGuard = new();
        private readonly Dictionary<ProjectGraphNode, BrowserRefreshServer?> _servers = [];

        // interlocked
        private ImmutableHashSet<ProjectGraphNode> _browserLaunchAttempted = [];

        public async ValueTask DisposeAsync()
        {
            BrowserRefreshServer?[] serversToDispose;

            lock (_serversGuard)
            {
                serversToDispose = _servers.Values.ToArray();
                _servers.Clear();
            }

            await Task.WhenAll(serversToDispose.Select(async server =>
            {
                if (server != null)
                {
                    await server.DisposeAsync();
                }
            }));
        }

        public async ValueTask<BrowserRefreshServer?> LaunchOrRefreshBrowserAsync(
            ProjectGraphNode projectNode,
            ProcessSpec processSpec,
            EnvironmentVariablesBuilder environmentBuilder,
            ProjectOptions projectOptions,
            CancellationToken cancellationToken)
        {
            BrowserRefreshServer? server;
            bool hasExistingServer;

            lock (_serversGuard)
            {
                hasExistingServer = _servers.TryGetValue(projectNode, out server);
                if (!hasExistingServer)
                {
                    server = IsServerSupported(projectNode) ? new BrowserRefreshServer(context.EnvironmentOptions, context.Reporter) : null;
                    _servers.Add(projectNode, server);
                }
            }

            // Attach trigger to the process that launches browser on URL found in the process output.
            // Only do so for root projects, not for child processes.
            if (projectOptions.IsRootProject)
            {
                processSpec.OnOutput += GetBrowserLaunchTrigger(projectNode, projectOptions, server, cancellationToken);
            }

            if (server == null)
            {
                // browser refresh server isn't supported
                return null;
            }

            if (!hasExistingServer)
            {
                // Start the server we just created:
                await server.StartAsync(cancellationToken);
                server.SetEnvironmentVariables(environmentBuilder);
            }
            else
            {
                // Notify the browser of a project rebuild (delta applier notifies of updates):
                await server.SendWaitMessageAsync(cancellationToken);
            }

            return server;
        }

        public bool TryGetRefreshServer(ProjectGraphNode projectNode, [NotNullWhen(true)] out BrowserRefreshServer? server)
        {
            lock (_serversGuard)
            {
                return _servers.TryGetValue(projectNode, out server);
            }
        }

        /// <summary>
        /// Get process output handler that will be subscribed to the process output event every time the process is launched.
        /// </summary>
        public Action<OutputLine>? GetBrowserLaunchTrigger(ProjectGraphNode projectNode, ProjectOptions projectOptions, BrowserRefreshServer? server, CancellationToken cancellationToken)
        {
            if (!CanLaunchBrowser(context, projectNode, projectOptions, out var launchProfile))
            {
                if (context.EnvironmentOptions.TestFlags.HasFlag(TestFlags.MockBrowser))
                {
                    context.Reporter.Error("Test requires browser to launch");
                }

                return null;
            }

            bool matchFound = false;

            return handler;

            void handler(OutputLine line)
            {
                // We've redirected the output, but want to ensure that it continues to appear in the user's console.
                (line.IsError ? Console.Error : Console.Out).WriteLine(line.Content);

                if (matchFound)
                {
                    return;
                }

<<<<<<< HEAD
                if (matchFound)
                {
                    return;
                }

                var match = s_nowListeningRegex.Match(eventArgs.Data ?? "");
=======
                var match = s_nowListeningRegex.Match(line.Content);
>>>>>>> e89407bd
                if (!match.Success)
                {
                    return;
                }

                matchFound = true;

                var projectAddedToAttemptedSet = ImmutableInterlocked.Update(ref _browserLaunchAttempted, static (set, projectNode) => set.Add(projectNode), projectNode);
                if (projectAddedToAttemptedSet)
                {
                    // first iteration:
                    LaunchBrowser(launchProfile, match.Groups["url"].Value, server);
                }
                else if (server != null)
                {
                    // Subsequent iterations (project has been rebuilt and relaunched).
                    // Use refresh server to reload the browser, if available.
                    context.Reporter.Verbose("Reloading browser.");
                    _ = server.ReloadAsync(cancellationToken);
                }
            }
        }

        private void LaunchBrowser(LaunchSettingsProfile launchProfile, string launchUrl, BrowserRefreshServer? server)
        {
            var launchPath = launchProfile.LaunchUrl;
            var fileName = Uri.TryCreate(launchPath, UriKind.Absolute, out _) ? launchPath : launchUrl + "/" + launchPath;

            var args = string.Empty;
            if (EnvironmentVariables.BrowserPath is { } browserPath)
            {
                args = fileName;
                fileName = browserPath;
            }

            context.Reporter.Verbose($"Launching browser: {fileName} {args}");

            if (context.EnvironmentOptions.TestFlags != TestFlags.None)
            {
                if (context.EnvironmentOptions.TestFlags.HasFlag(TestFlags.MockBrowser))
                {
                    Debug.Assert(server != null);
                    server.EmulateClientConnected();
                }

                return;
            }

            var info = new ProcessStartInfo
            {
                FileName = fileName,
                Arguments = args,
                UseShellExecute = true,
            };

            try
            {
                using var browserProcess = Process.Start(info);
                if (browserProcess is null or { HasExited: true })
                {
                    // dotnet-watch, by default, relies on URL file association to launch browsers. On Windows and MacOS, this works fairly well
                    // where URLs are associated with the default browser. On Linux, this is a bit murky.
                    // From emperical observation, it's noted that failing to launch a browser results in either Process.Start returning a null-value
                    // or for the process to have immediately exited.
                    // We can use this to provide a helpful message.
                    context.Reporter.Output($"Unable to launch the browser. Navigate to {launchUrl}", emoji: "🌐");
                }
            }
            catch (Exception ex)
            {
                context.Reporter.Verbose($"An exception occurred when attempting to launch a browser: {ex}");
            }
        }

        private bool CanLaunchBrowser(DotNetWatchContext context, ProjectGraphNode projectNode, ProjectOptions projectOptions, [NotNullWhen(true)] out LaunchSettingsProfile? launchProfile)
        {
            var reporter = context.Reporter;
            launchProfile = null;

            if (context.EnvironmentOptions.SuppressLaunchBrowser)
            {
                return false;
            }

            if (!projectNode.IsNetCoreApp(minVersion: Versions.Version3_1))
            {
                // Browser refresh middleware supports 3.1 or newer
                reporter.Verbose("Browser refresh is only supported in .NET Core 3.1 or newer projects.");
                return false;
            }

            if (projectOptions.Command != "run")
            {
                reporter.Verbose("Browser refresh is only supported for run commands.");
                return false;
            }

            launchProfile = GetLaunchProfile(projectOptions);
            if (launchProfile is not { LaunchBrowser: true })
            {
                reporter.Verbose("launchSettings does not allow launching browsers.");
                return false;
            }

            reporter.Report(MessageDescriptor.ConfiguredToLaunchBrowser);
            return true;
        }

        public bool IsServerSupported(ProjectGraphNode projectNode)
        {
            if (context.EnvironmentOptions.SuppressBrowserRefresh)
            {
                return false;
            }

            if (!projectNode.IsNetCoreApp(minVersion: s_minimumSupportedVersion))
            {
                context.Reporter.Warn(
                    "Skipping configuring browser-refresh middleware since the target framework version is not supported." +
                    " For more information see 'https://aka.ms/dotnet/watch/unsupported-tfm'.");

                return false;
            }

            if (!IsWebApp(projectNode))
            {
                context.Reporter.Verbose("Skipping configuring browser-refresh middleware since this is not a webapp.");
                return false;
            }

            context.Reporter.Report(MessageDescriptor.ConfiguredToUseBrowserRefresh);
            return true;
        }

        // We only want to enable browser refresh if this is a WebApp (ASP.NET Core / Blazor app).
        private static bool IsWebApp(ProjectGraphNode projectNode)
            => projectNode.GetCapabilities().Any(value => value is "AspNetCore" or "WebAssembly");

        private LaunchSettingsProfile GetLaunchProfile(ProjectOptions projectOptions)
        {
            var projectDirectory = Path.GetDirectoryName(projectOptions.ProjectPath);
            Debug.Assert(projectDirectory != null);

            return (projectOptions.NoLaunchProfile == true
                ? null : LaunchSettingsProfile.ReadLaunchProfile(projectDirectory, projectOptions.LaunchProfileName, context.Reporter)) ?? new();
        }
    }
}<|MERGE_RESOLUTION|>--- conflicted
+++ resolved
@@ -131,16 +131,7 @@
                     return;
                 }
 
-<<<<<<< HEAD
-                if (matchFound)
-                {
-                    return;
-                }
-
-                var match = s_nowListeningRegex.Match(eventArgs.Data ?? "");
-=======
                 var match = s_nowListeningRegex.Match(line.Content);
->>>>>>> e89407bd
                 if (!match.Success)
                 {
                     return;
