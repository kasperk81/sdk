--- conflicted
+++ resolved
@@ -89,20 +89,12 @@
       </trans-unit>
       <trans-unit id="CannotExpandVisibility">
         <source>Visibility of '{0}' expanded from '{1}' to '{2}'.</source>
-<<<<<<< HEAD
-        <target state="new">Visibility of '{0}' expanded from '{1}' to '{2}'.</target>
-=======
         <target state="translated">'{0}' の可視性が '{1}' から '{2}' に拡張されました。</target>
->>>>>>> e3de6476
         <note />
       </trans-unit>
       <trans-unit id="CannotReduceVisibility">
         <source>Visibility of '{0}' reduced from '{1}' to '{2}'.</source>
-<<<<<<< HEAD
-        <target state="new">Visibility of '{0}' reduced from '{1}' to '{2}'.</target>
-=======
         <target state="translated">'{0}' の可視性が '{1}' から '{2}' に縮小されました。</target>
->>>>>>> e3de6476
         <note />
       </trans-unit>
       <trans-unit id="CannotRemoveAttribute">
