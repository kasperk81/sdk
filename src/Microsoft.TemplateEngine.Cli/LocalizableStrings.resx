<?xml version="1.0" encoding="utf-8"?>
<root>
  <!-- 
    Microsoft ResX Schema 
    
    Version 2.0
    
    The primary goals of this format is to allow a simple XML format 
    that is mostly human readable. The generation and parsing of the 
    various data types are done through the TypeConverter classes 
    associated with the data types.
    
    Example:
    
    ... ado.net/XML headers & schema ...
    <resheader name="resmimetype">text/microsoft-resx</resheader>
    <resheader name="version">2.0</resheader>
    <resheader name="reader">System.Resources.ResXResourceReader, System.Windows.Forms, ...</resheader>
    <resheader name="writer">System.Resources.ResXResourceWriter, System.Windows.Forms, ...</resheader>
    <data name="Name1"><value>this is my long string</value><comment>this is a comment</comment></data>
    <data name="Color1" type="System.Drawing.Color, System.Drawing">Blue</data>
    <data name="Bitmap1" mimetype="application/x-microsoft.net.object.binary.base64">
        <value>[base64 mime encoded serialized .NET Framework object]</value>
    </data>
    <data name="Icon1" type="System.Drawing.Icon, System.Drawing" mimetype="application/x-microsoft.net.object.bytearray.base64">
        <value>[base64 mime encoded string representing a byte array form of the .NET Framework object]</value>
        <comment>This is a comment</comment>
    </data>
                
    There are any number of "resheader" rows that contain simple 
    name/value pairs.
    
    Each data row contains a name, and value. The row also contains a 
    type or mimetype. Type corresponds to a .NET class that support 
    text/value conversion through the TypeConverter architecture. 
    Classes that don't support this are serialized and stored with the 
    mimetype set.
    
    The mimetype is used for serialized objects, and tells the 
    ResXResourceReader how to depersist the object. This is currently not 
    extensible. For a given mimetype the value must be set accordingly:
    
    Note - application/x-microsoft.net.object.binary.base64 is the format 
    that the ResXResourceWriter will generate, however the reader can 
    read any of the formats listed below.
    
    mimetype: application/x-microsoft.net.object.binary.base64
    value   : The object must be serialized with 
            : System.Runtime.Serialization.Formatters.Binary.BinaryFormatter
            : and then encoded with base64 encoding.
    
    mimetype: application/x-microsoft.net.object.soap.base64
    value   : The object must be serialized with 
            : System.Runtime.Serialization.Formatters.Soap.SoapFormatter
            : and then encoded with base64 encoding.

    mimetype: application/x-microsoft.net.object.bytearray.base64
    value   : The object must be serialized into a byte array 
            : using a System.ComponentModel.TypeConverter
            : and then encoded with base64 encoding.
    -->
  <xsd:schema id="root" xmlns="" xmlns:xsd="http://www.w3.org/2001/XMLSchema" xmlns:msdata="urn:schemas-microsoft-com:xml-msdata">
    <xsd:import namespace="http://www.w3.org/XML/1998/namespace" />
    <xsd:element name="root" msdata:IsDataSet="true">
      <xsd:complexType>
        <xsd:choice maxOccurs="unbounded">
          <xsd:element name="metadata">
            <xsd:complexType>
              <xsd:sequence>
                <xsd:element name="value" type="xsd:string" minOccurs="0" />
              </xsd:sequence>
              <xsd:attribute name="name" use="required" type="xsd:string" />
              <xsd:attribute name="type" type="xsd:string" />
              <xsd:attribute name="mimetype" type="xsd:string" />
              <xsd:attribute ref="xml:space" />
            </xsd:complexType>
          </xsd:element>
          <xsd:element name="assembly">
            <xsd:complexType>
              <xsd:attribute name="alias" type="xsd:string" />
              <xsd:attribute name="name" type="xsd:string" />
            </xsd:complexType>
          </xsd:element>
          <xsd:element name="data">
            <xsd:complexType>
              <xsd:sequence>
                <xsd:element name="value" type="xsd:string" minOccurs="0" msdata:Ordinal="1" />
                <xsd:element name="comment" type="xsd:string" minOccurs="0" msdata:Ordinal="2" />
              </xsd:sequence>
              <xsd:attribute name="name" type="xsd:string" use="required" msdata:Ordinal="1" />
              <xsd:attribute name="type" type="xsd:string" msdata:Ordinal="3" />
              <xsd:attribute name="mimetype" type="xsd:string" msdata:Ordinal="4" />
              <xsd:attribute ref="xml:space" />
            </xsd:complexType>
          </xsd:element>
          <xsd:element name="resheader">
            <xsd:complexType>
              <xsd:sequence>
                <xsd:element name="value" type="xsd:string" minOccurs="0" msdata:Ordinal="1" />
              </xsd:sequence>
              <xsd:attribute name="name" type="xsd:string" use="required" />
            </xsd:complexType>
          </xsd:element>
        </xsd:choice>
      </xsd:complexType>
    </xsd:element>
  </xsd:schema>
  <resheader name="resmimetype">
    <value>text/microsoft-resx</value>
  </resheader>
  <resheader name="version">
    <value>2.0</value>
  </resheader>
  <resheader name="reader">
    <value>System.Resources.ResXResourceReader, System.Windows.Forms, Version=4.0.0.0, Culture=neutral, PublicKeyToken=b77a5c561934e089</value>
  </resheader>
  <resheader name="writer">
    <value>System.Resources.ResXResourceWriter, System.Windows.Forms, Version=4.0.0.0, Culture=neutral, PublicKeyToken=b77a5c561934e089</value>
  </resheader>
  <data name="Alias" xml:space="preserve">
    <value>Alias</value>
  </data>
  <data name="AliasCreated" xml:space="preserve">
    <value>Successfully created alias named '{0}' with value '{1}'</value>
  </data>
  <data name="AmbiguousInputTemplateName" xml:space="preserve">
    <value>Unable to determine the desired template from the input template name: {0}.</value>
  </data>
  <data name="ArgsFileNotFound" xml:space="preserve">
    <value>The specified extra args file does not exist: {0}.</value>
  </data>
  <data name="ArgsFileWrongFormat" xml:space="preserve">
    <value>Extra args file {0} is not formatted properly.</value>
  </data>
  <data name="Assembly" xml:space="preserve">
    <value>Assembly</value>
  </data>
  <data name="Author" xml:space="preserve">
    <value>Author: {0}</value>
  </data>
  <data name="BadLocaleError" xml:space="preserve">
    <value>Invalid format for input locale: "{0}". Example valid formats: [en] [en-US].</value>
  </data>
  <data name="BadPackageSpec" xml:space="preserve">
    <value>Could not install "{0}".</value>
  </data>
  <data name="Change" xml:space="preserve">
    <value>Change</value>
  </data>
  <data name="CheckingForUpdates" xml:space="preserve">
    <value>Checking for updates for {0}...</value>
  </data>
  <data name="CommandDescription" xml:space="preserve">
    <value>Template Instantiation Commands for .NET Core CLI</value>
  </data>
  <data name="ConfiguredValue" xml:space="preserve">
    <value>Configured Value: {0}</value>
  </data>
  <data name="ContinueQuestion" xml:space="preserve">
    <value>Continue?</value>
  </data>
  <data name="CreateAliasHelp" xml:space="preserve">
    <value>Creates an alias for the specified template.</value>
  </data>
  <data name="CreateDirectoryHelp" xml:space="preserve">
    <value>Indicates whether to create a directory for the generated content.</value>
  </data>
  <data name="CreateFailed" xml:space="preserve">
    <value>Template "{0}" could not be created.
{1}</value>
  </data>
  <data name="CreateSuccessful" xml:space="preserve">
    <value>The template "{0}" was created successfully.</value>
  </data>
  <data name="CurrentConfiguration" xml:space="preserve">
    <value>Current configuration:</value>
  </data>
  <data name="DefaultValue" xml:space="preserve">
    <value>Default: {0}</value>
  </data>
  <data name="Delete" xml:space="preserve">
    <value>Delete</value>
  </data>
  <data name="Description" xml:space="preserve">
    <value>Description: {0}</value>
  </data>
  <data name="DestructiveChangesNotification" xml:space="preserve">
    <value>Creating this template will make changes to existing files:</value>
  </data>
  <data name="DisplaysHelp" xml:space="preserve">
    <value>Displays help for this command.</value>
  </data>
  <data name="ExtraArgsFileHelp" xml:space="preserve">
    <value>Specifies a file containing additional parameters.</value>
  </data>
  <data name="Factory" xml:space="preserve">
    <value>Factory</value>
  </data>
  <data name="ForcesTemplateCreation" xml:space="preserve">
    <value>Forces content to be generated even if it would change existing files.</value>
  </data>
  <data name="Generators" xml:space="preserve">
    <value>Generators</value>
  </data>
  <data name="GenericPlaceholderTemplateContextError" xml:space="preserve">
    <value>{0} cannot be created in the target location.</value>
  </data>
  <data name="GettingReady" xml:space="preserve">
    <value>Getting ready...</value>
  </data>
  <data name="Id" xml:space="preserve">
    <value>Id</value>
  </data>
  <data name="InstallFailed" xml:space="preserve">
    <value>"{0}" could not be installed.
{1}.</value>
  </data>
  <data name="InstallHelp" xml:space="preserve">
    <value>Installs a source or a template pack.</value>
  </data>
  <data name="InstallingUpdates" xml:space="preserve">
    <value>Installing updates...</value>
  </data>
  <data name="InstallSuccessful" xml:space="preserve">
    <value>"{0}" was installed successfully.</value>
  </data>
  <data name="InvalidInputSwitch" xml:space="preserve">
    <value>Invalid input switch:</value>
  </data>
  <data name="InvalidParameterDetail" xml:space="preserve">
    <value>{0} {1}
    '{1}' is not a valid value for {0} ({2}).</value>
  </data>
  <data name="InvalidParameterValues" xml:space="preserve">
    <value>Error: Invalid values for parameter(s) {0} for template {1}.</value>
  </data>
  <data name="InvalidTemplateParameterValues" xml:space="preserve">
    <value>Error: Invalid parameter(s):</value>
  </data>
  <data name="Language" xml:space="preserve">
    <value>Language</value>
  </data>
  <data name="LanguageParameter" xml:space="preserve">
    <value>Specifies the language of the template to create.</value>
  </data>
  <data name="ListsTemplates" xml:space="preserve">
    <value>Lists templates containing the specified name. If no name is specified, lists all templates.</value>
  </data>
  <data name="LocaleHelp" xml:space="preserve">
    <value>The locale to use.</value>
  </data>
  <data name="MissingRequiredParameter" xml:space="preserve">
    <value>Mandatory parameter {0} missing for template {1}.</value>
  </data>
  <data name="MountPointFactories" xml:space="preserve">
    <value>Mount Point Factories</value>
  </data>
  <data name="MountPoints" xml:space="preserve">
    <value>Mount Points</value>
  </data>
  <data name="MultipleArgsSpecifiedError" xml:space="preserve">
    <value>Template name is the only allowed argument. Invalid argument: {0}.</value>
  </data>
  <data name="MultipleValuesSpecifiedForSingleValuedParameter" xml:space="preserve">
    <value>Multiple values specified for single value parameter: {0}.</value>
  </data>
  <data name="NameOfOutput" xml:space="preserve">
    <value>The name for the output being created. If no name is specified, the name of the current directory is used.</value>
  </data>
  <data name="NoItems" xml:space="preserve">
    <value>(No Items)</value>
  </data>
  <data name="NoParameters" xml:space="preserve">
    <value>    (No Parameters)</value>
  </data>
  <data name="NoTemplatesMatchName" xml:space="preserve">
    <value>No templates matched the input template name: {0}.</value>
  </data>
  <data name="NoUpdates" xml:space="preserve">
    <value>No updates were found.</value>
  </data>
  <data name="Options" xml:space="preserve">
    <value>Options:</value>
  </data>
  <data name="OptionVariantAlreadyDefined" xml:space="preserve">
    <value>Option variant {0} for canonical {1} was already defined for canonical {2}.</value>
  </data>
  <data name="OutputPath" xml:space="preserve">
    <value>Location to place the generated output.</value>
  </data>
  <data name="Overwrite" xml:space="preserve">
    <value>Overwrite</value>
  </data>
  <data name="ParameterMissingValue" xml:space="preserve">
    <value>Parameter {0} ({1}) must be given a value.</value>
  </data>
  <data name="ParameterNamePrefixError" xml:space="preserve">
    <value>Parameter names must start with -- or -.</value>
  </data>
  <data name="ParameterReuseError" xml:space="preserve">
    <value>Parameter name {0} cannot be used for multiple purposes.</value>
  </data>
  <data name="ParameterSpecifiedMultipleTimes" xml:space="preserve">
    <value>Parameter {0} was specified multiple times, including with the flag {1}.</value>
  </data>
  <data name="Parent" xml:space="preserve">
    <value>Parent</value>
  </data>
  <data name="QuietModeHelp" xml:space="preserve">
    <value>Doesn't output any status information.</value>
  </data>
  <data name="RerunCommandAndPassForceToCreateAnyway" xml:space="preserve">
    <value>Rerun the command and pass --force to accept and create.</value>
  </data>
  <data name="RunHelpForInformationAboutAcceptedParameters" xml:space="preserve">
    <value>Run dotnet {0} --help for usage information.
See https://aka.ms/dotnet-install-templates to learn how to install additional template packs.</value>
  </data>
  <data name="ShortName" xml:space="preserve">
    <value>Short Name</value>
  </data>
  <data name="ShowsAllTemplates" xml:space="preserve">
    <value>Shows all templates.</value>
  </data>
  <data name="ShowsFilteredTemplates" xml:space="preserve">
    <value>Filters templates based on available types. Predefined values are "project", "item" or "other".</value>
  </data>
  <data name="Tags" xml:space="preserve">
    <value>Tags</value>
  </data>
  <data name="TemplateArgumentHelp" xml:space="preserve">
    <value>The template to instantiate.</value>
  </data>
  <data name="TemplateMalformedDueToBadParameters" xml:space="preserve">
    <value>Template is malformed. The following parameter names are invalid: {0}.</value>
  </data>
  <data name="TemplateMultiplePartialNameMatches" xml:space="preserve">
    <value>The following templates partially match the input. Be more specific with the template name and/or language.</value>
  </data>
  <data name="TemplateNotValidGivenTheSpecifiedFilter" xml:space="preserve">
    <value>{0} matches the specified name, but has been excluded by the --type parameter. Remove or change the --type parameter to use that template.</value>
  </data>
  <data name="Templates" xml:space="preserve">
    <value>Templates</value>
  </data>
  <data name="Type" xml:space="preserve">
    <value>Type</value>
  </data>
  <data name="UnknownChangeKind" xml:space="preserve">
    <value>Unknown Change</value>
  </data>
  <data name="UpdateAvailable" xml:space="preserve">
    <value>An update for {0} is available...</value>
  </data>
  <data name="UpdateHelp" xml:space="preserve">
    <value>Update matching templates.</value>
  </data>
  <data name="ValueSpecifiedForValuelessParameter" xml:space="preserve">
    <value>Value specified for valueless parameter: {0}.</value>
  </data>
  <data name="WillCreateTemplate" xml:space="preserve">
    <value>About to create: </value>
  </data>
  <data name="NoPrimaryOutputsToRestore" xml:space="preserve">
    <value>No Primary Outputs to restore.</value>
  </data>
  <data name="CommandFailed" xml:space="preserve">
    <value>Command failed.</value>
  </data>
  <data name="CommandOutput" xml:space="preserve">
    <value>Output from command:
{0}</value>
  </data>
  <data name="CommandSucceeded" xml:space="preserve">
    <value>Command succeeded.</value>
  </data>
  <data name="RestoreFailed" xml:space="preserve">
    <value>Restore failed.</value>
  </data>
  <data name="RestoreSucceeded" xml:space="preserve">
    <value>Restore succeeded.</value>
  </data>
  <data name="RunningDotnetRestoreOn" xml:space="preserve">
    <value>Running 'dotnet restore' on {0}...</value>
  </data>
  <data name="RunningCommand" xml:space="preserve">
    <value>Running command '{0}'...</value>
  </data>
  <data name="PostActionInvalidInputRePrompt" xml:space="preserve">
    <value>Invalid input "{0}". Please enter one of (Y|N).</value>
  </data>
  <data name="PostActionPromptHeader" xml:space="preserve">
    <value>Template is configured to run the following action:</value>
  </data>
  <data name="PostActionPromptRequest" xml:space="preserve">
    <value>Do you want to run this action (Y|N)?</value>
  </data>
  <data name="ProcessingPostActions" xml:space="preserve">
    <value>Processing post-creation actions...</value>
  </data>
  <data name="WhetherToAllowScriptsToRun" xml:space="preserve">
    <value>Specify if post action scripts should run.</value>
  </data>
  <data name="AllowScriptsNoChoice" xml:space="preserve">
    <value>Do not allow scripts to run</value>
  </data>
  <data name="AllowScriptsPromptChoice" xml:space="preserve">
    <value>Ask before running each script</value>
  </data>
  <data name="AllowScriptsYesChoice" xml:space="preserve">
    <value>Allow scripts to run</value>
  </data>
  <data name="PostActionCommand" xml:space="preserve">
    <value>Actual command: {0}</value>
  </data>
  <data name="PostActionDescription" xml:space="preserve">
    <value>Description: {0}</value>
  </data>
  <data name="PostActionInstructions" xml:space="preserve">
    <value>Manual instructions: {0}</value>
  </data>
  <data name="ThirdPartyNotices" xml:space="preserve">
    <value>This template contains technologies from parties other than Microsoft, see {0} for details.</value>
  </data>
  <data name="UninstallHelp" xml:space="preserve">
    <value>Uninstalls a source or a template pack.</value>
  </data>
  <data name="CouldntUninstall" xml:space="preserve">
    <value>Could not find something to uninstall called '{0}'.</value>
  </data>
  <data name="InvalidParameterDefault" xml:space="preserve">
    <value>{0} {1}
    The default value '{1}' is not a valid value for {0}.</value>
  </data>
  <data name="AddRefPostActionFailed" xml:space="preserve">
    <value>Failed to add reference {0} to project file {1}</value>
  </data>
  <data name="AddRefPostActionNoRefConfigured" xml:space="preserve">
    <value>No references configured to be added to project.</value>
  </data>
  <data name="AddRefPostActionAddProjectRef" xml:space="preserve">
    <value>Adding a project reference. Running dotnet add {0} reference {1}</value>
  </data>
  <data name="AddRefPostActionSucceeded" xml:space="preserve">
    <value>Successfully added
    reference: {0}
    to project file: {1}</value>
  </data>
  <data name="PostActionFailedInstructionHeader" xml:space="preserve">
    <value>Post action failed.</value>
  </data>
  <data name="AddRefPostActionAddPackageRef" xml:space="preserve">
    <value>Adding a package reference. Running dotnet add {0} package {1}</value>
  </data>
  <data name="AddRefPostActionMisconfigured" xml:space="preserve">
    <value>Add reference action is not configured correctly in the template.</value>
  </data>
  <data name="AddRefPostActionUnsupportedRefType" xml:space="preserve">
    <value>Adding reference type {0} is not supported.</value>
  </data>
  <data name="AddRefPostActionAddPackageRefWithVersion" xml:space="preserve">
    <value>Adding a package reference. Running dotnet add {0} package {1} --version {2}</value>
  </data>
  <data name="AddRefPostActionUnresolvedProjFile" xml:space="preserve">
    <value>Unable to determine which project file to add the reference to.</value>
  </data>
  <data name="AddRefPostActionProjFileListHeader" xml:space="preserve">
    <value>Project files found:</value>
  </data>
  <data name="AliasHelp" xml:space="preserve">
    <value>Creates, updates, or deletes the named alias. The alias value is the remainder of the command. If extra args files are specified, the alias value includes their expansions.</value>
  </data>
  <data name="AliasName" xml:space="preserve">
    <value>Alias Name</value>
  </data>
  <data name="AliasValue" xml:space="preserve">
    <value>Alias Value</value>
  </data>
  <data name="ShowAliasesHelp" xml:space="preserve">
    <value>Displays the value of the named alias, or all aliases if no name is specified.</value>
  </data>
  <data name="AliasNameContainsInvalidCharacters" xml:space="preserve">
    <value>Alias names can only contain letters, numbers, underscores, and periods.</value>
  </data>
  <data name="AliasCannotBeShortName" xml:space="preserve">
    <value>Alias '{0}' is a template short name, and therefore cannot be aliased.</value>
  </data>
  <data name="AliasCommandAfterExpansion" xml:space="preserve">
    <value>After expanding aliases, the command is:
    dotnet {0}</value>
  </data>
  <data name="AliasExpandedCommandParseError" xml:space="preserve">
    <value>Command is invalid after expanding aliases.</value>
  </data>
  <data name="AliasExpansionError" xml:space="preserve">
    <value>Error expanding aliases on input params.</value>
  </data>
  <data name="ExtraArgsCommandAfterExpansion" xml:space="preserve">
    <value>After expanding the extra args files, the command is:
    dotnet {0}</value>
  </data>
  <data name="AliasCycleError" xml:space="preserve">
    <value>Alias not created. It would have created an alias cycle, resulting in infinite expansion.</value>
  </data>
  <data name="AliasNotCreatedInvalidInput" xml:space="preserve">
    <value>Alias not created. The input was invalid.</value>
  </data>
  <data name="AliasRemoved" xml:space="preserve">
    <value>Successfully removed alias named '{0}' whose value was '{1}'.</value>
  </data>
  <data name="AliasShowAllAliasesHeader" xml:space="preserve">
    <value>All Aliases:</value>
  </data>
  <data name="AliasShowErrorUnknownAlias" xml:space="preserve">
    <value>Unknown alias name '{0}'.
Run 'dotnet {1} --show-aliases' with no args to show all aliases.</value>
  </data>
  <data name="AliasUpdated" xml:space="preserve">
    <value>Successfully updated alias named '{0}' to value '{1}'.</value>
  </data>
  <data name="AliasValueFirstArgError" xml:space="preserve">
    <value>First argument of an alias value must begin with a letter or digit.</value>
  </data>
  <data name="AliasRemoveNonExistentFailed" xml:space="preserve">
    <value>Unable to remove alias '{0}'. It did not exist.</value>
  </data>
  <data name="AddRefPostActionFrameworkNotSupported" xml:space="preserve">
    <value>Unable to automatically add the framework reference {0} to the project. Manually edit the project file to add it.</value>
  </data>
  <data name="AddProjToSlnPostActionFailed" xml:space="preserve">
    <value>Failed to add project(s) {0} to solution file {1}</value>
  </data>
  <data name="AddProjToSlnPostActionNoProjFiles" xml:space="preserve">
    <value>Add project reference to solution action is not configured correctly in the template. Unable to determine the project files to add.</value>
  </data>
  <data name="AddProjToSlnPostActionRunning" xml:space="preserve">
    <value>Adding project reference(s) to solution file. Running dotnet sln {0} add {1}</value>
  </data>
  <data name="AddProjToSlnPostActionSucceeded" xml:space="preserve">
    <value>Successfully added
    project(s): {0}
    to solution file: {1}</value>
  </data>
  <data name="AddProjToSlnPostActionUnresolvedSlnFile" xml:space="preserve">
    <value>Unable to determine which solution file to add the reference to.</value>
  </data>
  <data name="CouldNotFindItemToInstall" xml:space="preserve">
    <value>Couldn't find item to install: "{0}".</value>
  </data>
  <data name="UnableToSetPermissions" xml:space="preserve">
    <value>Unable to apply permissions {0} to "{1}".</value>
  </data>
<<<<<<< HEAD
  <data name="PartialTemplateMatchSwitchesNotValidForAllMatches" xml:space="preserve">
    <value>Some partially matched templates may not support these input switches:</value>
  </data>
=======
>>>>>>> c058cf49
</root><|MERGE_RESOLUTION|>--- conflicted
+++ resolved
@@ -1,17 +1,17 @@
 <?xml version="1.0" encoding="utf-8"?>
 <root>
-  <!-- 
-    Microsoft ResX Schema 
-    
+  <!--
+    Microsoft ResX Schema
+
     Version 2.0
-    
-    The primary goals of this format is to allow a simple XML format 
-    that is mostly human readable. The generation and parsing of the 
-    various data types are done through the TypeConverter classes 
+
+    The primary goals of this format is to allow a simple XML format
+    that is mostly human readable. The generation and parsing of the
+    various data types are done through the TypeConverter classes
     associated with the data types.
-    
+
     Example:
-    
+
     ... ado.net/XML headers & schema ...
     <resheader name="resmimetype">text/microsoft-resx</resheader>
     <resheader name="version">2.0</resheader>
@@ -26,36 +26,36 @@
         <value>[base64 mime encoded string representing a byte array form of the .NET Framework object]</value>
         <comment>This is a comment</comment>
     </data>
-                
-    There are any number of "resheader" rows that contain simple 
+
+    There are any number of "resheader" rows that contain simple
     name/value pairs.
-    
-    Each data row contains a name, and value. The row also contains a 
-    type or mimetype. Type corresponds to a .NET class that support 
-    text/value conversion through the TypeConverter architecture. 
-    Classes that don't support this are serialized and stored with the 
+
+    Each data row contains a name, and value. The row also contains a
+    type or mimetype. Type corresponds to a .NET class that support
+    text/value conversion through the TypeConverter architecture.
+    Classes that don't support this are serialized and stored with the
     mimetype set.
-    
-    The mimetype is used for serialized objects, and tells the 
-    ResXResourceReader how to depersist the object. This is currently not 
+
+    The mimetype is used for serialized objects, and tells the
+    ResXResourceReader how to depersist the object. This is currently not
     extensible. For a given mimetype the value must be set accordingly:
-    
-    Note - application/x-microsoft.net.object.binary.base64 is the format 
-    that the ResXResourceWriter will generate, however the reader can 
+
+    Note - application/x-microsoft.net.object.binary.base64 is the format
+    that the ResXResourceWriter will generate, however the reader can
     read any of the formats listed below.
-    
+
     mimetype: application/x-microsoft.net.object.binary.base64
-    value   : The object must be serialized with 
+    value   : The object must be serialized with
             : System.Runtime.Serialization.Formatters.Binary.BinaryFormatter
             : and then encoded with base64 encoding.
-    
+
     mimetype: application/x-microsoft.net.object.soap.base64
-    value   : The object must be serialized with 
+    value   : The object must be serialized with
             : System.Runtime.Serialization.Formatters.Soap.SoapFormatter
             : and then encoded with base64 encoding.
 
     mimetype: application/x-microsoft.net.object.bytearray.base64
-    value   : The object must be serialized into a byte array 
+    value   : The object must be serialized into a byte array
             : using a System.ComponentModel.TypeConverter
             : and then encoded with base64 encoding.
     -->
@@ -550,10 +550,7 @@
   <data name="UnableToSetPermissions" xml:space="preserve">
     <value>Unable to apply permissions {0} to "{1}".</value>
   </data>
-<<<<<<< HEAD
   <data name="PartialTemplateMatchSwitchesNotValidForAllMatches" xml:space="preserve">
     <value>Some partially matched templates may not support these input switches:</value>
   </data>
-=======
->>>>>>> c058cf49
 </root>