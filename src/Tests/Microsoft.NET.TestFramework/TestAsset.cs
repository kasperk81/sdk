--- conflicted
+++ resolved
@@ -90,11 +90,7 @@
                 File.Copy(srcFile, destFile, true);
             }
 
-<<<<<<< HEAD
-            string[][] Properties = { new string[] { "TargetFramework", "$(CurrentTargetFramework)", ToolsetInfo.CurrentTargetFramework }, new string[] { "RuntimeIdentifier", "$(LatestWinRuntimeIdentifier)", ToolsetInfo.LatestWinRuntimeIdentifier }, new string[] { "RuntimeIdentifier", "$(LatestRuntimeIdentifiers)", ToolsetInfo.LatestRuntimeIdentifiers } };
-=======
-            string[][] Properties = { new string[] { "TargetFramework", "$(CurrentTargetFramework)", ToolsetInfo.CurrentTargetFramework }, new string[] { "RuntimeIdentifier", "$(LatestWinRuntimeIdentifier)", ToolsetInfo.LatestWinRuntimeIdentifier }, new string[] { "RuntimeIdentifier", "$(LatestMacRuntimeIdentifier)", ToolsetInfo.LatestMacRuntimeIdentifier } };
->>>>>>> 02bb1e5b
+            string[][] Properties = { new string[] { "TargetFramework", "$(CurrentTargetFramework)", ToolsetInfo.CurrentTargetFramework }, new string[] { "RuntimeIdentifier", "$(LatestWinRuntimeIdentifier)", ToolsetInfo.LatestWinRuntimeIdentifier }, new string[] { "RuntimeIdentifier", "$(LatestMacRuntimeIdentifier)", ToolsetInfo.LatestMacRuntimeIdentifier }, new string[] { "RuntimeIdentifier", "$(LatestRuntimeIdentifiers)", ToolsetInfo.LatestRuntimeIdentifiers } };
 
             foreach (string[] property in Properties)
             {
