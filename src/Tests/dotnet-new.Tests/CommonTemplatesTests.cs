// Copyright (c) .NET Foundation and contributors. All rights reserved.
// Licensed under the MIT license. See LICENSE file in the project root for full license information.
//

using System.Diagnostics;
using System.Runtime.InteropServices;
using System.Text.RegularExpressions;
using Microsoft.DotNet.Cli.Utils;
using Microsoft.DotNet.Tools.New;
using Microsoft.Extensions.Logging;
using Microsoft.NET.TestFramework;
using Microsoft.NET.TestFramework.Assertions;
using Microsoft.NET.TestFramework.Commands;
using Microsoft.TemplateEngine.Authoring.TemplateVerifier;
using Microsoft.TemplateEngine.TestHelper;
using Xunit.Abstractions;

namespace Microsoft.DotNet.Cli.New.IntegrationTests
{
    [Collection("Verify Tests")]
    public class CommonTemplatesTests : BaseIntegrationTest, IClassFixture<SharedHomeDirectory>
    {
        private readonly SharedHomeDirectory _fixture;
        private readonly ITestOutputHelper _log;
        private readonly ILogger _logger;

        public CommonTemplatesTests(SharedHomeDirectory fixture, ITestOutputHelper log) : base(log)
        {
            _fixture = fixture;
            _log = log;
            _logger = new XunitLoggerProvider(log).CreateLogger("TestRun");
        }

        [Theory]
        [InlineData("global.json file", "globaljson", null)]
        [InlineData("global.json file", "globaljson", new[] { "--sdk-version", "6.0.200" })]
        [InlineData("global.json file", "globaljson", new[] { "--sdk-version", "6.0.200", "--roll-forward", "major" })]
<<<<<<< HEAD
        [InlineData("global.json file", "global.json", null)]
        [InlineData("global.json file", "global.json", new[] { "--sdk-version", "6.0.200" })]
        [InlineData("global.json file", "global.json", new[] { "--sdk-version", "6.0.200", "--roll-forward", "major" })]
        [InlineData("NuGet Config", "nugetconfig", null)]
        [InlineData("NuGet Config", "nuget.config", null)]
        [InlineData("dotnet gitignore file", "gitignore", null)]
        [InlineData("dotnet gitignore file", ".gitignore", null)]
=======
        [InlineData("NuGet Config", "nugetconfig", null)]
        [InlineData("dotnet gitignore file", "gitignore", null)]
>>>>>>> a882c894
        [InlineData("Solution File", "sln", null)]
        [InlineData("Solution File", "solution", null)]
        [InlineData("Dotnet local tool manifest file", "tool-manifest", null)]
        [InlineData("Web Config", "webconfig", null)]
        [InlineData("EditorConfig file", "editorconfig", null)]
        [InlineData("EditorConfig file", "editorconfig", new[] { "--empty" })]
<<<<<<< HEAD
        [InlineData("EditorConfig file", ".editorconfig", null)]
        [InlineData("EditorConfig file", ".editorconfig", new[] { "--empty" })]
=======
        [InlineData("MSBuild Directory.Build.props file", "buildprops", new[] { "--inherit" })]
        [InlineData("MSBuild Directory.Build.targets file", "buildtargets", new[] { "--inherit" })]
>>>>>>> a882c894
        public async void AllCommonItemsCreate(string expectedTemplateName, string templateShortName, string[]? args)
        {
            Dictionary<string, string> environmentUnderTest = new() { ["DOTNET_NOLOGO"] = false.ToString() };
            TestContext.Current.AddTestEnvironmentVariables(environmentUnderTest);

            string itemName = expectedTemplateName.Replace(' ', '-').Replace('.', '-');

            TemplateVerifierOptions options = new TemplateVerifierOptions(templateName: templateShortName)
            {
                // squeshing snapshots by creating output unique for template (but not alias) and preventing item to have name by alias
                TemplateSpecificArgs = new[] { "-o", itemName, "-n", "item" }.Concat(args ?? Enumerable.Empty<string>()),
                SnapshotsDirectory = "Approvals",
                VerifyCommandOutput = true,
                VerificationExcludePatterns = new[] { "*/stderr.txt", "*\\stderr.txt" },
                SettingsDirectory = _fixture.HomeDirectory,
                DotnetExecutablePath = TestContext.Current.ToolsetUnderTest.DotNetHostPath,
                DoNotPrependTemplateNameToScenarioName = true,
                UniqueFor = expectedTemplateName.Equals("NuGet Config") ? UniqueForOption.OsPlatform : null,
            }
            .WithCustomEnvironment(environmentUnderTest)
            .WithCustomScrubbers(
                ScrubbersDefinition.Empty
                    .AddScrubber(sb => sb.UnixifyNewlines(), "out")
                    .AddScrubber((path, content) =>
                    {
                        if (path.Replace(Path.DirectorySeparatorChar, '/') == "std-streams/stdout.txt")
                        {
                            content.UnixifyDirSeparators().Replace(expectedTemplateName, "%TEMPLATE_NAME%");
                        }
                    })
            );

            // globaljson is appending current sdk version. Due to the 'base' dotnet used to run test this version differs
            //  on dev and CI runs and possibly from the version within test host. Easiest is just to scrub it away
            if (expectedTemplateName.Equals("global.json file") && args == null)
            {
                string sdkVersionUnderTest = await new SdkInfoProvider().GetCurrentVersionAsync(default).ConfigureAwait(false);
                options.CustomScrubbers?.AddScrubber(sb => sb.Replace(sdkVersionUnderTest, "%CURRENT-VER%"), "json");
            }

            VerificationEngine engine = new VerificationEngine(_logger);
            await engine.Execute(options).ConfigureAwait(false);
        }

        //
        // Sample of a custom verifier callback
        // To be uncommented in case editorconfig template will start to genearate dynamic content
        //

        //[Fact]
        //public async void EditorConfigTests_Default()
        //{
        //    TemplateVerifierOptions options = new TemplateVerifierOptions(templateName: "editorconfig")
        //    {
        //        SnapshotsDirectory = "Approvals",
        //        SettingsDirectory = _fixture.HomeDirectory,
        //    }
        //    .WithCustomDirectoryVerifier(async (content, contentFetcher) =>
        //    {
        //        await foreach (var (filePath, scrubbedContent) in contentFetcher.Value)
        //        {
        //            filePath.Replace(Path.DirectorySeparatorChar, '/').Should().BeEquivalentTo(@"editorconfig/.editorconfig");
        //            scrubbedContent.Should().Contain("dotnet_naming_rule");
        //            scrubbedContent.Should().Contain("dotnet_style_");
        //            scrubbedContent.Should().Contain("dotnet_naming_symbols");
        //        }
        //    });

        //    VerificationEngine engine = new VerificationEngine(_logger);
        //    await engine.Execute(options).ConfigureAwait(false);
        //}

        [Fact]
        public void NuGetConfigPermissions()
        {
            if (RuntimeInformation.IsOSPlatform(OSPlatform.Windows))
            {
                //runs only on Unix
                return;
            }

            string templateShortName = "nugetconfig";
            string expectedTemplateName = "NuGet Config";
            string workingDir = TestUtils.CreateTemporaryFolder();

            new DotnetNewCommand(_log, templateShortName)
                .WithCustomHive(_fixture.HomeDirectory)
                .WithWorkingDirectory(workingDir)
                .Execute()
                .Should()
                .ExitWith(0)
                .And.NotHaveStdErr()
                .And.HaveStdOutContaining($@"The template ""{expectedTemplateName}"" was created successfully.");

            var process = Process.Start(new ProcessStartInfo()
            {
                FileName = "/bin/sh",
                Arguments = "-c \"ls -la\"",
                WorkingDirectory = workingDir
            });

            new Command(process)
                .WorkingDirectory(workingDir)
                .CaptureStdOut()
                .CaptureStdErr()
                .Execute()
                .Should()
                .ExitWith(0)
                .And.HaveStdOutMatching("^-rw-------.*nuget.config$", RegexOptions.Multiline);

            Directory.Delete(workingDir, true);
        }

        #region Project templates language features tests

        /// <summary>
        /// Creates all possible combinations for supported templates, language versions and frameworks.
        /// </summary>
        public static IEnumerable<object?[]> FeaturesSupport_Data()
        {
            const string consoleTemplateShortname = "console";

            var templatesToTest = new[]
            {
<<<<<<< HEAD
                new { Template = consoleTemplateShortname,  Frameworks = new[] { null, "net6.0", "net7.0", "net8.0" } },
                new { Template = "classlib", Frameworks = new[] { null, "net6.0", "net7.0", "net8.0", "netstandard2.0", "netstandard2.1" } }
=======
                new { Template = consoleTemplateShortname,  Frameworks = new[] { null, "net6.0", "net7.0" } },
                new { Template = "classlib", Frameworks = new[] { null, "net6.0", "net7.0", "netstandard2.0", "netstandard2.1" } }
>>>>>>> a882c894
            };

            //features: top-level statements; nullables; implicit usings; filescoped namespaces

            string[] unsupportedLanguageVersions = { "1", "ISO-1" };
            //C# 12 is not supported yet - https://github.com/dotnet/sdk/issues/29195
            string?[] supportedLanguageVersions = { null, "ISO-2", "2", "3", "4", "5", "6", "7", "7.1", "7.2", "7.3", "8.0", "9.0", "10.0", "11.0", "11", /*"12",*/ "latest", "latestMajor", "default", "preview" };

<<<<<<< HEAD
            string?[] nullableSupportedInFrameworkByDefault = { null, "net6.0", "net7.0", "net8.0", "netstandard2.1" };
            string?[] implicitUsingsSupportedInFramework = { null, "net6.0", "net7.0", "net8.0" };
            string?[] fileScopedNamespacesSupportedFrameworkByDefault = { null, "net6.0", "net7.0", "net8.0" };
=======
            string?[] nullableSupportedInFrameworkByDefault = { null, "net6.0", "net7.0", "netstandard2.1" };
            string?[] implicitUsingsSupportedInFramework = { null, "net6.0", "net7.0" };
            string?[] fileScopedNamespacesSupportedFrameworkByDefault = { null, "net6.0", "net7.0" };
>>>>>>> a882c894

            string?[] nullableSupportedLanguages = { "8.0", "9.0", "10.0", "11.0", "11", /*"12",*/ "latest", "latestMajor", "default", "preview" };
            string?[] topLevelStatementSupportedLanguages = { null, "9.0", "10.0", "11", "11.0", /*"12",*/ "latest", "latestMajor", "default", "preview" };
            string?[] implicitUsingsSupportedLanguages = { null, "10.0", "11.0", "11", /*"12",*/ "latest", "latestMajor", "default", "preview" };
            string?[] fileScopedNamespacesSupportedLanguages = { "10.0", "11.0", "11", /*"12",*/ "latest", "latestMajor", "default", "preview" };

            string?[] supportedLangs = { null, "C#", "F#", "VB" };

            foreach (var template in templatesToTest)
            {
                foreach (string? langVersion in unsupportedLanguageVersions.Concat(supportedLanguageVersions))
                {
                    IEnumerable<string?> frameworks = template.Frameworks;
                    IEnumerable<string?> langs = new string?[] { null };
                    if (langVersion == null)
                    {
                        langs = supportedLangs;
                    }

                    foreach (string? framework in frameworks)
                    {
                        // Skip tests due to https://github.com/dotnet/templating/issues/5668#issuecomment-1327438284
                        if (framework == "net6.0" && double.TryParse(langVersion, out double lv) && lv >= 11)
                        {
                            continue;
                        }

                        foreach (string? lang in langs)
                        {
                            yield return CreateParams(template.Template, langVersion, lang, framework, false)!;
                            var testParams = CreateParams(template.Template, langVersion, lang, framework, true);
                            if (testParams != null)
                            {
                                yield return testParams;
                            }
                        }
                    }
                }
            }

            object?[]? CreateParams(string templateName, string? langVersion, string? lang, string? framework, bool forceDisableTopLevel)
            {
                bool supportsTopLevel = topLevelStatementSupportedLanguages.Contains(langVersion);

                // If forceDisableTopLevel is requested - then generate params only if it makes sense - for C# console project of a version that
                //  supports top level statements. Otherwise it doesn't make sense to test this overwritting functionality
                if ((!supportsTopLevel || !templateName.Equals(consoleTemplateShortname) || (lang != null && lang != "C#")) && forceDisableTopLevel)
                {
                    return null;
                }

                return new object?[]
                {
                    templateName,
                    // buildPass
                    supportedLanguageVersions.Contains(langVersion),
                    framework,
                    langVersion,
                    // langVersionUnsupported
                    unsupportedLanguageVersions.Contains(langVersion),
                    lang,
                    // supportsNullable
                    nullableSupportedLanguages.Contains(langVersion)
                     || langVersion == null && nullableSupportedInFrameworkByDefault.Contains(framework),
                    supportsTopLevel,
                    forceDisableTopLevel,
                    // supportsImplicitUsings
                    implicitUsingsSupportedLanguages.Contains(langVersion) && implicitUsingsSupportedInFramework.Contains(framework),
                    // supportsFileScopedNs
                    fileScopedNamespacesSupportedLanguages.Contains(langVersion)
                     || langVersion == null && fileScopedNamespacesSupportedFrameworkByDefault.Contains(framework),
                };
            }
        }

        [Theory]
        //creates all possible combinations for supported templates, language versions and frameworks
#pragma warning disable CA1825 // Avoid zero-length array allocations. https://github.com/dotnet/sdk/issues/28672
        [MemberData(nameof(FeaturesSupport_Data))]
#pragma warning restore CA1825 // Avoid zero-length array allocations.
        public async void FeaturesSupport(
            string name,
            bool buildPass,
            string? framework,
            string? langVersion,
            bool langVersionUnsupported,
            string? language,
            bool supportsNullable,
            bool supportsTopLevel,
            bool forceDisableTopLevel,
            bool supportsImplicitUsings,
            bool supportsFileScopedNs)
        {
            // "net8.0";
            string currentDefaultFramework = $"net{Environment.Version.Major}.{Environment.Version.Minor}";

            string workingDir = CreateTemporaryFolder(folderName: $"{name}-{langVersion ?? "null"}-{framework ?? "null"}");
            string outputDir = "MyProject";
            string projName = name;

            List<string> args = new() { "-o", outputDir };
            // VB build would fail for name 'console' (root namespace would conflict with BCL namespace)
            if (language?.Equals("VB") == true && name.Equals("console"))
            {
                projName = "vb-console";
                args.Add("-n");
                args.Add(projName);
            }
            if (!string.IsNullOrWhiteSpace(framework))
            {
                args.Add("--framework");
                args.Add(framework);
            }
            if (!string.IsNullOrWhiteSpace(langVersion))
            {
                args.Add("--langVersion");
                args.Add(langVersion);
            }
            if (!string.IsNullOrWhiteSpace(language))
            {
                args.Add("--language");
                args.Add(language);
            }
            if (!buildPass)
            {
                args.Add("--no-restore");
            }
            if (forceDisableTopLevel)
            {
                args.Add("--use-program-main");
                supportsTopLevel = false;
            }

            string extension = language switch
            {
                "F#" => "fsproj",
                "VB" => "vbproj",
                _ => "csproj"
            };

            string projectDir = Path.Combine(workingDir, outputDir);
            string finalProjectName = Path.Combine(projectDir, $"{projName}.{extension}");

            Dictionary<string, string> environmentUnderTest = new() { ["DOTNET_NOLOGO"] = false.ToString() };
            TestContext.Current.AddTestEnvironmentVariables(environmentUnderTest);

            TemplateVerifierOptions options = new TemplateVerifierOptions(templateName: name)
            {
                TemplateSpecificArgs = args,
                SnapshotsDirectory = "Approvals",
                OutputDirectory = workingDir,
                SettingsDirectory = _fixture.HomeDirectory,
                VerifyCommandOutput = true,
                DoNotPrependTemplateNameToScenarioName = false,
                DoNotAppendTemplateArgsToScenarioName = true,
                ScenarioName =
                    $"Nullable-{supportsNullable}#TopLevel-{supportsTopLevel}#ImplicitUsings-{supportsImplicitUsings}#FileScopedNs-{supportsFileScopedNs}"
                    + '#' + (language == null ? "cs" : language.Replace('#', 's').ToLower())
                    + (langVersion == null ? "#NoLangVer" : (langVersionUnsupported ? "#UnsuportedLangVer" : null)),
                VerificationExcludePatterns = new[] { "*/stderr.txt", "*\\stderr.txt" },
                DotnetExecutablePath = TestContext.Current.ToolsetUnderTest.DotNetHostPath,
            }
            .WithCustomEnvironment(environmentUnderTest)
            .WithCustomScrubbers(
                ScrubbersDefinition.Empty
                    .AddScrubber(sb => sb.Replace($"<LangVersion>{langVersion}</LangVersion>", "<LangVersion>%LANG%</LangVersion>"))
                    .AddScrubber(sb => sb.Replace($"<TargetFramework>{framework ?? currentDefaultFramework}</TargetFramework>", "<TargetFramework>%FRAMEWORK%</TargetFramework>"))
                    .AddScrubber(sb => sb.Replace(finalProjectName, "%PROJECT_PATH%").UnixifyDirSeparators().ScrubByRegex("(^  Restored .* \\()(.*)(\\)\\.)", "$1%DURATION%$3", RegexOptions.Multiline), "txt")
            );

            VerificationEngine engine = new VerificationEngine(_logger);
            await engine.Execute(options).ConfigureAwait(false);

            if (buildPass)
            {
                new DotnetBuildCommand(_log, "MyProject")
                    .WithWorkingDirectory(workingDir)
                    .Execute()
                    .Should()
                    .Pass()
                    .And.NotHaveStdErr();
            }

            Directory.Delete(workingDir, true);
        }

        #endregion
    }
}<|MERGE_RESOLUTION|>--- conflicted
+++ resolved
@@ -35,7 +35,6 @@
         [InlineData("global.json file", "globaljson", null)]
         [InlineData("global.json file", "globaljson", new[] { "--sdk-version", "6.0.200" })]
         [InlineData("global.json file", "globaljson", new[] { "--sdk-version", "6.0.200", "--roll-forward", "major" })]
-<<<<<<< HEAD
         [InlineData("global.json file", "global.json", null)]
         [InlineData("global.json file", "global.json", new[] { "--sdk-version", "6.0.200" })]
         [InlineData("global.json file", "global.json", new[] { "--sdk-version", "6.0.200", "--roll-forward", "major" })]
@@ -43,23 +42,16 @@
         [InlineData("NuGet Config", "nuget.config", null)]
         [InlineData("dotnet gitignore file", "gitignore", null)]
         [InlineData("dotnet gitignore file", ".gitignore", null)]
-=======
-        [InlineData("NuGet Config", "nugetconfig", null)]
-        [InlineData("dotnet gitignore file", "gitignore", null)]
->>>>>>> a882c894
         [InlineData("Solution File", "sln", null)]
         [InlineData("Solution File", "solution", null)]
         [InlineData("Dotnet local tool manifest file", "tool-manifest", null)]
         [InlineData("Web Config", "webconfig", null)]
         [InlineData("EditorConfig file", "editorconfig", null)]
         [InlineData("EditorConfig file", "editorconfig", new[] { "--empty" })]
-<<<<<<< HEAD
         [InlineData("EditorConfig file", ".editorconfig", null)]
         [InlineData("EditorConfig file", ".editorconfig", new[] { "--empty" })]
-=======
         [InlineData("MSBuild Directory.Build.props file", "buildprops", new[] { "--inherit" })]
         [InlineData("MSBuild Directory.Build.targets file", "buildtargets", new[] { "--inherit" })]
->>>>>>> a882c894
         public async void AllCommonItemsCreate(string expectedTemplateName, string templateShortName, string[]? args)
         {
             Dictionary<string, string> environmentUnderTest = new() { ["DOTNET_NOLOGO"] = false.ToString() };
@@ -184,13 +176,8 @@
 
             var templatesToTest = new[]
             {
-<<<<<<< HEAD
                 new { Template = consoleTemplateShortname,  Frameworks = new[] { null, "net6.0", "net7.0", "net8.0" } },
                 new { Template = "classlib", Frameworks = new[] { null, "net6.0", "net7.0", "net8.0", "netstandard2.0", "netstandard2.1" } }
-=======
-                new { Template = consoleTemplateShortname,  Frameworks = new[] { null, "net6.0", "net7.0" } },
-                new { Template = "classlib", Frameworks = new[] { null, "net6.0", "net7.0", "netstandard2.0", "netstandard2.1" } }
->>>>>>> a882c894
             };
 
             //features: top-level statements; nullables; implicit usings; filescoped namespaces
@@ -199,15 +186,9 @@
             //C# 12 is not supported yet - https://github.com/dotnet/sdk/issues/29195
             string?[] supportedLanguageVersions = { null, "ISO-2", "2", "3", "4", "5", "6", "7", "7.1", "7.2", "7.3", "8.0", "9.0", "10.0", "11.0", "11", /*"12",*/ "latest", "latestMajor", "default", "preview" };
 
-<<<<<<< HEAD
             string?[] nullableSupportedInFrameworkByDefault = { null, "net6.0", "net7.0", "net8.0", "netstandard2.1" };
             string?[] implicitUsingsSupportedInFramework = { null, "net6.0", "net7.0", "net8.0" };
             string?[] fileScopedNamespacesSupportedFrameworkByDefault = { null, "net6.0", "net7.0", "net8.0" };
-=======
-            string?[] nullableSupportedInFrameworkByDefault = { null, "net6.0", "net7.0", "netstandard2.1" };
-            string?[] implicitUsingsSupportedInFramework = { null, "net6.0", "net7.0" };
-            string?[] fileScopedNamespacesSupportedFrameworkByDefault = { null, "net6.0", "net7.0" };
->>>>>>> a882c894
 
             string?[] nullableSupportedLanguages = { "8.0", "9.0", "10.0", "11.0", "11", /*"12",*/ "latest", "latestMajor", "default", "preview" };
             string?[] topLevelStatementSupportedLanguages = { null, "9.0", "10.0", "11", "11.0", /*"12",*/ "latest", "latestMajor", "default", "preview" };
