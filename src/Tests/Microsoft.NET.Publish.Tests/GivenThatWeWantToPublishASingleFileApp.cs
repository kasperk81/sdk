// Licensed to the .NET Foundation under one or more agreements.
// The .NET Foundation licenses this file to you under the MIT license.

using System.Runtime.CompilerServices;
using Microsoft.DotNet.Cli.Utils;
using Microsoft.NET.Build.Tasks;
using NuGet.Frameworks;
<<<<<<< HEAD
=======
using System.Runtime.CompilerServices;
>>>>>>> 229d5306
using static Microsoft.NET.Publish.Tests.PublishTestUtils;

namespace Microsoft.NET.Publish.Tests
{
    public class GivenThatWeWantToPublishASingleFileApp : SdkTest
    {
        private const string TestProjectName = "HelloWorldWithSubDirs";

        private const string PublishSingleFile = "/p:PublishSingleFile=true";
        private const string FrameworkDependent = "/p:SelfContained=false";
        private const string PlaceStamp = "/p:PlaceStamp=true";
        private const string ExcludeNewest = "/p:ExcludeNewest=true";
        private const string ExcludeAlways = "/p:ExcludeAlways=true";
        private const string DontUseAppHost = "/p:UseAppHost=false";
        private const string ReadyToRun = "/p:PublishReadyToRun=true";
        private const string ReadyToRunCompositeOn = "/p:PublishReadyToRunComposite=true";
        private const string ReadyToRunCompositeOff = "/p:PublishReadyToRunComposite=false";
        private const string ReadyToRunWithSymbols = "/p:PublishReadyToRunEmitSymbols=true";
        private const string UseAppHost = "/p:UseAppHost=true";
        private const string IncludeDefault = "/p:IncludeSymbolsInSingleFile=false";
        private const string IncludePdb = "/p:IncludeSymbolsInSingleFile=true";
        private const string IncludeNative = "/p:IncludeNativeLibrariesForSelfExtract=true";
        private const string DontIncludeNative = "/p:IncludeNativeLibrariesForSelfExtract=false";
        private const string IncludeAllContent = "/p:IncludeAllContentForSelfExtract=true";

        private readonly string RuntimeIdentifier = $"/p:RuntimeIdentifier={RuntimeInformation.RuntimeIdentifier}";
        private readonly string SingleFile = $"{TestProjectName}{Constants.ExeSuffix}";
        private readonly string PdbFile = $"{TestProjectName}.pdb";
        private const string NewestContent = "Signature.Newest.Stamp";
        private const string AlwaysContent = "Signature.Always.Stamp";

        private const string SmallNameDir = "SmallNameDir";
        private const string LargeNameDir = "This is a directory with a really long name for one that only contains a small file";
        private readonly string SmallNameDirWord = Path.Combine(SmallNameDir, "word").Replace('\\', '/'); // DirectoryInfoAssertions normalizes Path-Separator.
        private readonly string LargeNameDirWord = Path.Combine(SmallNameDir, LargeNameDir, ".word").Replace('\\', '/');

        public GivenThatWeWantToPublishASingleFileApp(ITestOutputHelper log) : base(log)
        {
        }

        private PublishCommand GetPublishCommand(string identifier = null, [CallerMemberName] string callingMethod = "", Action<XDocument> projectChanges = null)
        {
            if (projectChanges == null)
            {
                projectChanges = d => { };
            }

            var testAsset = _testAssetsManager
               .CopyTestAsset(TestProjectName, callingMethod, identifier)
               .WithSource()
               .WithProjectChanges(projectChanges);

            // Create the following content:
            //  <TestRoot>/SmallNameDir/This is a directory with a really long name for one that only contains a small file/.word
            //
            // This content is not checked in to the test assets, but generated during test execution
            // in order to circumvent certain issues like:
            // Git Clone: Cannot clone files with long names on Windows if long file name support is not enabled
            // Nuget Pack: By default ignores files starting with "."
            string longDirPath = Path.Combine(testAsset.TestRoot, SmallNameDir, LargeNameDir);
            Directory.CreateDirectory(longDirPath);
            using (var writer = File.CreateText(Path.Combine(longDirPath, ".word")))
            {
                writer.Write("World!");
            }

            return new PublishCommand(testAsset);
        }

        private string GetNativeDll(string baseName)
        {
            return RuntimeInformation.RuntimeIdentifier.StartsWith("win") ? baseName + ".dll" :
                   RuntimeInformation.RuntimeIdentifier.StartsWith("osx") ? "lib" + baseName + ".dylib" : "lib" + baseName + ".so";
        }

        private DirectoryInfo GetPublishDirectory(PublishCommand publishCommand, string targetFramework = ToolsetInfo.CurrentTargetFramework)
        {
            return publishCommand.GetOutputDirectory(targetFramework: targetFramework,
                                                     runtimeIdentifier: RuntimeInformation.RuntimeIdentifier);
        }

        [Fact]
        public void Incremental_add_single_file()
        {
            var testProject = new TestProject()
            {
                Name = "SingleFileTest",
                TargetFrameworks = ToolsetInfo.CurrentTargetFramework,
                IsExe = true,
            };
            testProject.AdditionalProperties.Add("SelfContained", $"{true}");

            var testAsset = _testAssetsManager.CreateTestProject(testProject);
            var cmd = new PublishCommand(testAsset);

            var singleFilePath = Path.Combine(GetPublishDirectory(cmd).FullName, $"SingleFileTest{Constants.ExeSuffix}");
            cmd.Execute(RuntimeIdentifier).Should().Pass();
            var time1 = File.GetLastWriteTimeUtc(singleFilePath);

            WaitForUtcNowToAdvance();

            cmd.Execute(PublishSingleFile, RuntimeIdentifier).Should().Pass();
            var time2 = File.GetLastWriteTimeUtc(singleFilePath);

            time2.Should().BeAfter(time1);

            var exeCommand = new RunExeCommand(Log, singleFilePath);
            exeCommand.Execute()
                .Should()
                .Pass()
                .And
                .HaveStdOutContaining("Hello World");
        }

        [Fact]
        public void It_errors_when_publishing_single_file_without_apphost()
        {
            GetPublishCommand()
                .Execute(PublishSingleFile, RuntimeIdentifier, FrameworkDependent, DontUseAppHost)
                .Should()
                .Fail()
                .And
                .HaveStdOutContaining(Strings.CannotHaveSingleFileWithoutAppHost);
        }

        [Fact]
        public void It_generates_publishing_single_file_with_win7()
        {
            const string rid = "win7-x86";

            //  Retarget project to net7.0, as net8.0 and up by default use portable runtime graph which doesn't have win7-* RIDs
            var projectChanges = (XDocument doc) =>
            {
                var ns = doc.Root.Name.Namespace;
                doc.Root.Element(ns + "PropertyGroup")
                    .Element(ns + "TargetFramework")
                    .Value = "net7.0";
            };

            GetPublishCommand(projectChanges: projectChanges)
                .Execute($"/p:RuntimeIdentifier={rid}", PublishSingleFile)
                .Should()
                .Pass();
        }

        [Fact]
        public void It_errors_when_publishing_single_file_lib()
        {
            var testProject = new TestProject()
            {
                Name = "ClassLib",
                TargetFrameworks = "netstandard2.0",
                IsExe = false,
            };

            var testAsset = _testAssetsManager.CreateTestProject(testProject);

            var publishCommand = new PublishCommand(testAsset);

            publishCommand.Execute(PublishSingleFile, RuntimeIdentifier)
                .Should()
                .Fail()
                .And
                .HaveStdOutContaining(Strings.CannotHaveSingleFileWithoutExecutable)
                .And
                .NotHaveStdOutContaining(Strings.CanOnlyHaveSingleFileWithNetCoreApp);
        }

        [Fact]
        public void It_errors_when_targetting_netstandard()
        {
            var testProject = new TestProject()
            {
                Name = "NetStandardExe",
                TargetFrameworks = "netstandard2.0",
                IsExe = true,
            };

            var testAsset = _testAssetsManager.CreateTestProject(testProject);

            var publishCommand = new PublishCommand(testAsset);

            publishCommand.Execute(PublishSingleFile, RuntimeIdentifier, UseAppHost)
                .Should()
                .Fail()
                .And
                .HaveStdOutContaining(Strings.CanOnlyHaveSingleFileWithNetCoreApp)
                .And
                .NotHaveStdOutContaining(Strings.CannotHaveSingleFileWithoutExecutable);
        }

        [Fact]
        public void It_errors_when_targetting_netcoreapp_2_x()
        {
            var testProject = new TestProject()
            {
                Name = "ConsoleApp",
                TargetFrameworks = "netcoreapp2.2",
                IsExe = true,
            };

            var testAsset = _testAssetsManager.CreateTestProject(testProject);

            var publishCommand = new PublishCommand(testAsset);

            publishCommand.Execute(PublishSingleFile, RuntimeIdentifier)
                .Should()
                .Fail()
                .And
                .HaveStdOutContaining(Strings.PublishSingleFileRequiresVersion30);
        }

        [RequiresMSBuildVersionFact("16.8.0")]
        public void It_errors_when_including_all_content_but_not_native_libraries()
        {
            var publishCommand = GetPublishCommand();
            publishCommand
                .Execute(PublishSingleFile, RuntimeIdentifier, IncludeAllContent, DontIncludeNative)
                .Should()
                .Fail()
                .And
                .HaveStdOutContaining(Strings.CannotIncludeAllContentButNotNativeLibrariesInSingleFile);
        }

        [RequiresMSBuildVersionFact("16.8.0")]
        public void It_generates_a_single_file_for_framework_dependent_apps()
        {
            var publishCommand = GetPublishCommand();
            publishCommand
                .Execute(PublishSingleFile, RuntimeIdentifier, FrameworkDependent)
                .Should()
                .Pass();

            string[] expectedFiles = { SingleFile, PdbFile, SmallNameDirWord, LargeNameDirWord };
            GetPublishDirectory(publishCommand)
                .Should()
                .OnlyHaveFiles(expectedFiles);
        }

        [RequiresMSBuildVersionFact("16.8.0")]
        public void It_generates_a_single_file_for_self_contained_apps()
        {
            var publishCommand = GetPublishCommand();
            publishCommand
                .Execute(PublishSingleFile, RuntimeIdentifier)
                .Should()
                .Pass();

            string[] expectedFiles = { SingleFile, PdbFile, SmallNameDirWord, LargeNameDirWord };
            string[] unexpectedFiles = { GetNativeDll("hostfxr"), GetNativeDll("hostpolicy") };

            GetPublishDirectory(publishCommand)
                .Should()
                .HaveFiles(expectedFiles)
                .And
                .NotHaveFiles(unexpectedFiles);
        }

        [RequiresMSBuildVersionFact("17.0.0.32901")]
        public void No_runtime_files()
        {
            var testProject = new TestProject()
            {
                Name = "SingleFileTest",
                TargetFrameworks = ToolsetInfo.CurrentTargetFramework,
                IsExe = true,
            };

            var testAsset = _testAssetsManager.CreateTestProject(testProject);
            var publishCommand = new PublishCommand(testAsset);

            publishCommand
                .Execute(PublishSingleFile, RuntimeIdentifier)
                .Should()
                .Pass();

            string[] expectedFiles = { $"{testProject.Name}{Constants.ExeSuffix}", $"{testProject.Name}.pdb" };
            GetPublishDirectory(publishCommand, ToolsetInfo.CurrentTargetFramework)
                .Should()
                .OnlyHaveFiles(expectedFiles);
        }


        [RequiresMSBuildVersionTheory("17.0.0.32901", Skip = "https://github.com/dotnet/runtime/issues/60308")]
        [InlineData(true)]
        [InlineData(false)]
        public void It_supports_composite_r2r(bool extractAll)
        {
            var projName = "SingleFileTest";
            if (extractAll)
            {
                projName += "Extracted";
            }

            var testProject = new TestProject()
            {
                Name = projName,
                TargetFrameworks = ToolsetInfo.CurrentTargetFramework,
                IsExe = true,
            };

            var testAsset = _testAssetsManager.CreateTestProject(testProject);
            var publishCommand = new PublishCommand(testAsset);
            var extraArgs = new List<string>() { PublishSingleFile, ReadyToRun, ReadyToRunCompositeOn, RuntimeIdentifier };

            if (extractAll)
            {
                extraArgs.Add(IncludeAllContent);
            }

            publishCommand
                .Execute(extraArgs.ToArray())
                .Should()
                .Pass();

            var publishDir = GetPublishDirectory(publishCommand, targetFramework: ToolsetInfo.CurrentTargetFramework).FullName;
            var singleFilePath = Path.Combine(publishDir, $"{testProject.Name}{Constants.ExeSuffix}");

            var command = new RunExeCommand(Log, singleFilePath);
            command.Execute()
                .Should()
                .Pass()
                .And
                .HaveStdOutContaining("Hello World");
        }

        [RequiresMSBuildVersionFact("16.8.0")]
        public void It_generates_a_single_file_with_native_binaries_for_framework_dependent_apps()
        {
            var publishCommand = GetPublishCommand();
            publishCommand
                .Execute(PublishSingleFile, RuntimeIdentifier, FrameworkDependent, IncludeNative)
                .Should()
                .Pass();

            string[] expectedFiles = { SingleFile, PdbFile, SmallNameDirWord, LargeNameDirWord };
            GetPublishDirectory(publishCommand)
                .Should()
                .OnlyHaveFiles(expectedFiles);
        }

        [RequiresMSBuildVersionFact("16.8.0")]
        public void It_generates_a_single_file_with_native_binaries_for_self_contained_apps()
        {
            var publishCommand = GetPublishCommand();
            publishCommand
                .Execute(PublishSingleFile, RuntimeIdentifier, IncludeNative)
                .Should()
                .Pass();

            string[] expectedFiles = { SingleFile, PdbFile, SmallNameDirWord, LargeNameDirWord };
            GetPublishDirectory(publishCommand)
                .Should()
                .OnlyHaveFiles(expectedFiles);
        }

        [RequiresMSBuildVersionFact("16.8.0")]
        public void It_generates_a_single_file_with_all_content_for_framework_dependent_apps()
        {
            var publishCommand = GetPublishCommand();
            publishCommand
                .Execute(PublishSingleFile, RuntimeIdentifier, FrameworkDependent, IncludeAllContent)
                .Should()
                .Pass();

            string[] expectedFiles = { SingleFile, PdbFile };
            GetPublishDirectory(publishCommand)
                .Should()
                .OnlyHaveFiles(expectedFiles);
        }

        [RequiresMSBuildVersionFact("16.8.0")]
        public void It_generates_a_single_file_with_all_content_for_self_contained_apps()
        {
            var publishCommand = GetPublishCommand();
            publishCommand
                .Execute(PublishSingleFile, RuntimeIdentifier, IncludeAllContent)
                .Should()
                .Pass();

            string[] expectedFiles = { SingleFile, PdbFile };
            GetPublishDirectory(publishCommand)
                .Should()
                .OnlyHaveFiles(expectedFiles);
        }

        [RequiresMSBuildVersionTheory("16.8.0")]
        [InlineData("netcoreapp3.0")]
        [InlineData("netcoreapp3.1")]
        public void It_generates_a_single_file_including_pdbs(string targetFramework)
        {
            var testProject = new TestProject()
            {
                Name = "SingleFileTest",
                TargetFrameworks = targetFramework,
                IsExe = true,
            };

            var testAsset = _testAssetsManager.CreateTestProject(testProject, identifier: targetFramework);
            var publishCommand = new PublishCommand(testAsset);

            publishCommand
                .Execute(PublishSingleFile, RuntimeIdentifier, IncludeAllContent, IncludePdb)
                .Should()
                .Pass();

            string[] expectedFiles = { $"{testProject.Name}{Constants.ExeSuffix}" };
            GetPublishDirectory(publishCommand, targetFramework)
                .Should()
                .OnlyHaveFiles(expectedFiles);
        }

        [RequiresMSBuildVersionFact("16.8.0")]
        public void It_excludes_ni_pdbs_from_single_file()
        {
            if (RuntimeInformation.IsOSPlatform(OSPlatform.OSX))
            {
                // R2R doesn't produce ni pdbs on OSX.
                return;
            }

            var publishCommand = GetPublishCommand();
            publishCommand
                .Execute(PublishSingleFile, RuntimeIdentifier, IncludeAllContent, ReadyToRun, ReadyToRunWithSymbols, ReadyToRunCompositeOff)
                .Should()
                .Pass();

            string targetFramework = ToolsetInfo.CurrentTargetFramework;
            NuGetFramework framework = NuGetFramework.Parse(targetFramework);

            var intermediateDirectory = publishCommand.GetIntermediateDirectory(targetFramework, runtimeIdentifier: RuntimeInformation.RuntimeIdentifier);
            var mainProjectDll = Path.Combine(intermediateDirectory.FullName, $"{TestProjectName}.dll");
            var niPdbFile = GivenThatWeWantToPublishReadyToRun.GetPDBFileName(mainProjectDll, framework, RuntimeInformation.RuntimeIdentifier);

            string[] expectedFiles = { SingleFile, PdbFile, niPdbFile };
            GetPublishDirectory(publishCommand)
                .Should()
                .OnlyHaveFiles(expectedFiles);
        }

        [RequiresMSBuildVersionTheory("16.8.0")]
        [InlineData("netcoreapp3.0")]
        [InlineData("netcoreapp3.1")]
        public void It_can_include_ni_pdbs_in_single_file(string targetFramework)
        {
            if (RuntimeInformation.IsOSPlatform(OSPlatform.OSX))
            {
                // R2R doesn't produce ni pdbs on OSX.
                return;
            }

            var testProject = new TestProject()
            {
                Name = "SingleFileTest",
                TargetFrameworks = targetFramework,
                IsExe = true,
            };

            var testAsset = _testAssetsManager.CreateTestProject(testProject, identifier: targetFramework);
            var publishCommand = new PublishCommand(testAsset);

            publishCommand
                .Execute(PublishSingleFile, RuntimeIdentifier, ReadyToRun, ReadyToRunWithSymbols, IncludeAllContent, IncludePdb)
                .Should()
                .Pass();

            string[] expectedFiles = { $"{testProject.Name}{Constants.ExeSuffix}" };
            GetPublishDirectory(publishCommand, targetFramework)
                .Should()
                .OnlyHaveFiles(expectedFiles);
        }

        [RequiresMSBuildVersionTheory("16.8.0")]
        [InlineData(ExcludeNewest, NewestContent)]
        [InlineData(ExcludeAlways, AlwaysContent)]
        public void It_generates_a_single_file_excluding_content(string exclusion, string content)
        {
            var publishCommand = GetPublishCommand(exclusion);
            publishCommand
                .Execute(PublishSingleFile, RuntimeIdentifier, IncludeAllContent, PlaceStamp, exclusion)
                .Should()
                .Pass();

            string[] expectedFiles = { SingleFile, PdbFile, content };
            GetPublishDirectory(publishCommand)
                .Should()
                .OnlyHaveFiles(expectedFiles);
        }

        [RequiresMSBuildVersionFact("16.8.0")]
        public void It_generates_a_single_file_for_R2R_compiled_Apps()
        {
            var publishCommand = GetPublishCommand();
            publishCommand
                .Execute(PublishSingleFile, RuntimeIdentifier, IncludeAllContent, ReadyToRun, ReadyToRunCompositeOff)
                .Should()
                .Pass();

            string[] expectedFiles = { SingleFile, PdbFile };
            GetPublishDirectory(publishCommand)
                .Should()
                .OnlyHaveFiles(expectedFiles);
        }

        [RequiresMSBuildVersionFact("16.8.0")]
        public void It_does_not_rewrite_the_single_file_unnecessarily()
        {
            var publishCommand = GetPublishCommand();
            var singleFilePath = Path.Combine(GetPublishDirectory(publishCommand).FullName, SingleFile);

            publishCommand
                .Execute(PublishSingleFile, RuntimeIdentifier, FrameworkDependent)
                .Should()
                .Pass();
            DateTime fileWriteTimeAfterFirstRun = File.GetLastWriteTimeUtc(singleFilePath);

            WaitForUtcNowToAdvance();

            publishCommand
                .Execute(PublishSingleFile, RuntimeIdentifier, FrameworkDependent)
                .Should()
                .Pass();
            DateTime fileWriteTimeAfterSecondRun = File.GetLastWriteTimeUtc(singleFilePath);

            fileWriteTimeAfterSecondRun.Should().Be(fileWriteTimeAfterFirstRun);
        }

        [RequiresMSBuildVersionFact("16.8.0")]
        public void It_rewrites_the_apphost_for_single_file_publish()
        {
            var publishCommand = GetPublishCommand();
            var appHostPath = Path.Combine(GetPublishDirectory(publishCommand).FullName, SingleFile);
            var singleFilePath = appHostPath;

            publishCommand
                .Execute(RuntimeIdentifier, FrameworkDependent)
                .Should()
                .Pass();
            var appHostSize = new FileInfo(appHostPath).Length;

            WaitForUtcNowToAdvance();

            publishCommand
                .Execute(PublishSingleFile, RuntimeIdentifier, FrameworkDependent)
                .Should()
                .Pass();
            var singleFileSize = new FileInfo(singleFilePath).Length;

            singleFileSize.Should().BeGreaterThan(appHostSize);
        }

        [RequiresMSBuildVersionFact("16.8.0")]
        public void It_rewrites_the_apphost_for_non_single_file_publish()
        {
            var publishCommand = GetPublishCommand();
            var appHostPath = Path.Combine(GetPublishDirectory(publishCommand).FullName, SingleFile);
            var singleFilePath = appHostPath;

            publishCommand
                .Execute(PublishSingleFile, RuntimeIdentifier, FrameworkDependent)
                .Should()
                .Pass();
            var singleFileSize = new FileInfo(singleFilePath).Length;

            WaitForUtcNowToAdvance();

            publishCommand
                .Execute(RuntimeIdentifier, FrameworkDependent)
                .Should()
                .Pass();
            var appHostSize = new FileInfo(appHostPath).Length;

            appHostSize.Should().BeLessThan(singleFileSize);
        }

        [RequiresMSBuildVersionTheory("17.0.0.32901")]
        [InlineData(ToolsetInfo.CurrentTargetFramework)]
        public void ILLink_analyzer_warnings_are_produced(string targetFramework)
        {
            var projectName = "ILLinkAnalyzerWarningsApp";
            var testProject = CreateTestProjectWithAnalyzerWarnings(targetFramework, projectName, true);
            testProject.AdditionalProperties["PublishSingleFile"] = "true";
            var testAsset = _testAssetsManager.CreateTestProject(testProject);

            var publishCommand = new PublishCommand(Log, Path.Combine(testAsset.TestRoot, testProject.Name));
            publishCommand
                .Execute(RuntimeIdentifier)
                .Should().Pass()
                .And.HaveStdOutContaining("(9,13): warning IL3000")
                .And.HaveStdOutContaining("(10,13): warning IL3001");
        }

        [RequiresMSBuildVersionTheory("17.0.0.32901")]
        [InlineData(ToolsetInfo.CurrentTargetFramework)]
        public void ILLink_linker_analyzer_warnings_are_not_produced(string targetFramework)
        {
            var projectName = "ILLinkAnalyzerWarningsApp";
            var testProject = CreateTestProjectWithAnalyzerWarnings(targetFramework, projectName, true);
            // Inactive linker settings should have no effect on the linker analyzer,
            // unless PublishTrimmed is also set.
            testProject.AdditionalProperties["PublishSingleFile"] = "true";
            testProject.AdditionalProperties["SuppressTrimAnalysisWarnings"] = "false";
            var testAsset = _testAssetsManager.CreateTestProject(testProject);

            var publishCommand = new PublishCommand(Log, Path.Combine(testAsset.TestRoot, testProject.Name));
            publishCommand
                .Execute(RuntimeIdentifier)
                .Should().Pass()
                .And.NotHaveStdOutContaining("IL2026");
        }

        [RequiresMSBuildVersionTheory("17.0.0.32901")]
        [InlineData(ToolsetInfo.CurrentTargetFramework)]
        public void ILLink_analyzer_warnings_are_produced_using_EnableSingleFileAnalyzer(string targetFramework)
        {
            var projectName = "ILLinkAnalyzerWarningsApp";
            var testProject = CreateTestProjectWithAnalyzerWarnings(targetFramework, projectName, true);
            testProject.AdditionalProperties["EnableSingleFileAnalyzer"] = "true";
            var testAsset = _testAssetsManager.CreateTestProject(testProject);

            var publishCommand = new PublishCommand(Log, Path.Combine(testAsset.TestRoot, testProject.Name));
            publishCommand
                .Execute(RuntimeIdentifier)
                .Should().Pass()
                .And.HaveStdOutContaining("(9,13): warning IL3000")
                .And.HaveStdOutContaining("(10,13): warning IL3001");
        }

<<<<<<< HEAD

        [RequiresMSBuildVersionTheory("17.0.0.32901")]
        [InlineData("netcoreapp2.1", true)]
        [InlineData("netcoreapp3.0", false)]
        [InlineData("netcoreapp3.1", false)]
        [InlineData("net5.0", false)]
        [InlineData("net6.0", false)]
        [InlineData("net7.0", false)]
        public void PublishSingleFile_fails_for_unsupported_target_framework(string targetFramework, bool shouldFail)
        {
            var testProject = new TestProject()
            {
                Name = "HelloWorld",
                IsExe = true,
                TargetFrameworks = targetFramework
=======
        [RequiresMSBuildVersionTheory("17.8.0")]
        [InlineData("netstandard2.0", true)]
        [InlineData("netstandard2.0;net5.0", true)] // None of these TFMs are supported for single-file
        [InlineData("netstandard2.0;net6.0", false)] // Net6.0 is the min TFM supported for single-file and targeting.
        [InlineData("netstandard2.0;net8.0", true)] // Net8.0 is supported for single-file, but leaves a "gap" for the supported net6./net7.0 TFMs.
        [InlineData("alias-ns2", true)]
        [InlineData("alias-n6", false)]
        [InlineData("alias-n6;alias-n8", false)] // If all TFMs are supported, there's no warning even though the project uses aliases.
        [InlineData("alias-ns2;alias-n6", true)] // This is correctly multi-targeted, but the logic can't detect this due to the alias so it still warns.
        public void EnableSingleFile_warns_when_expected_for_not_correctly_multitargeted_libraries(string targetFrameworks, bool shouldWarn)
        {
            var testProject = new TestProject()
            {
                Name = "ClassLibTest",
                TargetFrameworks = targetFrameworks
>>>>>>> 229d5306
            };
            testProject.AdditionalProperties["PublishSingleFile"] = "true";
            testProject.AdditionalProperties["SelfContained"] = "true";
            testProject.AdditionalProperties["NoWarn"] = "NETSDK1138";  // Silence warning about targeting EOL TFMs
            var testAsset = _testAssetsManager.CreateTestProject(testProject, identifier: targetFramework);

            var publishCommand = new PublishCommand(testAsset);
            var result = publishCommand.Execute(RuntimeIdentifier);
            if (shouldFail)
            {
                result.Should().Fail()
                    .And.HaveStdOutContaining(Strings.PublishSingleFileRequiresVersion30);
            }
            else
            {
                result.Should().Pass()
                    .And.NotHaveStdOutContaining("warning");
            }
        }

        [RequiresMSBuildVersionTheory("17.8.0")]
        [InlineData("netstandard2.0", true)]
        [InlineData("net5.0", true)]
        [InlineData("net6.0", false)]
        [InlineData("netstandard2.0;net5.0", true)] // None of these TFMs are supported for single-file
        [InlineData("netstandard2.0;net6.0", false)] // Net6.0 is the min TFM supported for single-file and targeting.
        [InlineData("netstandard2.0;net8.0", true)] // Net8.0 is supported for single-file, but leaves a "gap" for the supported net6./net7.0 TFMs.
        [InlineData("alias-ns2", true)]
        [InlineData("alias-n6", false)]
        [InlineData("alias-n6;alias-n8", false)] // If all TFMs are supported, there's no warning even though the project uses aliases.
        [InlineData("alias-ns2;alias-n6", true)] // This is correctly multi-targeted, but the logic can't detect this due to the alias so it still warns.
        public void EnableSingleFile_warns_when_expected_for_not_correctly_multitargeted_libraries(string targetFrameworks, bool shouldWarn)
        {
            var testProject = new TestProject()
            {
                Name = "ClassLibTest",
                TargetFrameworks = targetFrameworks
            };
            testProject.AdditionalProperties["EnableSingleFileAnalyzer"] = "true";
            var testAsset = _testAssetsManager.CreateTestProject(testProject, identifier: targetFrameworks)
                .WithProjectChanges(AddTargetFrameworkAliases);

            var buildCommand = new BuildCommand(testAsset);
            var resultAssertion = buildCommand.Execute("/bl:my.binlog")
                .Should().Pass();
            if (shouldWarn) {
                // Note: can't check for Strings.EnableSingleFileAnalyzerUnsupported because each line of
                // the message gets prefixed with a file path by MSBuild.
                resultAssertion
                    .And.HaveStdOutContaining($"warning NETSDK1211")
                    .And.HaveStdOutContaining($"<EnableSingleFileAnalyzer Condition=\"$([MSBuild]::IsTargetFrameworkCompatible('$(TargetFramework)', 'net6.0'))\">true</EnableSingleFileAnalyzer>");
            } else {
                resultAssertion.And.NotHaveStdOutContaining($"warning");
            }
        }

        private TestProject CreateTestProjectWithAnalyzerWarnings(string targetFramework, string projectName, bool isExecutable)
        {
            var testProject = new TestProject()
            {
                Name = projectName,
                TargetFrameworks = targetFramework,
                IsExe = isExecutable
            };

            testProject.SourceFiles[$"{projectName}.cs"] = @"
using System.Reflection;
using System.Diagnostics.CodeAnalysis;
class C
{
    static void Main()
    {
        var a = Assembly.LoadFrom(""/some/path/not/in/bundle"");
        _ = a.Location;
        _ = a.GetFiles();
        ProduceLinkerAnalysisWarning();
    }

    [RequiresUnreferencedCode(""Linker analysis warning"")]
    static void ProduceLinkerAnalysisWarning()
    {
    }
}";

            return testProject;
        }

        [RequiresMSBuildVersionTheory("16.8.0")]
        [InlineData("netcoreapp3.0", false, IncludeDefault)]
        [InlineData("netcoreapp3.0", true, IncludeDefault)]
        [InlineData("netcoreapp3.0", false, IncludePdb)]
        [InlineData("netcoreapp3.0", true, IncludePdb)]
        [InlineData("netcoreapp3.1", false, IncludeDefault)]
        [InlineData("netcoreapp3.1", true, IncludeDefault)]
        [InlineData("netcoreapp3.1", false, IncludePdb)]
        [InlineData("netcoreapp3.1", true, IncludePdb)]
        [InlineData("net6.0", false, IncludeDefault)]
        [InlineData("net6.0", false, IncludeNative)]
        [InlineData("net6.0", false, IncludeAllContent)]
        [InlineData("net6.0", true, IncludeDefault)]
        [InlineData("net6.0", true, IncludeNative)]
        [InlineData("net6.0", true, IncludeAllContent)]
        [InlineData(ToolsetInfo.CurrentTargetFramework, false, IncludeDefault)]
        [InlineData(ToolsetInfo.CurrentTargetFramework, false, IncludeNative)]
        [InlineData(ToolsetInfo.CurrentTargetFramework, false, IncludeAllContent)]
        [InlineData(ToolsetInfo.CurrentTargetFramework, true, IncludeDefault)]
        [InlineData(ToolsetInfo.CurrentTargetFramework, true, IncludeNative)]
        [InlineData(ToolsetInfo.CurrentTargetFramework, true, IncludeAllContent)]
        public void It_runs_single_file_apps(string targetFramework, bool selfContained, string bundleOption)
        {
            var testProject = new TestProject()
            {
                Name = "SingleFileTest",
                TargetFrameworks = targetFramework,
                IsExe = true,
            };
            testProject.AdditionalProperties.Add("SelfContained", $"{selfContained}");

            var testAsset = _testAssetsManager.CreateTestProject(
                testProject,
                identifier: targetFramework + "_" + selfContained + "_" + bundleOption);
            var publishCommand = new PublishCommand(testAsset);

            publishCommand.Execute(PublishSingleFile, RuntimeIdentifier, bundleOption)
                .Should()
                .Pass();

            var publishDir = GetPublishDirectory(publishCommand, targetFramework).FullName;
            var singleFilePath = Path.Combine(publishDir, $"{testProject.Name}{Constants.ExeSuffix}");

            var command = new RunExeCommand(Log, singleFilePath);
            command.Execute()
                .Should()
                .Pass()
                .And
                .HaveStdOutContaining("Hello World");
        }

        [RequiresMSBuildVersionTheory("16.8.0")]
        [InlineData(false)]
        [InlineData(true)]
        public void It_errors_when_including_symbols_targeting_net5(bool selfContained)
        {
            var testProject = new TestProject()
            {
                Name = "SingleFileTest",
                TargetFrameworks = ToolsetInfo.CurrentTargetFramework,
                IsExe = true,
            };
            testProject.AdditionalProperties.Add("SelfContained", $"{selfContained}");

            var testAsset = _testAssetsManager.CreateTestProject(testProject, identifier: selfContained.ToString());
            var publishCommand = new PublishCommand(testAsset);

            publishCommand.Execute(PublishSingleFile, RuntimeIdentifier, IncludePdb)
                .Should()
                .Fail()
                .And
                .HaveStdOutContaining(Strings.CannotIncludeSymbolsInSingleFile);
        }

        [RequiresMSBuildVersionFact("16.8.0")]
        public void It_errors_when_enabling_compression_targeting_net5()
        {
            var testProject = new TestProject()
            {
                Name = "SingleFileTest",
                TargetFrameworks = "net5.0",
                IsExe = true,
            };

            testProject.AdditionalProperties.Add("EnableCompressionInSingleFile", "true");

            var testAsset = _testAssetsManager.CreateTestProject(testProject);
            var publishCommand = new PublishCommand(testAsset);

            publishCommand.Execute(PublishSingleFile, RuntimeIdentifier)
                .Should()
                .Fail()
                .And
                .HaveStdOutContaining(Strings.CompressionInSingleFileRequires60);
        }

        [RequiresMSBuildVersionFact("17.0.0.32901")]
        public void It_errors_when_enabling_compression_without_selfcontained()
        {
            var testProject = new TestProject()
            {
                Name = "SingleFileTest",
                TargetFrameworks = ToolsetInfo.CurrentTargetFramework,
                IsExe = true,
            };

            testProject.AdditionalProperties.Add("SelfContained", "false");
            testProject.AdditionalProperties.Add("EnableCompressionInSingleFile", "true");

            var testAsset = _testAssetsManager.CreateTestProject(testProject);
            var publishCommand = new PublishCommand(testAsset);

            publishCommand.Execute(PublishSingleFile, RuntimeIdentifier)
                .Should()
                .Fail()
                .And
                .HaveStdOutContaining(Strings.CompressionInSingleFileRequiresSelfContained);
        }

        [RequiresMSBuildVersionFact("17.0.0.32901")]
        public void It_compresses_single_file_as_directed()
        {
            var testProject = new TestProject()
            {
                Name = "SingleFileTest",
                TargetFrameworks = ToolsetInfo.CurrentTargetFramework,
                IsExe = true,
            };

            var testAsset = _testAssetsManager.CreateTestProject(testProject);
            var publishCommand = new PublishCommand(testAsset);
            var singleFilePath = Path.Combine(GetPublishDirectory(publishCommand, ToolsetInfo.CurrentTargetFramework).FullName, $"SingleFileTest{Constants.ExeSuffix}");

            publishCommand
                .Execute(PublishSingleFile, RuntimeIdentifier, IncludeNative, "/p:SelfContained=true", "/p:EnableCompressionInSingleFile=false")
                .Should()
                .Pass();
            var uncompressedSize = new FileInfo(singleFilePath).Length;

            WaitForUtcNowToAdvance();

            publishCommand
                .Execute(PublishSingleFile, RuntimeIdentifier, IncludeNative, "/p:SelfContained=true", "/p:EnableCompressionInSingleFile=true")
                .Should()
                .Pass();
            var compressedSize = new FileInfo(singleFilePath).Length;

            uncompressedSize.Should().BeGreaterThan(compressedSize);
        }

        [RequiresMSBuildVersionFact("17.0.0.32901")]
        public void It_does_not_compress_single_file_by_default()
        {
            var testProject = new TestProject()
            {
                Name = "SingleFileTest",
                TargetFrameworks = ToolsetInfo.CurrentTargetFramework,
                IsExe = true,
            };

            var testAsset = _testAssetsManager.CreateTestProject(testProject);
            var publishCommand = new PublishCommand(testAsset);
            var singleFilePath = Path.Combine(GetPublishDirectory(publishCommand, ToolsetInfo.CurrentTargetFramework).FullName, $"SingleFileTest{Constants.ExeSuffix}");

            publishCommand
                .Execute(PublishSingleFile, RuntimeIdentifier, IncludeNative, "/p:EnableCompressionInSingleFile=false")
                .Should()
                .Pass();
            var uncompressedSize = new FileInfo(singleFilePath).Length;

            WaitForUtcNowToAdvance();

            publishCommand
                .Execute(PublishSingleFile, RuntimeIdentifier, IncludeNative)
                .Should()
                .Pass();
            var compressedSize = new FileInfo(singleFilePath).Length;

            uncompressedSize.Should().Be(compressedSize);
        }

        [RequiresMSBuildVersionFact("17.0.0.32901")]
        public void User_can_get_bundle_info_before_bundling()
        {
            var testProject = new TestProject()
            {
                Name = "SingleFileTest",
                TargetFrameworks = ToolsetInfo.CurrentTargetFramework,
                IsExe = true,
            };
            testProject.AdditionalProperties.Add("SelfContained", "true");

            var testAsset = _testAssetsManager.CreateTestProject(testProject)
                .WithProjectChanges(project => VerifyPrepareForBundle(project));

            var publishCommand = new PublishCommand(testAsset);
            var singleFilePath = Path.Combine(GetPublishDirectory(publishCommand, ToolsetInfo.CurrentTargetFramework).FullName, $"SingleFileTest{Constants.ExeSuffix}");

            publishCommand
                .Execute(PublishSingleFile, RuntimeIdentifier)
                .Should()
                .Pass();

            var command = new RunExeCommand(Log, singleFilePath);
            command.Execute()
                .Should()
                .Pass()
                .And
                .HaveStdOutContaining("Hello World");

            static void VerifyPrepareForBundle(XDocument project)
            {
                var ns = project.Root.Name.Namespace;
                var targetName = "CheckPrepareForBundleData";

                var target = new XElement(ns + "Target",
                        new XAttribute("Name", targetName),
                        new XAttribute("BeforeTargets", "GenerateSingleFileBundle"),
                        new XAttribute("DependsOnTargets", "PrepareForBundle"));

                project.Root.Add(target);

                //     <Error Condition = "'@(FilesToBundle->AnyHaveMetadataValue('RelativePath', 'System.Private.CoreLib.dll'))' != 'true'" Text="System.Private.CoreLib.dll is not in FilesToBundle list">
                target.Add(
                    new XElement(ns + "Error",
                        new XAttribute("Condition", "'@(FilesToBundle->AnyHaveMetadataValue('RelativePath', 'System.Private.CoreLib.dll'))' != 'true'"),
                        new XAttribute("Text", "System.Private.CoreLib.dll is not in FilesToBundle list")));


                var host = $"SingleFileTest{Constants.ExeSuffix}";

                //     <Error Condition="'$(AppHostFile)' != 'SingleFileTest.exe'" Text="AppHostFile expected to be: 'SingleFileTest.exe' actually: '$(AppHostFile)'" />
                target.Add(
                    new XElement(ns + "Error",
                        new XAttribute("Condition", $"'$(AppHostFile)' != '{host}'"),
                        new XAttribute("Text", $"AppHostFile expected to be: '{host}' actually: '$(AppHostFile)'")));
            }
        }

        [RequiresMSBuildVersionFact("17.0.0.32901")]
        public void User_can_move_file_before_bundling()
        {
            var testProject = new TestProject()
            {
                Name = "SingleFileTest",
                TargetFrameworks = ToolsetInfo.CurrentTargetFramework,
                IsExe = true,
            };
            testProject.AdditionalProperties.Add("SelfContained", "true");

            var testAsset = _testAssetsManager.CreateTestProject(testProject)
                .WithProjectChanges(project => VerifyPrepareForBundle(project));

            var publishCommand = new PublishCommand(testAsset);

            publishCommand
                .Execute(PublishSingleFile, RuntimeIdentifier)
                .Should()
                .Pass();

            static void VerifyPrepareForBundle(XDocument project)
            {
                var ns = project.Root.Name.Namespace;
                var targetName = "CheckPrepareForBundleData";

                var target = new XElement(ns + "Target",
                        new XAttribute("Name", targetName),
                        new XAttribute("BeforeTargets", "GenerateSingleFileBundle"),
                        new XAttribute("DependsOnTargets", "PrepareForBundle"));

                project.Root.Add(target);

                // Rename SingleFileTest.dll --> SingleFileTest.dll.renamed
                //
                //     <Move
                //         SourceFiles="@(FilesToBundle)"
                //         DestinationFiles="@(FilesToBundle->'%(FullPath).renamed')"
                //         Condition = "'%(FilesToBundle.RelativePath)' == 'SingleFileTest.dll'" />

                target.Add(
                    new XElement(ns + "Move",
                        new XAttribute("SourceFiles", "@(FilesToBundle)"),
                        new XAttribute("DestinationFiles", "@(FilesToBundle->'%(FullPath).renamed')"),
                        new XAttribute("Condition", "'%(FilesToBundle.RelativePath)' == 'SingleFileTest.dll'")));

                // Modify the FilesToBundle to not have SingleFileTest.dll, so that publish could pass.
                //
                //         <ItemGroup>
                //              <FilesToBundle Remove="@(FilesToBundle)"
                //              Condition="'%(FilesToBundle.RelativePath)' == 'SingleFileTest.dll'" />
                //         </ItemGroup >
                //

                target.Add(
                    new XElement(ns + "ItemGroup",
                        new XElement(ns + "FilesToBundle",
                            new XAttribute("Remove", "@(FilesToBundle)"),
                            new XAttribute("Condition", "'%(FilesToBundle.RelativePath)' == 'SingleFileTest.dll'"))));
            }
        }
    }
}<|MERGE_RESOLUTION|>--- conflicted
+++ resolved
@@ -5,10 +5,7 @@
 using Microsoft.DotNet.Cli.Utils;
 using Microsoft.NET.Build.Tasks;
 using NuGet.Frameworks;
-<<<<<<< HEAD
-=======
 using System.Runtime.CompilerServices;
->>>>>>> 229d5306
 using static Microsoft.NET.Publish.Tests.PublishTestUtils;
 
 namespace Microsoft.NET.Publish.Tests
@@ -637,7 +634,6 @@
                 .And.HaveStdOutContaining("(10,13): warning IL3001");
         }
 
-<<<<<<< HEAD
 
         [RequiresMSBuildVersionTheory("17.0.0.32901")]
         [InlineData("netcoreapp2.1", true)]
@@ -653,23 +649,6 @@
                 Name = "HelloWorld",
                 IsExe = true,
                 TargetFrameworks = targetFramework
-=======
-        [RequiresMSBuildVersionTheory("17.8.0")]
-        [InlineData("netstandard2.0", true)]
-        [InlineData("netstandard2.0;net5.0", true)] // None of these TFMs are supported for single-file
-        [InlineData("netstandard2.0;net6.0", false)] // Net6.0 is the min TFM supported for single-file and targeting.
-        [InlineData("netstandard2.0;net8.0", true)] // Net8.0 is supported for single-file, but leaves a "gap" for the supported net6./net7.0 TFMs.
-        [InlineData("alias-ns2", true)]
-        [InlineData("alias-n6", false)]
-        [InlineData("alias-n6;alias-n8", false)] // If all TFMs are supported, there's no warning even though the project uses aliases.
-        [InlineData("alias-ns2;alias-n6", true)] // This is correctly multi-targeted, but the logic can't detect this due to the alias so it still warns.
-        public void EnableSingleFile_warns_when_expected_for_not_correctly_multitargeted_libraries(string targetFrameworks, bool shouldWarn)
-        {
-            var testProject = new TestProject()
-            {
-                Name = "ClassLibTest",
-                TargetFrameworks = targetFrameworks
->>>>>>> 229d5306
             };
             testProject.AdditionalProperties["PublishSingleFile"] = "true";
             testProject.AdditionalProperties["SelfContained"] = "true";
