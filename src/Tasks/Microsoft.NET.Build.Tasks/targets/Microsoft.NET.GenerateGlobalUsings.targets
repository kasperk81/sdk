<!--
***********************************************************************************************
Microsoft.NET.GenerateGlobalUsings.targets

WARNING:  DO NOT MODIFY this file unless you are knowledgeable about MSBuild and have
          created a backup copy.  Incorrect changes to this file will make it
          impossible to load or build your projects from the command-line or the IDE.

Copyright (c) .NET Foundation. All rights reserved.
***********************************************************************************************
-->
<Project xmlns="http://schemas.microsoft.com/developer/msbuild/2003">
  <!--
    ============================================================
                                     GenerateGlobalUsings

    Generates implicit namespace imports source to intermediate directory for C# projects
    ============================================================
    -->
  <UsingTask TaskName="GenerateGlobalUsings" AssemblyFile="$(MicrosoftNETBuildTasksAssembly)" />

  <PropertyGroup>
    <GeneratedGlobalUsingsFile Condition="'$(GeneratedGlobalUsingsFile)' ==''">$(IntermediateOutputPath)$(MSBuildProjectName).GlobalUsings.g$(DefaultLanguageSourceExtension)</GeneratedGlobalUsingsFile>
  </PropertyGroup>

  <!--
    Note that this must run before every invocation of CoreCompile to ensure that all compiler
    runs see the generated global usings. There is at least one scenario involving Xaml
    where CoreCompile is invoked without other potential hooks such as Compile or CoreBuild,
    etc., so we hook directly on to CoreCompile. Furthermore, we  must run *after*
    PrepareForBuild to ensure that the intermediate directory has been created.

    Targets that generate Compile items are also expected to run before
    BeforeCompile targets (common targets convention).
   -->
  <Target Name="GenerateGlobalUsings"
          BeforeTargets="BeforeCompile;CoreCompile"
          AfterTargets="PrepareForBuild"
          Condition="@(Using->Count()) != 0">

    <GenerateGlobalUsings Usings="@(Using)">
      <Output TaskParameter="Lines" ItemName="_GlobalUsingLines" />
    </GenerateGlobalUsings>

    <WriteLinesToFile
      File="$(GeneratedGlobalUsingsFile)"
      Lines="@(_GlobalUsingLines)"
      Overwrite="true"
      WriteOnlyWhenDifferent="true" />

    <ItemGroup>
      <Compile Include="$(GeneratedGlobalUsingsFile)" />
<<<<<<< HEAD
      <!-- Performing a clean and waiting without a build results in build warnings in VS due to all the missing namespaces, so we'll avoid recording it in FileWrites when building in VS -->
      <FileWrites Include="$(GeneratedGlobalUsingsFile)" Condition="'$(BuildingInsideVisualStudio)' != 'true'" />
=======
      <!-- Performing a clean and waiting without a build results in build warnings in VS due to all the missing namespaces, so we'll avoid recording it in FileWrites -->
>>>>>>> 2f41e732
    </ItemGroup>
  </Target>

</Project><|MERGE_RESOLUTION|>--- conflicted
+++ resolved
@@ -50,12 +50,7 @@
 
     <ItemGroup>
       <Compile Include="$(GeneratedGlobalUsingsFile)" />
-<<<<<<< HEAD
-      <!-- Performing a clean and waiting without a build results in build warnings in VS due to all the missing namespaces, so we'll avoid recording it in FileWrites when building in VS -->
-      <FileWrites Include="$(GeneratedGlobalUsingsFile)" Condition="'$(BuildingInsideVisualStudio)' != 'true'" />
-=======
       <!-- Performing a clean and waiting without a build results in build warnings in VS due to all the missing namespaces, so we'll avoid recording it in FileWrites -->
->>>>>>> 2f41e732
     </ItemGroup>
   </Target>
 
