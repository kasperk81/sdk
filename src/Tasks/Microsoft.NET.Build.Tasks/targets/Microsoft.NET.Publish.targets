--- conflicted
+++ resolved
@@ -116,21 +116,10 @@
                             '$(EnableCompressionInSingleFile)' == 'true' And
                             '$(SelfContained)' != 'true'"
                  ResourceName="CompressionInSingleFileRequiresSelfContained" />
-<<<<<<< HEAD
-=======
-    <NETSdkError Condition="'$(PublishAot)' == 'true' and '$(PublishAotSupported)' != 'true'"
-                ResourceName="AotNotSupported" />
 
     <NETSdkWarning Condition="'$(PublishProfileImported)' != 'true' and '$(PublishProfile)' != ''"
-                ResourceName="PublishProfileNotPresent" 
-                FormatArguments="$(PublishProfile)"/>    
-                               
-    <!-- Enable warning for trying to use PublishRelease or PackRelease with a solution if env-var is not set.-->
-    <NETSdkWarning Condition="'$(PublishRelease)' != '' and '$(SolutionExt)' == '.sln' and '$(DOTNET_CLI_ENABLE_PUBLISH_RELEASE_FOR_SOLUTIONS)' == ''"
-                   ResourceName="PReleaseRequiresEnvVarOnSln" 
-                   FormatArguments="PublishRelease;DOTNET_CLI_ENABLE_PUBLISH_RELEASE_FOR_SOLUTIONS"
-    />
->>>>>>> 6d7265c7
+                   ResourceName="PublishProfileNotPresent" 
+                   FormatArguments="$(PublishProfile)"/>
 
     <!-- Projects in a solution cannot have conflicting configurations. This checks if PublishRelease conflicted at runtime to avoid extra project evaluations.
     SolutionExt is used to check if we are publishing a solution. Will be undefined if not.-->
