<!--
***********************************************************************************************
Microsoft.NET.Sdk.targets

WARNING:  DO NOT MODIFY this file unless you are knowledgeable about MSBuild and have
          created a backup copy.  Incorrect changes to this file will make it
          impossible to load or build your projects from the command-line or the IDE.

Copyright (c) .NET Foundation. All rights reserved. 
***********************************************************************************************
-->
<Project ToolsVersion="14.0" xmlns="http://schemas.microsoft.com/developer/msbuild/2003">

  <Import Project="Microsoft.NET.Sdk.Common.targets" />

  <ImportGroup>
    <Import Project="$(MSBuildThisFileDirectory)Microsoft.PackageDependencyResolution.targets" Condition="Exists('$(MSBuildThisFileDirectory)Microsoft.PackageDependencyResolution.targets')" />
  </ImportGroup>

  <PropertyGroup>
    <DefaultExcludes>bin\**;obj\**</DefaultExcludes>
  </PropertyGroup>
  <ItemGroup>
    <Compile Remove="$(DefaultExcludes)" />
    <EmbeddedResource Remove="$(DefaultExcludes)" />
  </ItemGroup>
  
  <UsingTask TaskName="GenerateDepsFile" AssemblyFile="$(MicrosoftNETBuildTasksAssembly)" />
  <UsingTask TaskName="GenerateRuntimeConfigurationFiles" AssemblyFile="$(MicrosoftNETBuildTasksAssembly)" />
  <UsingTask TaskName="GetAssemblyVersion" AssemblyFile="$(MicrosoftNETBuildTasksAssembly)" />
  <UsingTask TaskName="GenerateSatelliteAssemblies" AssemblyFile="$(MicrosoftNETBuildTasksAssembly)" />

  <PropertyGroup>
    <DisableStandardFrameworkResolution Condition="'$(DisableStandardFrameworkResolution)' == ''">$(_IsNETCoreOrNETStandard)</DisableStandardFrameworkResolution>
  </PropertyGroup>

  <PropertyGroup>
    <GenerateRuntimeConfigurationFiles Condition=" '$(GenerateRuntimeConfigurationFiles)' == '' and '$(OutputType)' == 'exe' ">true</GenerateRuntimeConfigurationFiles>
    <UserRuntimeConfig Condition=" '$(UserRuntimeConfig)' == '' ">$(MSBuildProjectDirectory)/runtimeconfig.template.json</UserRuntimeConfig>
    <GenerateSatelliteAssembliesForCore Condition=" '$(GenerateSatelliteAssembliesForCore)' == '' and '$(MSBuildRuntimeType)' == 'Core' ">true</GenerateSatelliteAssembliesForCore>
  </PropertyGroup>

  <PropertyGroup>
    <ProjectDepsFileName Condition="'$(ProjectDepsFileName)' == ''">$(AssemblyName).deps.json</ProjectDepsFileName>
    <ProjectDepsFilePath Condition="'$(ProjectDepsFilePath)' == ''">$(TargetDir)$(ProjectDepsFileName)</ProjectDepsFilePath>
    <ProjectRuntimeConfigFileName Condition="'$(ProjectRuntimeConfigFileName)' == ''">$(AssemblyName).runtimeconfig.json</ProjectRuntimeConfigFileName>
    <ProjectRuntimeConfigFilePath Condition="'$(ProjectRuntimeConfigFilePath)' == ''">$(TargetDir)$(ProjectRuntimeConfigFileName)</ProjectRuntimeConfigFilePath>
    <ProjectRuntimeConfigDevFilePath Condition="'$(ProjectRuntimeConfigDevFilePath)' == ''">$(TargetDir)$(AssemblyName).runtimeconfig.dev.json</ProjectRuntimeConfigDevFilePath>
  </PropertyGroup>

  <PropertyGroup>
    <CoreBuildDependsOn>
      $(CoreBuildDependsOn);
      GenerateBuildDependencyFile;
      GenerateBuildRuntimeConfigurationFiles
    </CoreBuildDependsOn>
  </PropertyGroup>

  <!--
    ============================================================
                                        GenerateBuildDependencyFile

    Generates the $(project).deps.json file during Build
    ============================================================
    -->

  <Target Name="GenerateBuildDependencyFile"
          Condition=" '$(GenerateDependencyFile)' == 'true'"
          Inputs="$(ProjectAssetsFile)"
          Outputs="$(ProjectDepsFilePath)">

    <!-- 
    Explicitly not passing any PrivateAssets information during 'Build', since these dependencies
    should be included during 'Build'.  They are only excluded on 'Publish'.
    -->
    <GenerateDepsFile ProjectPath="$(MSBuildProjectFullPath)"
                      AssetsFilePath="$(ProjectAssetsFile)"
<<<<<<< HEAD
                      DepsFilePath="$(ProjectDepsFilePath)"
                      TargetFramework="$(TargetFrameworkIdentifier),Version=$(TargetFrameworkVersion)"
=======
                      DepsFilePath="$(_ProjectDepsFilePath)"
                      TargetFramework="$(TargetFrameworkMoniker)"
>>>>>>> c391640c
                      AssemblyName="$(AssemblyName)"
                      AssemblyVersion="$(Version)"
                      AssemblySatelliteAssemblies="@(IntermediateSatelliteAssembliesWithTargetPath)"
                      RuntimeIdentifier="$(RuntimeIdentifier)"
                      CompilerOptions="@(DependencyFileCompilerOptions)" />

  </Target>

  <!--
    ============================================================
                                        GenerateBuildRuntimeConfigurationFiles

    Generates the $(project).runtimeconfig.json and $(project).runtimeconfig.dev.json files during Build
    ============================================================
    -->

  <Target Name="GenerateBuildRuntimeConfigurationFiles"
          Condition=" '$(GenerateRuntimeConfigurationFiles)' == 'true'"
          Inputs="$(ProjectAssetsFile);$(UserRuntimeConfig)"
          Outputs="$(ProjectRuntimeConfigFilePath);$(ProjectRuntimeConfigDevFilePath)">

    <GenerateRuntimeConfigurationFiles AssetsFilePath="$(ProjectAssetsFile)"
<<<<<<< HEAD
                                       RuntimeConfigPath="$(ProjectRuntimeConfigFilePath)"
                                       RuntimeConfigDevPath="$(ProjectRuntimeConfigDevFilePath)"
=======
                                       TargetFramework="$(TargetFrameworkMoniker)"
                                       RuntimeConfigPath="$(_ProjectRuntimeConfigFilePath)"
                                       RuntimeConfigDevPath="$(_ProjectRuntimeConfigDevFilePath)"
>>>>>>> c391640c
                                       RuntimeIdentifier="$(RuntimeIdentifier)"
                                       UserRuntimeConfig="$(UserRuntimeConfig)" />

  </Target>

  <!--
    ============================================================
                                        Run Information

    The ProcessStart information that can be used to run this project.
    ============================================================
    -->

  <PropertyGroup>
    <RunWorkingDirectory Condition="'$(RunWorkingDirectory)' == ''">$(StartWorkingDirectory)</RunWorkingDirectory>
  </PropertyGroup>

  <Choose>
    <When Condition="'$(StartAction)' == 'Program'">
      <PropertyGroup>
        <RunCommand Condition="'$(RunCommand)' == ''">$(StartProgram)</RunCommand>
        <RunArguments Condition="'$(RunArguments)' == ''">$(StartArguments)</RunArguments>
      </PropertyGroup>
    </When>
    
    <When Condition="'$(TargetFrameworkIdentifier)' == '.NETCoreApp' and '$(OutputType)' == 'Exe'">
      <PropertyGroup>
        <!-- TODO: https://github.com/dotnet/sdk/issues/20 Need to get the DotNetHost path from MSBuild -->
        <RunCommand Condition="'$(RunCommand)' == ''">dotnet</RunCommand>

        <_NetCoreRunArguments>exec &quot;$(TargetPath)&quot;</_NetCoreRunArguments>
        <RunArguments Condition="'$(RunArguments)' == '' and '$(StartArguments)' != ''">$(_NetCoreRunArguments) $(StartArguments)</RunArguments>
        <RunArguments Condition="'$(RunArguments)' == ''">$(_NetCoreRunArguments)</RunArguments>

        <RunWorkingDirectory Condition="'$(RunWorkingDirectory)' == ''">$(OutDir)</RunWorkingDirectory>
      </PropertyGroup>
    </When>
    
    <When Condition="'$(TargetFrameworkIdentifier)' == '.NETFramework' and '$(OutputType)' == 'Exe'">
      <PropertyGroup>
        <RunCommand Condition="'$(RunCommand)' == ''">$(TargetPath)</RunCommand>
        <RunArguments Condition="'$(RunArguments)' == ''">$(StartArguments)</RunArguments>
        <RunWorkingDirectory Condition="'$(RunWorkingDirectory)' == ''">$(OutDir)</RunWorkingDirectory>
      </PropertyGroup>
    </When>
  </Choose>

  <PropertyGroup>
    <CreateSatelliteAssembliesDependsOn>
      $(CreateSatelliteAssembliesDependsOn);
      CoreGenerateSatelliteAssemblies
    </CreateSatelliteAssembliesDependsOn>
  </PropertyGroup>

  <!--
    ============================================================
                    CoreGenerateSatelliteAssemblies
    ============================================================
-->

  <Target Name="CoreGenerateSatelliteAssemblies"
          Inputs="$(MSBuildAllProjects);@(_SatelliteAssemblyResourceInputs);$(IntermediateOutputPath)$(TargetName)$(TargetExt)"
          Outputs="$(IntermediateOutputPath)%(Culture)\$(TargetName).resources.dll"
          Condition="'@(_SatelliteAssemblyResourceInputs)' != ''  and '$(GenerateSatelliteAssembliesForCore)' == 'true' ">

    <MakeDir Directories="@(_SatelliteAssemblyResourceInputs->'$(IntermediateOutputPath)%(Culture)')" />

    <PropertyGroup>
      <_AssemblyInfoFile>$(IntermediateOutputPath)%(_SatelliteAssemblyResourceInputs.Culture)\$(TargetName).resources.cs</_AssemblyInfoFile>
      <_OutputAssembly>$(IntermediateOutputPath)%(_SatelliteAssemblyResourceInputs.Culture)\$(TargetName).resources.dll</_OutputAssembly>
    </PropertyGroup>

    <ItemGroup>
      <SatelliteAssemblyAttribute Include="@(AssemblyAttribute)" />
      <SatelliteAssemblyAttribute Include="System.Reflection.AssemblyCultureAttribute" Condition="'%(_SatelliteAssemblyResourceInputs.Culture)' != ''">
        <_Parameter1>%(_SatelliteAssemblyResourceInputs.Culture)</_Parameter1>
      </SatelliteAssemblyAttribute>
    </ItemGroup>

    <WriteCodeFragment AssemblyAttributes="@(SatelliteAssemblyAttribute)" Language="$(Language)" OutputFile="$(_AssemblyInfoFile)">
      <Output TaskParameter="OutputFile" ItemName="FileWrites" />
    </WriteCodeFragment>

    <GenerateSatelliteAssemblies EmbedResources="@(_SatelliteAssemblyResourceInputs)"
                                 AssemblyInfoFile="$(_AssemblyInfoFile)"
                                 OutputAssembly="$(_OutputAssembly)"
                                 References="@(Reference)">

      <Output TaskParameter="OutputAssembly" ItemName="FileWrites"/>
    </GenerateSatelliteAssemblies>
  </Target>
  
  <!--
  ============================================================
                                 GetTargetFrameworkProperties

  This target is called to assign properties that invoke the
  correct inner build for a given referring framework. This 
  override handles the non-cross-targeting project case, where
  we simply return 'TargetFramework=$(TargetFramework)' to ensure
  that global /p:TargetFramework=X passed to referring project 
  doesn't flow to us.
  ============================================================
  -->
  <Target Name="GetTargetFrameworkProperties" Returns="TargetFramework=$(TargetFramework)" />

  <Import Project="$(MSBuildThisFileDirecotry)Microsoft.NET.DisableStandardFrameworkResolution.targets" Condition="'$(DisableStandardFrameworkResolution)' == 'true'" />
  <Import Project="$(MSBuildThisFileDirectory)Microsoft.NET.GenerateAssemblyInfo.targets" />
  <Import Project="$(MSBuildThisFileDirectory)Microsoft.NET.Publish.targets" />
  <Import Project="$(MSBuildThisFileDirectory)Microsoft.NET.PreserveCompilationContext.targets" />
  <Import Project="$(MSBuildThisFileDirectory)Microsoft.NET.Sdk.CSharp.targets" Condition="'$(Language)' == 'C#'" />
  <Import Project="$(MSBuildThisFileDirectory)Microsoft.NET.Sdk.VisualBasic.targets" Condition="'$(Language)' == 'VB'" />
</Project><|MERGE_RESOLUTION|>--- conflicted
+++ resolved
@@ -75,13 +75,8 @@
     -->
     <GenerateDepsFile ProjectPath="$(MSBuildProjectFullPath)"
                       AssetsFilePath="$(ProjectAssetsFile)"
-<<<<<<< HEAD
                       DepsFilePath="$(ProjectDepsFilePath)"
-                      TargetFramework="$(TargetFrameworkIdentifier),Version=$(TargetFrameworkVersion)"
-=======
-                      DepsFilePath="$(_ProjectDepsFilePath)"
                       TargetFramework="$(TargetFrameworkMoniker)"
->>>>>>> c391640c
                       AssemblyName="$(AssemblyName)"
                       AssemblyVersion="$(Version)"
                       AssemblySatelliteAssemblies="@(IntermediateSatelliteAssembliesWithTargetPath)"
@@ -104,14 +99,9 @@
           Outputs="$(ProjectRuntimeConfigFilePath);$(ProjectRuntimeConfigDevFilePath)">
 
     <GenerateRuntimeConfigurationFiles AssetsFilePath="$(ProjectAssetsFile)"
-<<<<<<< HEAD
+                                       TargetFramework="$(TargetFrameworkMoniker)"
                                        RuntimeConfigPath="$(ProjectRuntimeConfigFilePath)"
                                        RuntimeConfigDevPath="$(ProjectRuntimeConfigDevFilePath)"
-=======
-                                       TargetFramework="$(TargetFrameworkMoniker)"
-                                       RuntimeConfigPath="$(_ProjectRuntimeConfigFilePath)"
-                                       RuntimeConfigDevPath="$(_ProjectRuntimeConfigDevFilePath)"
->>>>>>> c391640c
                                        RuntimeIdentifier="$(RuntimeIdentifier)"
                                        UserRuntimeConfig="$(UserRuntimeConfig)" />
 
