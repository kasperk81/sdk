--- conflicted
+++ resolved
@@ -23,12 +23,9 @@
     <FileAlignment>512</FileAlignment>
     <PlatformTarget>AnyCPU</PlatformTarget>
     <ErrorReport>prompt</ErrorReport>
-<<<<<<< HEAD
-=======
     <AssemblyName>$(MSBuildProjectName)</AssemblyName>
     <RootNamespace>$(MSBuildProjectName)</RootNamespace>
     <Deterministic>true</Deterministic>
->>>>>>> f0531f41
   </PropertyGroup>
 
   <!-- User-facing configuration-specific defaults -->
@@ -79,15 +76,12 @@
 
     <!-- Temp Hack: https://github.com/Microsoft/msbuild/issues/720 -->
     <OverrideToolHost Condition=" '$(DotnetHostPath)' != '' and '$(OverrideToolHost)' == ''">$(DotnetHostPath)</OverrideToolHost>
-<<<<<<< HEAD
-=======
 
     <!-- Temp Hack: https://github.com/Microsoft/msbuild/issues/1046: Temporary bootstrapping mechanism before cross-targeting participation is extensible just as inner build is. -->
     <CoreCrossTargetingTargetsPath>$(MSBuildThisFileDirectory)..\cross\Microsoft.NETCore.Sdk.targets</CoreCrossTargetingTargetsPath>
     
     <!-- Temp Hack: https://github.com/Microsoft/msbuild/issues/1045: This is the only before common targets hook available to us, but using it is hijacking a hook that should belong to the user. -->
     <CustomBeforeMicrosoftCommonTargets>$(MSBuildThisFileDirectory)Microsoft.NETCore.Sdk.BeforeCommon.targets</CustomBeforeMicrosoftCommonTargets>
->>>>>>> f0531f41
   </PropertyGroup>
   
   <Import Project="$(MSBuildThisFileDirectory)Microsoft.NETCore.Sdk.CSharp.props" Condition="'$(MSBuildProjectExtension)' == '.csproj'" />
