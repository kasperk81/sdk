--- conflicted
+++ resolved
@@ -916,7 +916,6 @@
     <value>NETSDK1202: The workload '{0}' is out of support and will not receive security updates in the future. Please refer to {1} for more information about the support policy.</value>
     <comment>{StrBegin="NETSDK1202: "}</comment>
   </data>
-<<<<<<< HEAD
   <data name="AotUnsupportedTargetRuntimeIdentifier" xml:space="preserve">
     <value>NETSDK1203: Ahead-of-time compilation is not supported for the target runtime identifier '{0}'.</value>
     <comment>{StrBegin="NETSDK1203: "}</comment>
@@ -928,10 +927,9 @@
   <data name="NonPortableRuntimeIdentifierDetected" xml:space="preserve">
     <value>NETSDK1205: Found version-specific or distribution-specific runtime identifier(s): {0}. Affected libraries: {1}. In .NET 8.0 and higher, assets for version-specific and distribution-specific runtime identifiers will not be found by default. See https://aka.ms/dotnet/rid-usage for details.</value>
     <comment>{StrBegin="NETSDK1205: "}</comment>
-=======
+  </data>
   <data name="CannotDirectlyReferenceMicrosoftNetCompilersToolsetFramework" xml:space="preserve">
-    <value>NETSDK1205: The Microsoft.Net.Compilers.Toolset.Framework package should not be set directly. Set the property 'BuildWithNetFrameworkHostedCompiler' to 'true' instead if you need it.</value>
-    <comment>{StrBegin="NETSDK1205: "}{Locked="Microsoft.Net.Compilers.Toolset.Framework"}{Locked="BuildWithNetFrameworkHostedCompiler"}</comment>
->>>>>>> c665ebe7
+    <value>NETSDK1206: The Microsoft.Net.Compilers.Toolset.Framework package should not be set directly. Set the property 'BuildWithNetFrameworkHostedCompiler' to 'true' instead if you need it.</value>
+    <comment>{StrBegin="NETSDK1206: "}{Locked="Microsoft.Net.Compilers.Toolset.Framework"}{Locked="BuildWithNetFrameworkHostedCompiler"}</comment>
   </data>
 </root>