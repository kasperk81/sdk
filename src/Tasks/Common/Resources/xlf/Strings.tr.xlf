--- conflicted
+++ resolved
@@ -648,13 +648,8 @@
       </trans-unit>
       <trans-unit id="Net9NotCompatibleWithDev1711">
         <source>NETSDK1223: Targeting .NET 9.0 or higher in Visual Studio 2022 17.11 is not supported.</source>
-<<<<<<< HEAD
-        <target state="new">NETSDK1223: Targeting .NET 9.0 or higher in Visual Studio 2022 17.11 is not supported.</target>
+        <target state="translated">NETSDK1223: Visual Studio 2022 17.11'de .NET 9.0 veya daha üst sürümünü hedefleme desteklenmiyor.</target>
         <note>{StrBegins="NETSDK1223: "}</note>
-=======
-        <target state="translated">NETSDK1223: Visual Studio 2022 17.11'de .NET 9.0 veya daha üst sürümünü hedefleme desteklenmiyor.</target>
-        <note>{StrBegin="NETSDK1223: "}</note>
->>>>>>> 6d67e2a4
       </trans-unit>
       <trans-unit id="NoAppHostAvailable">
         <source>NETSDK1084: There is no application host available for the specified RuntimeIdentifier '{0}'.</source>
