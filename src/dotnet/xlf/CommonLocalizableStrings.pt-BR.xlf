--- conflicted
+++ resolved
@@ -907,14 +907,11 @@
       <trans-unit id="SolutionOrProjectArgumentName">
         <source>PROJECT | SOLUTION</source>
         <target state="translated">PROJETO | SOLUÇÃO</target>
-<<<<<<< HEAD
-=======
         <note />
       </trans-unit>
       <trans-unit id="CommandInteractiveOptionDescription">
         <source>Allows the command to stop and wait for user input or action (for example to complete authentication).</source>
         <target state="translated">Permite que o comando seja interrompido e aguarde a ação ou entrada do usuário (por exemplo, para concluir a autenticação).</target>
->>>>>>> 8a7ff678
         <note />
       </trans-unit>
     </body>
