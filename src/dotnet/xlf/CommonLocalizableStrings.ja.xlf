﻿<?xml version="1.0" encoding="utf-8"?>
<xliff xmlns="urn:oasis:names:tc:xliff:document:1.2" xmlns:xsi="http://www.w3.org/2001/XMLSchema-instance" version="1.2" xsi:schemaLocation="urn:oasis:names:tc:xliff:document:1.2 xliff-core-1.2-transitional.xsd">
  <file datatype="xml" source-language="en" target-language="ja" original="../CommonLocalizableStrings.resx">
    <body>
      <trans-unit id="CouldNotFindAnyProjectInDirectory">
        <source>Could not find any project in `{0}`.</source>
        <target state="translated">`{0}` にプロジェクトが見つかりませんでした。</target>
        <note />
      </trans-unit>
      <trans-unit id="MoreThanOneProjectInDirectory">
        <source>Found more than one project in `{0}`. Please specify which one to use.</source>
        <target state="translated">`{0}` に複数のプロジェクトが見つかりました。使用するプロジェクトを指定してください。</target>
        <note />
      </trans-unit>
      <trans-unit id="ProjectAlreadyHasAreference">
        <source>Project already has a reference to `{0}`.</source>
        <target state="translated">プロジェクトには既に `{0}` への参照が指定されています。</target>
        <note />
      </trans-unit>
      <trans-unit id="ProjectReferenceCouldNotBeFound">
        <source>Project reference `{0}` could not be found.</source>
        <target state="translated">プロジェクト参照 `{0}` は見つかりませんでした。</target>
        <note />
      </trans-unit>
      <trans-unit id="ProjectReferenceRemoved">
        <source>Project reference `{0}` removed.</source>
        <target state="translated">プロジェクト参照 `{0}` は削除されました。</target>
        <note />
      </trans-unit>
      <trans-unit id="Project">
        <source>Project</source>
        <target state="translated">プロジェクト</target>
        <note />
      </trans-unit>
      <trans-unit id="ProjectFile">
        <source>Project file</source>
        <target state="translated">プロジェクト ファイル</target>
        <note />
      </trans-unit>
      <trans-unit id="Reference">
        <source>Reference</source>
        <target state="translated">参照</target>
        <note />
      </trans-unit>
      <trans-unit id="ProjectReference">
        <source>Project reference</source>
        <target state="translated">プロジェクト参照</target>
        <note />
      </trans-unit>
      <trans-unit id="PackageReference">
        <source>Package reference</source>
        <target state="translated">パッケージ参照</target>
        <note />
      </trans-unit>
      <trans-unit id="P2P">
        <source>Project to Project</source>
        <target state="translated">プロジェクト間</target>
        <note />
      </trans-unit>
      <trans-unit id="P2PReference">
        <source>Project to Project reference</source>
        <target state="translated">プロジェクト間参照</target>
        <note />
      </trans-unit>
      <trans-unit id="Package">
        <source>Package</source>
        <target state="translated">パッケージ</target>
        <note />
      </trans-unit>
      <trans-unit id="Solution">
        <source>Solution</source>
        <target state="translated">ソリューション</target>
        <note />
      </trans-unit>
      <trans-unit id="SolutionFile">
        <source>Solution file</source>
        <target state="translated">ソリューション ファイル</target>
        <note />
      </trans-unit>
      <trans-unit id="Executable">
        <source>Executable</source>
        <target state="translated">実行可能ファイル</target>
        <note />
      </trans-unit>
      <trans-unit id="Library">
        <source>Library</source>
        <target state="translated">ライブラリ</target>
        <note />
      </trans-unit>
      <trans-unit id="Program">
        <source>Program</source>
        <target state="translated">プログラム</target>
        <note />
      </trans-unit>
      <trans-unit id="Application">
        <source>Application</source>
        <target state="translated">アプリケーション</target>
        <note />
      </trans-unit>
      <trans-unit id="ReferenceAddedToTheProject">
        <source>Reference `{0}` added to the project.</source>
        <target state="translated">参照 `{0}` がプロジェクトに追加されました。</target>
        <note />
      </trans-unit>
      <trans-unit id="Add">
        <source>Add</source>
        <target state="translated">追加</target>
        <note />
      </trans-unit>
      <trans-unit id="Remove">
        <source>Remove</source>
        <target state="translated">削除</target>
        <note />
      </trans-unit>
      <trans-unit id="Delete">
        <source>Delete</source>
        <target state="translated">削除</target>
        <note />
      </trans-unit>
      <trans-unit id="Update">
        <source>Update</source>
        <target state="translated">更新</target>
        <note />
      </trans-unit>
      <trans-unit id="New">
        <source>New</source>
        <target state="translated">新規</target>
        <note />
      </trans-unit>
      <trans-unit id="List">
        <source>List</source>
        <target state="translated">一覧</target>
        <note />
      </trans-unit>
      <trans-unit id="Load">
        <source>Load</source>
        <target state="translated">読み込み</target>
        <note />
      </trans-unit>
      <trans-unit id="Save">
        <source>Save</source>
        <target state="translated">[保存]</target>
        <note />
      </trans-unit>
      <trans-unit id="Find">
        <source>Find</source>
        <target state="translated">検索</target>
        <note />
      </trans-unit>
      <trans-unit id="Error">
        <source>Error</source>
        <target state="translated">エラー</target>
        <note />
      </trans-unit>
      <trans-unit id="Warning">
        <source>Warning</source>
        <target state="translated">警告</target>
        <note />
      </trans-unit>
      <trans-unit id="File">
        <source>File</source>
        <target state="translated">ファイル</target>
        <note />
      </trans-unit>
      <trans-unit id="Directory">
        <source>Directory</source>
        <target state="translated">ディレクトリ</target>
        <note />
      </trans-unit>
      <trans-unit id="Type">
        <source>Type</source>
        <target state="translated">種類</target>
        <note />
      </trans-unit>
      <trans-unit id="Value">
        <source>Value</source>
        <target state="translated">値</target>
        <note />
      </trans-unit>
      <trans-unit id="Group">
        <source>Group</source>
        <target state="translated">グループ</target>
        <note />
      </trans-unit>
      <trans-unit id="XAddedToY">
        <source>{0} added to {1}.</source>
        <target state="translated">{0} が {1} に追加されました。</target>
        <note />
      </trans-unit>
      <trans-unit id="XRemovedFromY">
        <source>{0} removed from {1}.</source>
        <target state="translated">{0} が {1} から削除されました。</target>
        <note />
      </trans-unit>
      <trans-unit id="XDeletedFromY">
        <source>{0} deleted from {1}.</source>
        <target state="translated">{0} が {1} から削除されました。</target>
        <note />
      </trans-unit>
      <trans-unit id="XSuccessfullyUpdated">
        <source>{0} successfully updated.</source>
        <target state="translated">{0} が正常に更新されました。</target>
        <note />
      </trans-unit>
      <trans-unit id="XIsInvalid">
        <source>{0} is invalid.</source>
        <target state="translated">{0} は無効です。</target>
        <note />
      </trans-unit>
      <trans-unit id="XYFoundButInvalid">
        <source>{0} `{1}` found but is invalid.</source>
        <target state="translated">{0} `{1}` が見つかりましたが、無効です。</target>
        <note />
      </trans-unit>
      <trans-unit id="XFoundButInvalid">
        <source>`{0}` found but is invalid.</source>
        <target state="translated">`{0}` が見つかりましたが、無効です。</target>
        <note />
      </trans-unit>
      <trans-unit id="OperationInvalid">
        <source>Operation is invalid.</source>
        <target state="translated">操作が無効です。</target>
        <note />
      </trans-unit>
      <trans-unit id="OperationXInvalid">
        <source>Operation {0} is invalid.</source>
        <target state="translated">操作 {0} は無効です。</target>
        <note />
      </trans-unit>
      <trans-unit id="XNotFound">
        <source>{0} not found.</source>
        <target state="translated">{0} が見つかりません。</target>
        <note />
      </trans-unit>
      <trans-unit id="XOrYNotFound">
        <source>{0} or {1} not found.</source>
        <target state="translated">{0} または {1} が見つかりません。</target>
        <note />
      </trans-unit>
      <trans-unit id="XOrYNotFoundInZ">
        <source>{0} or {1} not found in `{2}`.</source>
        <target state="translated">`{2}` に {0} または {1} が見つかりません。</target>
        <note />
      </trans-unit>
      <trans-unit id="FileNotFound">
        <source>File `{0}` not found.</source>
        <target state="translated">ファイル `{0}` が見つかりません。</target>
        <note />
      </trans-unit>
      <trans-unit id="XDoesNotExist">
        <source>{0} does not exist.</source>
        <target state="translated">{0} は存在しません。</target>
        <note />
      </trans-unit>
      <trans-unit id="XYDoesNotExist">
        <source>{0} `{1}` does not exist.</source>
        <target state="translated">{0} `{1}` は存在しません。</target>
        <note />
      </trans-unit>
      <trans-unit id="MoreThanOneXFound">
        <source>More than one {0} found.</source>
        <target state="translated">複数の {0} が見つかりました。</target>
        <note />
      </trans-unit>
      <trans-unit id="XAlreadyContainsY">
        <source>{0} already contains {1}.</source>
        <target state="translated">{0} には既に {1} が含まれています。</target>
        <note />
      </trans-unit>
      <trans-unit id="XAlreadyContainsYZ">
        <source>{0} already contains {1} `{2}`.</source>
        <target state="translated">{0} には既に {1} `{2}` が含まれています。</target>
        <note />
      </trans-unit>
      <trans-unit id="XAlreadyHasY">
        <source>{0} already has {1}.</source>
        <target state="translated">{0} には既に {1} があります。</target>
        <note />
      </trans-unit>
      <trans-unit id="XAlreadyHasYZ">
        <source>{0} already has {1} `{2}`.</source>
        <target state="translated">{0} には既に {1} `{2}` があります。</target>
        <note />
      </trans-unit>
      <trans-unit id="XWasNotExpected">
        <source>{0} was not expected.</source>
        <target state="translated">{0} は必要ありません。</target>
        <note />
      </trans-unit>
      <trans-unit id="XNotProvided">
        <source>{0} not provided.</source>
        <target state="translated">{0} が指定されていません。</target>
        <note />
      </trans-unit>
      <trans-unit id="SpecifyAtLeastOne">
        <source>Please specify at least one {0}.</source>
        <target state="translated">少なくとも 1 つの {0} を指定してください。</target>
        <note />
      </trans-unit>
      <trans-unit id="CouldNotConnectWithTheServer">
        <source>Could not connect with the server.</source>
        <target state="translated">サーバーに接続できませんでした。</target>
        <note />
      </trans-unit>
      <trans-unit id="RequiredArgumentIsInvalid">
        <source>Required argument {0} is invalid.</source>
        <target state="translated">必要な引数 {0} は無効です。</target>
        <note />
      </trans-unit>
      <trans-unit id="OptionIsInvalid">
        <source>Option {0} is invalid.</source>
        <target state="translated">オプション {0} は無効です。</target>
        <note />
      </trans-unit>
      <trans-unit id="ArgumentIsInvalid">
        <source>Argument {0} is invalid.</source>
        <target state="translated">引数 {0} は無効です。</target>
        <note />
      </trans-unit>
      <trans-unit id="RequiredArgumentNotPassed">
        <source>Required argument {0} was not provided.</source>
        <target state="translated">必要な引数 {0} が指定されていません。</target>
        <note />
      </trans-unit>
      <trans-unit id="CouldNotFindProjectOrDirectory">
        <source>Could not find project or directory `{0}`.</source>
        <target state="translated">プロジェクトまたはディレクトリ `{0}` が見つかりませんでした。</target>
        <note />
      </trans-unit>
      <trans-unit id="FoundInvalidProject">
        <source>Found a project `{0}` but it is invalid.</source>
        <target state="translated">プロジェクト `{0}` が見つかりましたが、有効ではありません。</target>
        <note />
      </trans-unit>
      <trans-unit id="InvalidProject">
        <source>Invalid project `{0}`.</source>
        <target state="translated">無効なプロジェクト `{0}`。</target>
        <note />
      </trans-unit>
      <trans-unit id="CouldNotFindSolutionIn">
        <source>Specified solution file {0} does not exist, or there is no solution file in the directory.</source>
        <target state="translated">指定したソリューション ファイル {0} が存在しないか、ディレクトリにソリューション ファイルがありません。</target>
        <note />
      </trans-unit>
      <trans-unit id="CouldNotFindSolutionOrDirectory">
        <source>Could not find solution or directory `{0}`.</source>
        <target state="translated">ソリューションまたはディレクトリ `{0}` が見つかりませんでした。</target>
        <note />
      </trans-unit>
      <trans-unit id="SolutionDoesNotExist">
        <source>Specified solution file {0} does not exist, or there is no solution file in the directory.</source>
        <target state="translated">指定したソリューション ファイル {0} が存在しないか、ディレクトリにソリューション ファイルがありません。</target>
        <note />
      </trans-unit>
      <trans-unit id="ReferenceIsInvalid">
        <source>Reference `{0}` is invalid.</source>
        <target state="translated">参照 `{0}` は無効です。</target>
        <note />
      </trans-unit>
      <trans-unit id="SpecifyAtLeastOneReferenceToAdd">
        <source>You must specify at least one reference to add.</source>
        <target state="translated">追加する参照を少なくとも 1 つ指定する必要があります。</target>
        <note />
      </trans-unit>
      <trans-unit id="PackageReferenceDoesNotExist">
        <source>Package reference `{0}` does not exist.</source>
        <target state="translated">パッケージ参照 `{0}` は存在しません。</target>
        <note />
      </trans-unit>
      <trans-unit id="PackageReferenceIsInvalid">
        <source>Package reference `{0}` is invalid.</source>
        <target state="translated">パッケージ参照 `{0}` は無効です。</target>
        <note />
      </trans-unit>
      <trans-unit id="SpecifyAtLeastOnePackageReferenceToAdd">
        <source>You must specify at least one package to add.</source>
        <target state="translated">追加するパッケージを少なくとも 1 つ指定する必要があります。</target>
        <note />
      </trans-unit>
      <trans-unit id="PackageReferenceAddedToTheProject">
        <source>Package reference `{0}` added to the project.</source>
        <target state="translated">パッケージ参照 `{0}` がプロジェクトに追加されました。</target>
        <note />
      </trans-unit>
      <trans-unit id="ProjectAlreadyHasAPackageReference">
        <source>Project {0} already has a reference `{1}`.</source>
        <target state="translated">プロジェクト {0} には既に参照 `{1}` が指定されています。</target>
        <note />
      </trans-unit>
      <trans-unit id="PleaseSpecifyVersion">
        <source>Please specify a version of the package.</source>
        <target state="translated">パッケージのバージョンを指定してください。</target>
        <note />
      </trans-unit>
      <trans-unit id="ProjectDoesNotExist">
        <source>Project `{0}` does not exist.</source>
        <target state="translated">プロジェクト `{0}` は存在しません。</target>
        <note />
      </trans-unit>
      <trans-unit id="ProjectIsInvalid">
        <source>Project `{0}` is invalid.</source>
        <target state="translated">プロジェクト `{0}` は無効です。</target>
        <note />
      </trans-unit>
      <trans-unit id="SpecifyAtLeastOneProjectToAdd">
        <source>You must specify at least one project to add.</source>
        <target state="translated">追加するプロジェクトを少なくとも 1 つ指定する必要があります。</target>
        <note />
      </trans-unit>
      <trans-unit id="ProjectAddedToTheSolution">
        <source>Project `{0}` added to the solution.</source>
        <target state="translated">プロジェクト `{0}` をソリューションに追加しました。</target>
        <note />
      </trans-unit>
      <trans-unit id="ReferenceNotFoundInTheProject">
        <source>Specified reference {0} does not exist in project {1}.</source>
        <target state="translated">指定された参照 {0} はプロジェクト {1} に存在しません。</target>
        <note />
      </trans-unit>
      <trans-unit id="ReferenceRemoved">
        <source>Reference `{0}` deleted from the project.</source>
        <target state="translated">参照 `{0}` はプロジェクトから削除されました。</target>
        <note />
      </trans-unit>
      <trans-unit id="SpecifyAtLeastOneReferenceToRemove">
        <source>You must specify at least one reference to remove.</source>
        <target state="translated">削除する参照を少なくとも 1 つ指定する必要があります。</target>
        <note />
      </trans-unit>
      <trans-unit id="ReferenceDeleted">
        <source>Reference `{0}` deleted.</source>
        <target state="translated">参照 `{0}` が削除されました。</target>
        <note />
      </trans-unit>
      <trans-unit id="PackageReferenceNotFoundInTheProject">
        <source>Package reference `{0}` could not be found in the project.</source>
        <target state="translated">パッケージ参照 `{0}` がプロジェクト内に見つかりませんでした。</target>
        <note />
      </trans-unit>
      <trans-unit id="PackageReferenceRemoved">
        <source>Reference `{0}` deleted from the project.</source>
        <target state="translated">参照 `{0}` はプロジェクトから削除されました。</target>
        <note />
      </trans-unit>
      <trans-unit id="SpecifyAtLeastOnePackageReferenceToRemove">
        <source>You must specify at least one package reference to remove.</source>
        <target state="translated">削除するパッケージ参照を少なくとも 1 つ指定する必要があります。</target>
        <note />
      </trans-unit>
      <trans-unit id="PackageReferenceDeleted">
        <source>Package reference `{0}` deleted.</source>
        <target state="translated">パッケージ参照 `{0}` が削除されました。</target>
        <note />
      </trans-unit>
      <trans-unit id="ProjectNotFoundInTheSolution">
        <source>Project `{0}` could not be found in the solution.</source>
        <target state="translated">プロジェクト `{0}` がソリューション内に見つかりませんでした。</target>
        <note />
      </trans-unit>
      <trans-unit id="ProjectRemoved">
        <source>Project `{0}` removed from solution.</source>
        <target state="translated">プロジェクト `{0}` がソリューションから削除されました。</target>
        <note />
      </trans-unit>
      <trans-unit id="SpecifyAtLeastOneProjectToRemove">
        <source>You must specify at least one project to remove.</source>
        <target state="translated">削除するプロジェクトを少なくとも 1 つ指定する必要があります。</target>
        <note />
      </trans-unit>
      <trans-unit id="ProjectDeleted">
        <source>Project `{0}` deleted from solution.</source>
        <target state="translated">プロジェクト `{0}` がソリューションから削除されました。</target>
        <note />
      </trans-unit>
      <trans-unit id="NoReferencesFound">
        <source>There are no {0} references in project {1}. ;; {0} is the type of the item being requested (project, package, p2p) and {1} is the object operated on (a project file or a solution file). </source>
        <target state="translated">プロジェクト {1} 内に {0} 参照がありません。;; {0} は要求中のアイテムの種類であり (プロジェクト、パッケージ、p2p)、{1} は (プロジェクト ファイルまたはソリューション ファイル) で操作されるオブジェクトです。 </target>
        <note />
      </trans-unit>
      <trans-unit id="NoProjectsFound">
        <source>No projects found in the solution.</source>
        <target state="translated">ソリューション内にプロジェクトが見つかりません。</target>
        <note />
      </trans-unit>
      <trans-unit id="PleaseSpecifyNewVersion">
        <source>Please specify new version of the package.</source>
        <target state="translated">パッケージの新しいバージョンを指定してください。</target>
        <note />
      </trans-unit>
      <trans-unit id="PleaseSpecifyWhichPackageToUpdate">
        <source>Please specify which package to update.</source>
        <target state="translated">更新するパッケージを指定してください。</target>
        <note />
      </trans-unit>
      <trans-unit id="NothingToUpdate">
        <source>Nothing to update.</source>
        <target state="translated">更新するものがありません。</target>
        <note />
      </trans-unit>
      <trans-unit id="EverythingUpToDate">
        <source>Everything is already up-to-date.</source>
        <target state="translated">すべてが既に最新の状態です</target>
        <note />
      </trans-unit>
      <trans-unit id="PackageVersionUpdatedTo">
        <source>Version of package `{0}` updated to `{1}`.</source>
        <target state="translated">パッケージ `{0}` のバージョンを `{1}` に更新しました。</target>
        <note />
      </trans-unit>
      <trans-unit id="PackageVersionUpdated">
        <source>Version of package `{0}` updated.</source>
        <target state="translated">パッケージ `{0}` のバージョンを更新しました。</target>
        <note />
      </trans-unit>
      <trans-unit id="CouldNotUpdateTheVersion">
        <source>Could not update the version of the package `{0}`.</source>
        <target state="translated">パッケージ `{0}` のバージョンを更新できませんでした。</target>
        <note />
      </trans-unit>
      <trans-unit id="TemplateCreatedSuccessfully">
        <source>The template {0} created successfully. Please run "dotnet restore" to get started!</source>
        <target state="translated">テンプレート {0} が正常に作成されました。"dotnet restore" を実行して開始してください。</target>
        <note />
      </trans-unit>
      <trans-unit id="TemplateInstalledSuccesfully">
        <source>The template {0} installed successfully. You can use "dotnet new {0}" to get started with the new template.</source>
        <target state="translated">テンプレート {0} が正常にインストールされました。"dotnet new {0}" を使用して、新しいテンプレートの使用を開始できます。</target>
        <note />
      </trans-unit>
      <trans-unit id="TemplateCreateError">
        <source>Template {0} could not be created. Error returned was: {1}.</source>
        <target state="translated">テンプレート {0} を作成できませんでした。次のエラーが返されました: {1}。</target>
        <note />
      </trans-unit>
      <trans-unit id="TemplateInstallError">
        <source>Template {0} could not be installed. Error returned was: {1}.</source>
        <target state="translated">テンプレート {0} をインストールできませんでした。次のエラーが返されました: {1}。</target>
        <note />
      </trans-unit>
      <trans-unit id="SpecifiedNameExists">
        <source>Specified name {0} already exists. Please specify a different name.</source>
        <target state="translated">指定した名前 {0} は既に存在します。別の名前を指定してください。</target>
        <note />
      </trans-unit>
      <trans-unit id="SpecifiedAliasExists">
        <source>Specified alias {0} already exists. Please specify a different alias.</source>
        <target state="translated">指定したエイリアス {0} は既に存在します。別のエイリアスを指定してください。</target>
        <note />
      </trans-unit>
      <trans-unit id="MandatoryParameterMissing">
        <source>Mandatory parameter {0} missing for template {1}. </source>
        <target state="translated">テンプレート {1} の必須パラメーター {0} がありません。 </target>
        <note />
      </trans-unit>
      <trans-unit id="ProjectReferenceOneOrMore">
        <source>Project reference(s)</source>
        <target state="translated">プロジェクト参照</target>
        <note />
      </trans-unit>
      <trans-unit id="RequiredCommandNotPassed">
        <source>Required command was not provided.</source>
        <target state="translated">必要なコマンドが指定されませんでした。</target>
        <note />
      </trans-unit>
      <trans-unit id="MoreThanOneSolutionInDirectory">
        <source>Found more than one solution file in {0}. Please specify which one to use.</source>
        <target state="translated">{0} に複数のソリューションが見つかりました。使用するプロジェクトを指定してください。</target>
        <note />
      </trans-unit>
      <trans-unit id="SolutionAlreadyContainsProject">
        <source>Solution {0} already contains project {1}.</source>
        <target state="translated">ソリューション {0} には既にプロジェクト {1} が含まれています。</target>
        <note />
      </trans-unit>
      <trans-unit id="ArgumentsProjectOrSolutionDescription">
        <source>The project or solution to operation on. If a file is not specified, the current directory is searched.</source>
        <target state="translated">操作用のプロジェクトまたはソリューション。ファイルを指定しない場合、現在のディレクトリが検索されます。</target>
        <note />
      </trans-unit>
      <trans-unit id="CmdFramework">
        <source>FRAMEWORK</source>
        <target state="translated">FRAMEWORK</target>
        <note />
      </trans-unit>
      <trans-unit id="ProjectNotCompatibleWithFrameworks">
        <source>Project `{0}` cannot be added due to incompatible targeted frameworks between the two projects. Please review the project you are trying to add and verify that is compatible with the following targets:</source>
        <target state="translated">2 つのプロジェクト間のターゲット フレームワークに互換性がないため、プロジェクト `{0}` を追加できません。追加しようとしているプロジェクトを確認し、次のターゲットと互換性があることを確認してください:</target>
        <note />
      </trans-unit>
      <trans-unit id="ProjectDoesNotTargetFramework">
        <source>Project `{0}` does not target framework `{1}`.</source>
        <target state="translated">プロジェクト `{0}` はフレームワーク `{1}` をターゲットとしていません。</target>
        <note />
      </trans-unit>
      <trans-unit id="ProjectCouldNotBeEvaluated">
        <source>Project `{0}` could not be evaluated. Evaluation failed with following error:
{1}.</source>
        <target state="translated">プロジェクト `{0}` を評価できませんでした。評価は次のエラーにより失敗しました:
{1}。</target>
        <note />
      </trans-unit>
      <trans-unit id="UnsupportedProjectType">
        <source>Unsupported project type. Please check with your sdk provider.</source>
        <target state="translated">サポートされていないプロジェクトの種類です。SDK プロバイダーに確認してください。</target>
        <note />
      </trans-unit>
      <trans-unit id="InvalidSolutionFormatString">
        <source>Invalid solution `{0}`. {1}.</source>
        <target state="translated">無効なソリューション `{0}`。{1}。</target>
        <note />
      </trans-unit>
      <trans-unit id="ArgumentsProjectDescription">
        <source>The project file to operate on. If a file is not specified, the command will search the current directory for one.</source>
        <target state="translated">操作するプロジェクト ファイル。ファイルを指定しない場合、コマンドによって現在のディレクトリから検索されます。</target>
        <note />
      </trans-unit>
      <trans-unit id="ArgumentsSolutionDescription">
        <source>Solution file to operate on. If not specified, the command will search the current directory for one.</source>
        <target state="translated">操作するソリューション ファイル。指定しない場合、コマンドによって現在のディレクトリから検索されます。</target>
        <note />
      </trans-unit>
      <trans-unit id="CmdSlnFile">
        <source>SLN_FILE</source>
        <target state="translated">&lt;SLN_FILE&gt;</target>
        <note />
      </trans-unit>
      <trans-unit id="CmdProjectFile">
        <source>PROJECT</source>
        <target state="translated">PROJECT</target>
        <note />
      </trans-unit>
      <trans-unit id="InvalidProjectWithExceptionMessage">
        <source>Invalid project `{0}`. {1}.</source>
        <target state="translated">無効なプロジェクト `{0}`。{1}。</target>
        <note />
      </trans-unit>
      <trans-unit id="VerbosityOptionDescription">
        <source>Set the verbosity level of the command. Allowed values are q[uiet], m[inimal], n[ormal], d[etailed], and diag[nostic].</source>
        <target state="translated">コマンドの詳細レベルを設定します。使用可能な値: q[uiet]、m[inimal]、n[ormal]、d[etailed]、diag[nostic]。</target>
        <note />
      </trans-unit>
      <trans-unit id="FrameworkOptionDescription">
        <source>Target framework to publish for. The target framework has to be specified in the project file.</source>
        <target state="translated">発行用のターゲット フレームワーク。ターゲット フレームワークはプロジェクト ファイルで指定する必要があります。</target>
        <note />
      </trans-unit>
      <trans-unit id="RuntimeOptionDescription">
        <source>Publish the project for a given runtime. This is used when creating self-contained deployment. Default is to publish a framework-dependent app.</source>
        <target state="translated">指定されたランタイムのプロジェクトを発行します。これは、自己完結型の展開を作成する際に使用します。既定では、フレームワーク依存アプリを発行します。</target>
        <note />
      </trans-unit>
      <trans-unit id="ConfigurationOptionDescription">
        <source>Configuration to use for building the project.  Default for most projects is  "Debug".</source>
        <target state="translated">プロジェクトの構築に使用する構成。ほとんどのプロジェクトで既定は "デバッグ" です。</target>
        <note />
      </trans-unit>
      <trans-unit id="CmdVersionSuffixDescription">
        <source>Defines the value for the $(VersionSuffix) property in the project.</source>
        <target state="translated">プロジェクトの $(VersionSuffix) プロパティの値を定義します。</target>
        <note />
      </trans-unit>
      <trans-unit id="ShowHelpDescription">
        <source>Show help information.</source>
        <target state="translated">ヘルプ情報を表示します。</target>
        <note />
      </trans-unit>
      <trans-unit id="NoRestoreDescription">
        <source>Does not do an implicit restore when executing the command.</source>
        <target state="translated">コマンドを実行するときに暗黙的復元を行いません。</target>
        <note />
      </trans-unit>
      <trans-unit id="ProjectRemovedFromTheSolution">
        <source>Project `{0}` removed from the solution.</source>
        <target state="translated">プロジェクト `{0}` がソリューションから削除されました。</target>
        <note />
      </trans-unit>
      <trans-unit id="ToolSettingsInvalidXml">
        <source>Invalid XML: {0}</source>
        <target state="translated">XML が無効です: {0}</target>
        <note />
      </trans-unit>
      <trans-unit id="EnvironmentPathLinuxNeedLogout">
        <source>Since you just installed the .NET Core SDK, you will need to logout or restart your session before running the tool you installed.</source>
        <target state="translated">.NET Core SDK をインストールしたばかりなので、インストールしたツールを実行する前に、ログアウトするか、セッションを再起動する必要があります。</target>
        <note />
      </trans-unit>
      <trans-unit id="EnvironmentPathOSXNeedReopen">
        <source>Since you just installed the .NET Core SDK, you will need to reopen terminal before running the tool you installed.</source>
        <target state="translated">.NET Core SDK をインストールしたばかりなので、インストールしたツールを実行する前に、端末を再び開く必要があります。</target>
        <note />
      </trans-unit>
      <trans-unit id="EnvironmentPathWindowsNeedReopen">
        <source>Since you just installed the .NET Core SDK, you will need to reopen the Command Prompt window before running the tool you installed.</source>
        <target state="translated">.NET Core SDK をインストールしたばかりなので、インストールしたツールを実行する前に、コマンド プロンプト ウィンドウを再び開く必要があります。</target>
        <note />
      </trans-unit>
      <trans-unit id="ToolSettingsMissingCommandName">
        <source>Tool defines a command with a missing name setting.</source>
        <target state="translated">ツールは、名前設定がないコマンドを定義します。</target>
        <note />
      </trans-unit>
      <trans-unit id="ToolSettingsMissingEntryPoint">
        <source>Command '{0}' is missing an entry point setting.</source>
        <target state="translated">コマンド '{0}' にエントリ ポイント設定がありません。</target>
        <note />
      </trans-unit>
      <trans-unit id="ToolSettingsInvalidCommandName">
        <source>Command '{0}' contains one or more of the following invalid characters: {1}.</source>
        <target state="translated">コマンド '{0}' には次の無効な文字が 1 つまたは複数含まれています: {1}。</target>
        <note />
      </trans-unit>
      <trans-unit id="ToolSettingsMoreThanOneCommand">
        <source>More than one command is defined for the tool.</source>
        <target state="translated">ツールに対して複数のコマンドが定義されています。</target>
        <note />
      </trans-unit>
      <trans-unit id="ToolSettingsUnsupportedRunner">
        <source>Command '{0}' uses unsupported runner '{1}'."</source>
        <target state="translated">コマンド '{0}' はサポートされていないランナー '{1}' を使用します。</target>
        <note />
      </trans-unit>
      <trans-unit id="ToolPackageConflictPackageId">
        <source>Tool '{0}' (version '{1}') is already installed.</source>
<<<<<<< HEAD
        <target state="needs-review-translation">ツール '{0}' は既にインストールされています。</target>
=======
        <target state="translated">ツール '{0}' (バージョン '{1}') は既にインストールされています。</target>
>>>>>>> 0bd52412
        <note />
      </trans-unit>
      <trans-unit id="ShellShimConflict">
        <source>Command '{0}' conflicts with an existing command from another tool.</source>
<<<<<<< HEAD
        <target state="new">Command '{0}' conflicts with an existing command from another tool.</target>
=======
        <target state="translated">コマンド '{0}' は、別のツールからの既存のコマンドと競合します。</target>
>>>>>>> 0bd52412
        <note />
      </trans-unit>
      <trans-unit id="CannotCreateShimForEmptyExecutablePath">
        <source>Cannot create shell shim for an empty executable path.</source>
<<<<<<< HEAD
        <target state="new">Cannot create shell shim for an empty executable path.</target>
=======
        <target state="translated">空の実行可能パスにシェル shim を作成できませんでした。</target>
>>>>>>> 0bd52412
        <note />
      </trans-unit>
      <trans-unit id="CannotCreateShimForEmptyCommand">
        <source>Cannot create shell shim for an empty command.</source>
<<<<<<< HEAD
        <target state="new">Cannot create shell shim for an empty command.</target>
=======
        <target state="translated">空のコマンドにシェル shim を作成できませんでした。</target>
>>>>>>> 0bd52412
        <note />
      </trans-unit>
      <trans-unit id="FailedToRetrieveToolConfiguration">
        <source>Failed to retrieve tool configuration: {0}</source>
<<<<<<< HEAD
        <target state="new">Failed to retrieve tool configuration: {0}</target>
=======
        <target state="translated">ツールの構成を取得できませんでした: {0}</target>
>>>>>>> 0bd52412
        <note />
      </trans-unit>
      <trans-unit id="EnvironmentPathLinuxManualInstructions">
        <source>Tools directory '{0}' is not currently on the PATH environment variable.
If you are using bash, you can add it to your profile by running the following command:

cat &lt;&lt; \EOF &gt;&gt; ~/.bash_profile
# Add .NET Core SDK tools
export PATH="$PATH:{0}"
EOF

You can add it to the current session by running the following command:

export PATH="$PATH:{0}"
</source>
<<<<<<< HEAD
        <target state="new">Tools directory '{0}' is not currently on the PATH environment variable.
If you are using bash, you can add it to your profile by running the following command:
=======
        <target state="translated">Tools ディレクトリ '{0}' は現在、PATH 環境変数に含まれていません。
Bash を使用している場合、次のコマンドを実行して、このディレクトリをプロファイルに追加できます:
>>>>>>> 0bd52412

cat &lt;&lt; \EOF &gt;&gt; ~/.bash_profile
# Add .NET Core SDK tools
export PATH="$PATH:{0}"
EOF

<<<<<<< HEAD
You can add it to the current session by running the following command:
=======
次のコマンドを実行すると、このディレクトリを現在のセッションに追加できます:
>>>>>>> 0bd52412

export PATH="$PATH:{0}"
</target>
        <note />
      </trans-unit>
      <trans-unit id="EnvironmentPathOSXManualInstructions">
        <source>Tools directory '{0}' is not currently on the PATH environment variable.
If you are using bash, you can add it to your profile by running the following command:

cat &lt;&lt; \EOF &gt;&gt; ~/.bash_profile
# Add .NET Core SDK tools
export PATH="$PATH:{0}"
EOF

You can add it to the current session by running the following command:

export PATH="$PATH:{0}"
</source>
<<<<<<< HEAD
        <target state="new">Tools directory '{0}' is not currently on the PATH environment variable.
If you are using bash, you can add it to your profile by running the following command:
=======
        <target state="translated">Tools ディレクトリ '{0}' は現在、PATH 環境変数に含まれていません。
Bash を使用している場合、次のコマンドを実行して、このディレクトリをプロファイルに追加できます:
>>>>>>> 0bd52412

cat &lt;&lt; \EOF &gt;&gt; ~/.bash_profile
# Add .NET Core SDK tools
export PATH="$PATH:{0}"
EOF

<<<<<<< HEAD
You can add it to the current session by running the following command:
=======
次のコマンドを実行すると、このディレクトリを現在のセッションに追加できます:
>>>>>>> 0bd52412

export PATH="$PATH:{0}"
</target>
        <note />
      </trans-unit>
      <trans-unit id="EnvironmentPathWindowsManualInstructions">
        <source>Tools directory '{0}' is not currently on the PATH environment variable.

You can add the directory to the PATH by running the following command:

setx PATH "%PATH%;{0}"
</source>
<<<<<<< HEAD
        <target state="new">Tools directory '{0}' is not currently on the PATH environment variable.

You can add the directory to the PATH by running the following command:
=======
        <target state="translated">Tools ディレクトリ '{0}' は現在、PATH 環境変数に含まれていません。

次のコマンドを実行して、PATH にディレクトリを追加できます:
>>>>>>> 0bd52412

setx PATH "%PATH%;{0}"
</target>
        <note />
      </trans-unit>
      <trans-unit id="FailedToCreateShellShim">
        <source>Failed to create tool shim for command '{0}': {1}</source>
<<<<<<< HEAD
        <target state="new">Failed to create tool shim for command '{0}': {1}</target>
=======
        <target state="translated">コマンド '{0}' でツール shim を作成できませんでした: {1}</target>
>>>>>>> 0bd52412
        <note />
      </trans-unit>
      <trans-unit id="FailedToRemoveShellShim">
        <source>Failed to remove tool shim for command '{0}': {1}</source>
<<<<<<< HEAD
        <target state="new">Failed to remove tool shim for command '{0}': {1}</target>
=======
        <target state="translated">コマンド '{0}' でツール shim を削除できませんでした: {1}</target>
>>>>>>> 0bd52412
        <note />
      </trans-unit>
      <trans-unit id="FailedSettingShimPermissions">
        <source>Failed to set user executable permissions for shell shim: {0}</source>
<<<<<<< HEAD
        <target state="new">Failed to set user executable permissions for shell shim: {0}</target>
=======
        <target state="translated">シェル shim で実行可能なユーザー アクセス許可を設定できませんでした: {0}</target>
>>>>>>> 0bd52412
        <note />
      </trans-unit>
      <trans-unit id="FailedToInstallToolPackage">
        <source>Failed to install tool package '{0}': {1}</source>
<<<<<<< HEAD
        <target state="new">Failed to install tool package '{0}': {1}</target>
=======
        <target state="translated">ツール パッケージ '{0}' をインストールできませんでした: {1}</target>
>>>>>>> 0bd52412
        <note />
      </trans-unit>
      <trans-unit id="FailedToUninstallToolPackage">
        <source>Failed to uninstall tool package '{0}': {1}</source>
<<<<<<< HEAD
        <target state="new">Failed to uninstall tool package '{0}': {1}</target>
=======
        <target state="translated">ツール パッケージ '{0}' をアンインストールできませんでした: {1}</target>
>>>>>>> 0bd52412
        <note />
      </trans-unit>
      <trans-unit id="ColumnMaxWidthMustBeGreaterThanZero">
        <source>Column maximum width must be greater than zero.</source>
<<<<<<< HEAD
        <target state="new">Column maximum width must be greater than zero.</target>
=======
        <target state="translated">列の最大幅はゼロより大きくなければなりません。</target>
>>>>>>> 0bd52412
        <note />
      </trans-unit>
      <trans-unit id="MissingToolEntryPointFile">
        <source>Entry point file '{0}' for command '{1}' was not found in the package.</source>
<<<<<<< HEAD
        <target state="new">Entry point file '{0}' for command '{1}' was not found in the package.</target>
=======
        <target state="translated">コマンド '{1}' のエントリ ポイント ファイル '{0}' がパッケージで見つかりませんでした。</target>
>>>>>>> 0bd52412
        <note />
      </trans-unit>
      <trans-unit id="MissingToolSettingsFile">
        <source>Settings file 'DotnetToolSettings.xml' was not found in the package.</source>
<<<<<<< HEAD
        <target state="new">Settings file 'DotnetToolSettings.xml' was not found in the package.</target>
=======
        <target state="translated">設定ファイル 'DotnetToolSettings.xml' がパッケージで見つかりませんでした。</target>
>>>>>>> 0bd52412
        <note />
      </trans-unit>
      <trans-unit id="FailedToFindStagedToolPackage">
        <source>Failed to find staged tool package '{0}'.</source>
<<<<<<< HEAD
        <target state="new">Failed to find staged tool package '{0}'.</target>
        <note />
      </trans-unit>
      <trans-unit id="ToolSettingsInvalidLeadingDotCommandName">
        <source>Command '{0}' has a leading dot.</source>
        <target state="new">Command '{0}' has a leading dot.</target>
=======
        <target state="translated">ステージング済みのツール パッケージ '{0}' が見つかりませんでした。</target>
        <note />
      </trans-unit>
      <trans-unit id="ToolSettingsInvalidLeadingDotCommandName">
        <source>The command name '{0}' cannot begin with a leading dot (.).</source>
        <target state="needs-review-translation">コマンド '{0}' の先頭にドットがあります。</target>
>>>>>>> 0bd52412
        <note />
      </trans-unit>
    </body>
  </file>
</xliff><|MERGE_RESOLUTION|>--- conflicted
+++ resolved
@@ -721,47 +721,27 @@
       </trans-unit>
       <trans-unit id="ToolPackageConflictPackageId">
         <source>Tool '{0}' (version '{1}') is already installed.</source>
-<<<<<<< HEAD
-        <target state="needs-review-translation">ツール '{0}' は既にインストールされています。</target>
-=======
         <target state="translated">ツール '{0}' (バージョン '{1}') は既にインストールされています。</target>
->>>>>>> 0bd52412
         <note />
       </trans-unit>
       <trans-unit id="ShellShimConflict">
         <source>Command '{0}' conflicts with an existing command from another tool.</source>
-<<<<<<< HEAD
-        <target state="new">Command '{0}' conflicts with an existing command from another tool.</target>
-=======
         <target state="translated">コマンド '{0}' は、別のツールからの既存のコマンドと競合します。</target>
->>>>>>> 0bd52412
         <note />
       </trans-unit>
       <trans-unit id="CannotCreateShimForEmptyExecutablePath">
         <source>Cannot create shell shim for an empty executable path.</source>
-<<<<<<< HEAD
-        <target state="new">Cannot create shell shim for an empty executable path.</target>
-=======
         <target state="translated">空の実行可能パスにシェル shim を作成できませんでした。</target>
->>>>>>> 0bd52412
         <note />
       </trans-unit>
       <trans-unit id="CannotCreateShimForEmptyCommand">
         <source>Cannot create shell shim for an empty command.</source>
-<<<<<<< HEAD
-        <target state="new">Cannot create shell shim for an empty command.</target>
-=======
         <target state="translated">空のコマンドにシェル shim を作成できませんでした。</target>
->>>>>>> 0bd52412
         <note />
       </trans-unit>
       <trans-unit id="FailedToRetrieveToolConfiguration">
         <source>Failed to retrieve tool configuration: {0}</source>
-<<<<<<< HEAD
-        <target state="new">Failed to retrieve tool configuration: {0}</target>
-=======
         <target state="translated">ツールの構成を取得できませんでした: {0}</target>
->>>>>>> 0bd52412
         <note />
       </trans-unit>
       <trans-unit id="EnvironmentPathLinuxManualInstructions">
@@ -777,24 +757,15 @@
 
 export PATH="$PATH:{0}"
 </source>
-<<<<<<< HEAD
-        <target state="new">Tools directory '{0}' is not currently on the PATH environment variable.
-If you are using bash, you can add it to your profile by running the following command:
-=======
         <target state="translated">Tools ディレクトリ '{0}' は現在、PATH 環境変数に含まれていません。
 Bash を使用している場合、次のコマンドを実行して、このディレクトリをプロファイルに追加できます:
->>>>>>> 0bd52412
 
 cat &lt;&lt; \EOF &gt;&gt; ~/.bash_profile
 # Add .NET Core SDK tools
 export PATH="$PATH:{0}"
 EOF
 
-<<<<<<< HEAD
-You can add it to the current session by running the following command:
-=======
 次のコマンドを実行すると、このディレクトリを現在のセッションに追加できます:
->>>>>>> 0bd52412
 
 export PATH="$PATH:{0}"
 </target>
@@ -813,24 +784,15 @@
 
 export PATH="$PATH:{0}"
 </source>
-<<<<<<< HEAD
-        <target state="new">Tools directory '{0}' is not currently on the PATH environment variable.
-If you are using bash, you can add it to your profile by running the following command:
-=======
         <target state="translated">Tools ディレクトリ '{0}' は現在、PATH 環境変数に含まれていません。
 Bash を使用している場合、次のコマンドを実行して、このディレクトリをプロファイルに追加できます:
->>>>>>> 0bd52412
 
 cat &lt;&lt; \EOF &gt;&gt; ~/.bash_profile
 # Add .NET Core SDK tools
 export PATH="$PATH:{0}"
 EOF
 
-<<<<<<< HEAD
-You can add it to the current session by running the following command:
-=======
 次のコマンドを実行すると、このディレクトリを現在のセッションに追加できます:
->>>>>>> 0bd52412
 
 export PATH="$PATH:{0}"
 </target>
@@ -843,15 +805,9 @@
 
 setx PATH "%PATH%;{0}"
 </source>
-<<<<<<< HEAD
-        <target state="new">Tools directory '{0}' is not currently on the PATH environment variable.
-
-You can add the directory to the PATH by running the following command:
-=======
         <target state="translated">Tools ディレクトリ '{0}' は現在、PATH 環境変数に含まれていません。
 
 次のコマンドを実行して、PATH にディレクトリを追加できます:
->>>>>>> 0bd52412
 
 setx PATH "%PATH%;{0}"
 </target>
@@ -859,93 +815,52 @@
       </trans-unit>
       <trans-unit id="FailedToCreateShellShim">
         <source>Failed to create tool shim for command '{0}': {1}</source>
-<<<<<<< HEAD
-        <target state="new">Failed to create tool shim for command '{0}': {1}</target>
-=======
         <target state="translated">コマンド '{0}' でツール shim を作成できませんでした: {1}</target>
->>>>>>> 0bd52412
         <note />
       </trans-unit>
       <trans-unit id="FailedToRemoveShellShim">
         <source>Failed to remove tool shim for command '{0}': {1}</source>
-<<<<<<< HEAD
-        <target state="new">Failed to remove tool shim for command '{0}': {1}</target>
-=======
         <target state="translated">コマンド '{0}' でツール shim を削除できませんでした: {1}</target>
->>>>>>> 0bd52412
         <note />
       </trans-unit>
       <trans-unit id="FailedSettingShimPermissions">
         <source>Failed to set user executable permissions for shell shim: {0}</source>
-<<<<<<< HEAD
-        <target state="new">Failed to set user executable permissions for shell shim: {0}</target>
-=======
         <target state="translated">シェル shim で実行可能なユーザー アクセス許可を設定できませんでした: {0}</target>
->>>>>>> 0bd52412
         <note />
       </trans-unit>
       <trans-unit id="FailedToInstallToolPackage">
         <source>Failed to install tool package '{0}': {1}</source>
-<<<<<<< HEAD
-        <target state="new">Failed to install tool package '{0}': {1}</target>
-=======
         <target state="translated">ツール パッケージ '{0}' をインストールできませんでした: {1}</target>
->>>>>>> 0bd52412
         <note />
       </trans-unit>
       <trans-unit id="FailedToUninstallToolPackage">
         <source>Failed to uninstall tool package '{0}': {1}</source>
-<<<<<<< HEAD
-        <target state="new">Failed to uninstall tool package '{0}': {1}</target>
-=======
         <target state="translated">ツール パッケージ '{0}' をアンインストールできませんでした: {1}</target>
->>>>>>> 0bd52412
         <note />
       </trans-unit>
       <trans-unit id="ColumnMaxWidthMustBeGreaterThanZero">
         <source>Column maximum width must be greater than zero.</source>
-<<<<<<< HEAD
-        <target state="new">Column maximum width must be greater than zero.</target>
-=======
         <target state="translated">列の最大幅はゼロより大きくなければなりません。</target>
->>>>>>> 0bd52412
         <note />
       </trans-unit>
       <trans-unit id="MissingToolEntryPointFile">
         <source>Entry point file '{0}' for command '{1}' was not found in the package.</source>
-<<<<<<< HEAD
-        <target state="new">Entry point file '{0}' for command '{1}' was not found in the package.</target>
-=======
         <target state="translated">コマンド '{1}' のエントリ ポイント ファイル '{0}' がパッケージで見つかりませんでした。</target>
->>>>>>> 0bd52412
         <note />
       </trans-unit>
       <trans-unit id="MissingToolSettingsFile">
         <source>Settings file 'DotnetToolSettings.xml' was not found in the package.</source>
-<<<<<<< HEAD
-        <target state="new">Settings file 'DotnetToolSettings.xml' was not found in the package.</target>
-=======
         <target state="translated">設定ファイル 'DotnetToolSettings.xml' がパッケージで見つかりませんでした。</target>
->>>>>>> 0bd52412
         <note />
       </trans-unit>
       <trans-unit id="FailedToFindStagedToolPackage">
         <source>Failed to find staged tool package '{0}'.</source>
-<<<<<<< HEAD
-        <target state="new">Failed to find staged tool package '{0}'.</target>
-        <note />
-      </trans-unit>
-      <trans-unit id="ToolSettingsInvalidLeadingDotCommandName">
-        <source>Command '{0}' has a leading dot.</source>
-        <target state="new">Command '{0}' has a leading dot.</target>
-=======
         <target state="translated">ステージング済みのツール パッケージ '{0}' が見つかりませんでした。</target>
         <note />
       </trans-unit>
       <trans-unit id="ToolSettingsInvalidLeadingDotCommandName">
         <source>The command name '{0}' cannot begin with a leading dot (.).</source>
         <target state="needs-review-translation">コマンド '{0}' の先頭にドットがあります。</target>
->>>>>>> 0bd52412
         <note />
       </trans-unit>
     </body>
