--- conflicted
+++ resolved
@@ -674,43 +674,12 @@
         <target state="translated">Das Projekt "{0}" wurde aus der Projektmappe entfernt.</target>
         <note />
       </trans-unit>
-<<<<<<< HEAD
-      <trans-unit id="CannotBeNullOrWhitespace">
-        <source>Cannot be null or whitespace.</source>
-        <target state="translated">Darf nicht NULL sein oder Leerraum enthalten.</target>
-        <note />
-      </trans-unit>
-      <trans-unit id="ContainInvalidCharacters">
-        <source>Contains one or more invalid characters: {0}</source>
-        <target state="translated">Enthält mindestens ein ungültiges Zeichen: {0}</target>
-        <note />
-      </trans-unit>
       <trans-unit id="ToolSettingsInvalidXml">
-        <source>The tool's settings file is invalid xml.
-{0}</source>
-        <target state="translated">Die Datei mit den Tooleinstellungen ist eine ungültige XML.
+        <source>Invalid XML: {0}</source>
+        <target state="needs-review-translation">Die Datei mit den Tooleinstellungen ist eine ungültige XML.
 {0}</target>
         <note />
       </trans-unit>
-      <trans-unit id="ToolSettingInvalidRunner">
-        <source>The tool's settings file has non "dotnet" as runner.</source>
-        <target state="translated">Die Datei mit den Tooleinstellungen verwendet nicht "dotnet" als Runner.</target>
-        <note />
-      </trans-unit>
-      <trans-unit id="ToolSettingMoreThanOneCommand">
-        <source>The tool's settings file has more than one command defined.</source>
-        <target state="translated">In der Datei mit den Tooleinstellungen ist mehr als ein Befehl definiert.</target>
-        <note />
-      </trans-unit>
-      <trans-unit id="ToolSettingsContainError">
-        <source>The tool's settings file contains error.
-{0}</source>
-        <target state="translated">Die Datei mit den Tooleinstellungen enthält einen Fehler.
-{0}</target>
-        <note />
-      </trans-unit>
-=======
->>>>>>> 6ef587db
       <trans-unit id="NuGetConfigurationFileDoesNotExist">
         <source>NuGet configuration file {0} does not exist.</source>
         <target state="translated">Die NuGet-Konfigurationsdatei "{0}" ist nicht vorhanden.</target>
@@ -800,11 +769,6 @@
         <target state="translated">Im Paket "{0}" fehlt die Datei mit den Tooleinstellungen "DotnetToolSettings.xml".</target>
         <note />
       </trans-unit>
-      <trans-unit id="ToolSettingsInvalidXml">
-        <source>Invalid XML: {0}</source>
-        <target state="new">Invalid XML: {0}</target>
-        <note />
-      </trans-unit>
       <trans-unit id="ToolSettingsMissingCommandName">
         <source>Tool defines a command with a missing name setting.</source>
         <target state="new">Tool defines a command with a missing name setting.</target>
