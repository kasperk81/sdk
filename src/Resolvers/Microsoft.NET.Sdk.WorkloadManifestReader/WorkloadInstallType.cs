--- conflicted
+++ resolved
@@ -47,11 +47,7 @@
 
             if (installType == InstallType.FileBased)
             {
-<<<<<<< HEAD
-                return Path.Combine(dotnetDir!, "metadata", "workloads", sdkFeatureBand.ToString(), "InstallState");
-=======
-                return Path.Combine(dotnetDir, "metadata", "workloads", architecture, sdkFeatureBand.ToString(), "InstallState");
->>>>>>> 1c826c28
+                return Path.Combine(dotnetDir!, "metadata", "workloads", architecture, sdkFeatureBand.ToString(), "InstallState");
             }
             else if (installType == InstallType.Msi)
             {
