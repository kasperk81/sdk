--- conflicted
+++ resolved
@@ -117,14 +117,11 @@
         <target state="translated">'{0}' yeniden yönlendirme iş yükünde 'redirect-to' dışında anahtarlar var</target>
         <note />
       </trans-unit>
-<<<<<<< HEAD
-=======
       <trans-unit id="ShouldInstallAWorkloadSet">
         <source>Workloads are configured to install and update using workload versions, but none were found. Run "dotnet workload restore" to install a workload version.</source>
         <target state="translated">İş yükleri, iş yükü sürümlerini kullanarak yüklenip güncelleştirilmek üzere yapılandırıldı, ancak iş yükü sürümleri bulunamadı. İş yükü sürümünü yüklemek için "dotnet iş yükü geri yükleme" komutunu çalıştırın.</target>
         <note />
       </trans-unit>
->>>>>>> 0009da14
       <trans-unit id="UnexpectedTokenAtOffset">
         <source>Unexpected token '{0}' at offset {1}</source>
         <target state="translated">{1} uzaklığında beklenmeyen '{0}' belirteci</target>
