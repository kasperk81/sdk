# Builds a source-build tarball

parameters:
  # Custom condition to apply to the job
  condition: true

  # Dependent jobs that must be completed before this job will run
  dependsOn:

  # The resource id of the tarball to download and build
  tarballResourceId: current

  # The following parameters aren't expected to be passed in rather they are used for encapsulation
  # -----------------------------------------------------------------------------------------------
  centOS7Container: mcr.microsoft.com/dotnet-buildtools/prereqs:centos-7-source-build-20210714125450-5d87b80
  centOS8Container: mcr.microsoft.com/dotnet-buildtools/prereqs:centos-8-source-build-20211118190102-9355e7b
  debian9Container: mcr.microsoft.com/dotnet-buildtools/prereqs:debian-stretch-20211001171226-047508b
  fedora33Container: mcr.microsoft.com/dotnet-buildtools/prereqs:fedora-33-20210222183538-031e7d2
  ubuntu1804Container: mcr.microsoft.com/dotnet-buildtools/prereqs:ubuntu-18.04-20210924170306-047508b
  poolInternal:
    name: NetCore1ESPool-Svc-Internal
    demands: ImageOverride -equals Build.Ubuntu.1804.Amd64
  poolPublic:
    name: NetCore1ESPool-Svc-Public
    demands: ImageOverride -equals Build.Ubuntu.1804.Amd64.Open
  tarballDir: $(Build.StagingDirectory)/tarball

jobs:
- job: Build_Tarball
  condition: ${{ parameters.condition }}
  displayName: Build Tarball
  dependsOn: ${{ parameters.dependsOn }}
  pool:
    ${{ if eq(variables['System.TeamProject'], 'public') }}:
      name: NetCore1ESPool-Public
      demands: ImageOverride -equals Build.Ubuntu.1804.Amd64.Open
    ${{ if eq(variables['System.TeamProject'], 'internal') }}:
      name: NetCore1ESPool-Internal
      demands: ImageOverride -equals Build.Ubuntu.1804.Amd64
  strategy:
    matrix:
      CentOS7-Online:
        _BootstrapPrep: true
        _BuildArch: x64
        _Container: ${{ parameters.centOS7Container }}
        _ExcludeOmniSharpTests: true
        _RunOnline: true
<<<<<<< HEAD
      ${{ if ne(variables['Build.Reason'], 'PullRequest') }}:
        CentOS7-Offline:
          _BootstrapPrep: true
          _BuildArch: x64
          _Container: ${{ parameters.centOS7Container }}
          _ExcludeOmniSharpTests: true
          _RunOnline: false
        CentOS8-Offline:
          _BootstrapPrep: true
          _BuildArch: x64
          _Container: ${{ parameters.centOS8Container }}
          _ExcludeOmniSharpTests: false
          _RunOnline: false
        Fedora33-Offline:
          _BootstrapPrep: false
          _BuildArch: x64
          _Container: ${{ parameters.fedora33Container }}
          _ExcludeOmniSharpTests: false
          _RunOnline: false
        Ubuntu1804-Offline:
          _BootstrapPrep: true
          _BuildArch: x64
          _Container: ${{ parameters.ubuntu1804Container }}
          _ExcludeOmniSharpTests: false
          _RunOnline: false
  timeoutInMinutes: 300
=======
      Fedora33-Offline:
        _BuildArch: x64
        _Container: ${{ parameters.fedora33Container }}
        _RunOnline: false
  timeoutInMinutes: 240
>>>>>>> cb30ba61
  workspace:
    clean: all

  steps:
  - checkout: none

  - template: /src/SourceBuild/Arcade/eng/common/templates/steps/source-build-build-tarball.yml
    parameters:
      buildArch: $(_BuildArch)
      container: $(_Container)
      excludeOmniSharpTests: $(_ExcludeOmniSharpTests)
      prepScript: |
        set -x

        customPrepArgs=
        if [ '$(_BootstrapPrep)' = 'true' ]; then
          customPrepArgs='--bootstrap'
        fi

        docker run --rm -v ${{ parameters.tarballDir }}:/tarball -w /tarball $(_Container) ./prep.sh  ${customPrepArgs}
      runOnline: $(_RunOnline)
      tarballDir: ${{ parameters.tarballDir }}
      tarballResourceId: ${{ parameters.tarballResourceId }}

- ${{ if ne(variables['Build.Reason'], 'PullRequest') }}:
  - job: Rebuild_Tarball
    displayName: Rebuild Tarball With Previous
    dependsOn: Build_Tarball
    pool:
      ${{ if eq(variables['System.TeamProject'], 'public') }}:
        ${{ parameters.poolPublic }}
      ${{ if eq(variables['System.TeamProject'], 'internal') }}:
        ${{ parameters.poolInternal }}
    strategy:
      matrix:
        Fedora33-Offline:
          _PreviousSourceBuildArtifact: Build Tarball Fedora33-Offline_Artifacts
          _BuildArch: x64
          _Container: ${{ parameters.fedora33Container }}
          _RunOnline: false
    timeoutInMinutes: 180
    workspace:
      clean: all

    steps:
    - checkout: none

    - download: current
      artifact: $(_PreviousSourceBuildArtifact)
      patterns: '*.tar.gz'
      displayName: Download Previous Source Build Artifacts

    - task: CopyFiles@2
      displayName: Copy Previous Source Build Artifacts
      inputs:
        SourceFolder: $(PIPELINE.WORKSPACE)/$(_PreviousSourceBuildArtifact)
        Contents: '*.tar.gz'
        TargetFolder: ${{ parameters.tarballDir }}/packages/archive/

    - template: /src/SourceBuild/Arcade/eng/common/templates/steps/source-build-build-tarball.yml
      parameters:
        additionalBuildArgs: --with-sdk /tarball/.dotnet
        buildArch: $(_BuildArch)
        container: $(_Container)
        prepScript: |
          set -x

          mkdir ${{ parameters.tarballDir }}/.dotnet
          tarballFilePath="${{ parameters.tarballDir }}/packages/archive/dotnet-sdk-*.tar.gz"
          eval tar -ozxf "$tarballFilePath" -C "${{ parameters.tarballDir }}/.dotnet"
          eval rm -f "$tarballFilePath"
        runOnline: $(_RunOnline)
        tarballDir: ${{ parameters.tarballDir }}
        tarballResourceId: ${{ parameters.tarballResourceId }}<|MERGE_RESOLUTION|>--- conflicted
+++ resolved
@@ -45,7 +45,6 @@
         _Container: ${{ parameters.centOS7Container }}
         _ExcludeOmniSharpTests: true
         _RunOnline: true
-<<<<<<< HEAD
       ${{ if ne(variables['Build.Reason'], 'PullRequest') }}:
         CentOS7-Offline:
           _BootstrapPrep: true
@@ -72,13 +71,6 @@
           _ExcludeOmniSharpTests: false
           _RunOnline: false
   timeoutInMinutes: 300
-=======
-      Fedora33-Offline:
-        _BuildArch: x64
-        _Container: ${{ parameters.fedora33Container }}
-        _RunOnline: false
-  timeoutInMinutes: 240
->>>>>>> cb30ba61
   workspace:
     clean: all
 
