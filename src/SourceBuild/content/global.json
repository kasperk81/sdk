--- conflicted
+++ resolved
@@ -1,10 +1,6 @@
 {
   "tools": {
-<<<<<<< HEAD
-    "dotnet": "9.0.101"
-=======
     "dotnet": "10.0.100-alpha.1.24555.54"
->>>>>>> 5923bae3
   },
   "msbuild-sdks": {
     "Microsoft.Build.NoTargets": "3.7.0",
