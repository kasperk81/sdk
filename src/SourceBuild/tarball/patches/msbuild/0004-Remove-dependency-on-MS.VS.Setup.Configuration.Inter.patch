--- conflicted
+++ resolved
@@ -20,11 +20,7 @@
 --- a/eng/Packages.props
 +++ b/eng/Packages.props
 @@ -46,9 +46,6 @@
-<<<<<<< HEAD
-
-=======
  
->>>>>>> d78f16d5
    <ItemGroup Condition="'$(DotNetBuildFromSource)' != 'true'">
      <GlobalPackageReference Include="Microsoft.CodeAnalysis.BannedApiAnalyzers" Version="$(MicrosoftCodeAnalysisBannedApiAnalyzersVersion)" />
 -  </ItemGroup>
@@ -38,15 +34,9 @@
 --- a/src/Build/Microsoft.Build.csproj
 +++ b/src/Build/Microsoft.Build.csproj
 @@ -38,8 +38,10 @@
-<<<<<<< HEAD
-    <PackageReference Include="Microsoft.IO.Redist" Condition="'$(FeatureMSIORedist)' == 'true'" />
-  </ItemGroup>
-
-=======
      <PackageReference Include="Microsoft.IO.Redist" Condition="'$(FeatureMSIORedist)' == 'true'" />
    </ItemGroup>
  
->>>>>>> d78f16d5
 -  <ItemGroup Condition="'$(TargetFrameworkIdentifier)' == '.NETFramework'">
 +  <ItemGroup Condition="'$(TargetFrameworkIdentifier)' == '.NETFramework' and '$(DotNetBuildFromSource)' != 'true'">
      <PackageReference Include="Microsoft.VisualStudio.Setup.Configuration.Interop" />
