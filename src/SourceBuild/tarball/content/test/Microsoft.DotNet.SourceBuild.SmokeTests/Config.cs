--- conflicted
+++ resolved
@@ -16,10 +16,7 @@
     public const string PrereqsPathEnv = "SMOKE_TESTS_PREREQS_PATH";
     public const string SdkTarballPathEnv = "SMOKE_TESTS_SDK_TARBALL_PATH";
     public const string TargetRidEnv = "SMOKE_TESTS_TARGET_RID";
-<<<<<<< HEAD
-=======
     public const string WarnPoisonDiffsEnv = "SMOKE_TESTS_WARN_POISON_DIFFS";
->>>>>>> 6db99d57
     public const string WarnSdkContentDiffsEnv = "SMOKE_TESTS_WARN_SDK_CONTENT_DIFFS";
 
     public static string DotNetDirectory { get; } =
@@ -30,11 +27,8 @@
     public static string? SdkTarballPath { get; } = Environment.GetEnvironmentVariable(SdkTarballPathEnv);
     public static string TargetRid { get; } = Environment.GetEnvironmentVariable(TargetRidEnv) ??
         throw new InvalidOperationException($"'{Config.TargetRidEnv}' must be specified");
-<<<<<<< HEAD
-=======
     public static bool WarnOnPoisonDiffs { get; } =
         bool.TryParse(Environment.GetEnvironmentVariable(WarnPoisonDiffsEnv), out bool excludeOnlineTests) && excludeOnlineTests;
->>>>>>> 6db99d57
     public static bool WarnOnSdkContentDiffs { get; } =
         bool.TryParse(Environment.GetEnvironmentVariable(WarnSdkContentDiffsEnv), out bool excludeOnlineTests) && excludeOnlineTests;
 }