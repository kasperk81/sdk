﻿// Copyright (c) .NET Foundation and contributors. All rights reserved.
// Licensed under the MIT license. See LICENSE file in the project root for full license information.

using System;
using System.IO;
<<<<<<< HEAD
=======
using System.Linq;
using System.Diagnostics;
using System.Runtime.InteropServices;
>>>>>>> 584400a1
using System.Text;
using System.CommandLine.Parsing;
using Microsoft.DotNet.Cli.Telemetry;
using Microsoft.DotNet.Cli.Utils;
using Microsoft.DotNet.Configurer;
using Microsoft.DotNet.ShellShim;
using Microsoft.Extensions.EnvironmentAbstractions;
using LocalizableStrings = Microsoft.DotNet.Cli.Utils.LocalizableStrings;
using NuGet.Frameworks;
using System.Linq;
using Microsoft.DotNet.Tools.Help;
using Microsoft.DotNet.CommandFactory;

namespace Microsoft.DotNet.Cli
{
    public class Program
    {
        private static readonly string ToolPathSentinelFileName = $"{Product.Version}.toolpath.sentinel";

        public static int Main(string[] args)
        {
            DebugHelper.HandleDebugSwitch(ref args);

            // Capture the current timestamp to calculate the host overhead.
            DateTime mainTimeStamp = DateTime.Now;
            TimeSpan startupTime = mainTimeStamp - Process.GetCurrentProcess().StartTime;

            bool perfLogEnabled = Env.GetEnvironmentVariableAsBool("DOTNET_CLI_PERF_LOG", false);
            PerformanceLogStartupInformation startupInfo = null;
            if (perfLogEnabled)
            {
                startupInfo = new PerformanceLogStartupInformation(mainTimeStamp);
                PerformanceLogManager.InitializeAndStartCleanup(FileSystemWrapper.Default);
            }

            PerformanceLogEventListener perLogEventListener = null;
            try
            {
                if (perfLogEnabled)
                {
                    perLogEventListener = PerformanceLogEventListener.Create(FileSystemWrapper.Default, PerformanceLogManager.Instance.CurrentLogDirectory);
                }

                PerformanceLogEventSource.Log.LogStartUpInformation(startupInfo);
                PerformanceLogEventSource.Log.CLIStart();

                InitializeProcess();

                try
                {
<<<<<<< HEAD
                    return ProcessArgs(args);
=======
                    using (PerfTrace.Current.CaptureTiming())
                    {
                        return ProcessArgs(args, startupTime);
                    }
>>>>>>> 584400a1
                }
                catch (HelpException e)
                {
                    Reporter.Output.WriteLine(e.Message);
                    return 0;
                }
                catch (Exception e) when (e.ShouldBeDisplayedAsError())
                {
                    Reporter.Error.WriteLine(CommandContext.IsVerbose()
                        ? e.ToString().Red().Bold()
                        : e.Message.Red().Bold());

                    var commandParsingException = e as CommandParsingException;
                    if (commandParsingException != null)
                    {
                        Reporter.Output.WriteLine(commandParsingException.HelpText);
                    }

                    return 1;
                }
                catch (Exception e) when (!e.ShouldBeDisplayedAsError())
                {
                    // If telemetry object has not been initialized yet. It cannot be collected
                    TelemetryEventEntry.SendFiltered(e);
                    Reporter.Error.WriteLine(e.ToString().Red().Bold());

                    return 1;
                }
                finally
                {
                    PerformanceLogEventSource.Log.CLIStop();
                }
            }
            finally
            {
                if(perLogEventListener != null)
                {
                    perLogEventListener.Dispose();
                }
            }
        }

        internal static int ProcessArgs(string[] args, ITelemetry telemetryClient = null )
        {
<<<<<<< HEAD
            var parseResult = Parser.Instance.Parse(args);
=======
            return ProcessArgs(args, new TimeSpan(0));
        }

        internal static int ProcessArgs(string[] args, TimeSpan startupTime, ITelemetry telemetryClient = null )
        {
            // CommandLineApplication is a bit restrictive, so we parse things ourselves here. Individual apps should use CLA.
            var success = true;
            var command = string.Empty;
            var lastArg = 0;
            Dictionary<string, double> performanceData = new Dictionary<string, double>();
            TopLevelCommandParserResult topLevelCommandParserResult = TopLevelCommandParserResult.Empty;

>>>>>>> 584400a1
            using (IFirstTimeUseNoticeSentinel disposableFirstTimeUseNoticeSentinel =
                new FirstTimeUseNoticeSentinel())
            {
                IFirstTimeUseNoticeSentinel firstTimeUseNoticeSentinel = disposableFirstTimeUseNoticeSentinel;
                IAspNetCertificateSentinel aspNetCertificateSentinel = new AspNetCertificateSentinel();
                IFileSentinel toolPathSentinel = new FileSentinel(
                    new FilePath(
                        Path.Combine(
                            CliFolderPathCalculator.DotnetUserProfileFolderPath,
                            ToolPathSentinelFileName)));
                if (parseResult.ValueForOption<bool>(Parser.DiagOption) && parseResult.IsDotnetBuiltInCommand())
                {
                    Environment.SetEnvironmentVariable(CommandContext.Variables.Verbose, bool.TrueString);
                    CommandContext.SetVerbose(true);
                    Reporter.Reset();
                }
                if (parseResult.HasOption(Parser.VersionOption) && parseResult.IsTopLevelDotnetCommand())
                {
                    CommandLineInfo.PrintVersion();
                    return 0;
                }
                else if (parseResult.HasOption(Parser.InfoOption) && parseResult.IsTopLevelDotnetCommand())
                {
                    CommandLineInfo.PrintInfo();
                    return 0;
                }
                else if (parseResult.HasOption("-h") && parseResult.IsTopLevelDotnetCommand())
                {
                    HelpCommand.PrintHelp();
                    return 0;
                }
                else if (parseResult.Directives.Count() > 0)
                {
                    return parseResult.Invoke();
                }
                else
                {
                    PerformanceLogEventSource.Log.FirstTimeConfigurationStart();

                    var environmentProvider = new EnvironmentProvider();

                    bool generateAspNetCertificate =
                        environmentProvider.GetEnvironmentVariableAsBool("DOTNET_GENERATE_ASPNET_CERTIFICATE", defaultValue: true);
                    bool telemetryOptout =
                      environmentProvider.GetEnvironmentVariableAsBool("DOTNET_CLI_TELEMETRY_OPTOUT", defaultValue: false);
                    bool addGlobalToolsToPath =
                        environmentProvider.GetEnvironmentVariableAsBool("DOTNET_ADD_GLOBAL_TOOLS_TO_PATH", defaultValue: true);
                    bool nologo =
                        environmentProvider.GetEnvironmentVariableAsBool("DOTNET_NOLOGO", defaultValue: false);

                    ReportDotnetHomeUsage(environmentProvider);

                    var isDotnetBeingInvokedFromNativeInstaller = false;
                    if (parseResult.CommandResult.Command.Name.Equals(Parser.InstallSuccessCommand.Name))
                    {
                        aspNetCertificateSentinel = new NoOpAspNetCertificateSentinel();
                        firstTimeUseNoticeSentinel = new NoOpFirstTimeUseNoticeSentinel();
                        toolPathSentinel = new NoOpFileSentinel(exists: false);
                        isDotnetBeingInvokedFromNativeInstaller = true;
                    }
<<<<<<< HEAD
=======
                    else
                    {
                        // It's the command, and we're done!
                        command = args[lastArg];
                        if (string.IsNullOrEmpty(command))
                        {
                            command = "help";
                        }

                        PerformanceLogEventSource.Log.FirstTimeConfigurationStart();

                        var environmentProvider = new EnvironmentProvider();

                        bool generateAspNetCertificate =
                            environmentProvider.GetEnvironmentVariableAsBool("DOTNET_GENERATE_ASPNET_CERTIFICATE", defaultValue: true);
                        bool telemetryOptout =
                          environmentProvider.GetEnvironmentVariableAsBool("DOTNET_CLI_TELEMETRY_OPTOUT", defaultValue: false);
                        bool addGlobalToolsToPath =
                            environmentProvider.GetEnvironmentVariableAsBool("DOTNET_ADD_GLOBAL_TOOLS_TO_PATH", defaultValue: true);
                        bool nologo =
                            environmentProvider.GetEnvironmentVariableAsBool("DOTNET_NOLOGO", defaultValue: false);

                        ReportDotnetHomeUsage(environmentProvider);

                        topLevelCommandParserResult = new TopLevelCommandParserResult(command);
                        var isDotnetBeingInvokedFromNativeInstaller = false;
                        if (IsDotnetBeingInvokedFromNativeInstaller(topLevelCommandParserResult))
                        {
                            aspNetCertificateSentinel = new NoOpAspNetCertificateSentinel();
                            firstTimeUseNoticeSentinel = new NoOpFirstTimeUseNoticeSentinel();
                            toolPathSentinel = new NoOpFileSentinel(exists: false);
                            isDotnetBeingInvokedFromNativeInstaller = true;
                        }

                        var dotnetFirstRunConfiguration = new DotnetFirstRunConfiguration(
                            generateAspNetCertificate: generateAspNetCertificate,
                            telemetryOptout: telemetryOptout,
                            addGlobalToolsToPath: addGlobalToolsToPath,
                            nologo: nologo);

                        ConfigureDotNetForFirstTimeUse(
                            firstTimeUseNoticeSentinel,
                            aspNetCertificateSentinel,
                            toolPathSentinel,
                            isDotnetBeingInvokedFromNativeInstaller,
                            dotnetFirstRunConfiguration,
                            environmentProvider,
                            performanceData);
>>>>>>> 584400a1

                    var dotnetFirstRunConfiguration = new DotnetFirstRunConfiguration(
                        generateAspNetCertificate: generateAspNetCertificate,
                        telemetryOptout: telemetryOptout,
                        addGlobalToolsToPath: addGlobalToolsToPath,
                        nologo: nologo);

                    ConfigureDotNetForFirstTimeUse(
                        firstTimeUseNoticeSentinel,
                        aspNetCertificateSentinel,
                        toolPathSentinel,
                        isDotnetBeingInvokedFromNativeInstaller,
                        dotnetFirstRunConfiguration,
                        environmentProvider);
                        PerformanceLogEventSource.Log.FirstTimeConfigurationStop();
<<<<<<< HEAD

=======
                        break;
                    }
                }
                if (!success)
                {
                    HelpCommand.PrintHelp();
                    return 1;
>>>>>>> 584400a1
                }

                PerformanceLogEventSource.Log.TelemetryRegistrationStart();

                if (telemetryClient == null)
                {
                    telemetryClient = new Telemetry.Telemetry(firstTimeUseNoticeSentinel);
                }
                TelemetryEventEntry.Subscribe(telemetryClient.TrackEvent);
                TelemetryEventEntry.TelemetryFilter = new TelemetryFilter(Sha256Hasher.HashWithNormalizedCasing);

                PerformanceLogEventSource.Log.TelemetryRegistrationStop();
            }

            if (CommandContext.IsVerbose())
            {
                Console.WriteLine($"Telemetry is: {(telemetryClient.Enabled ? "Enabled" : "Disabled")}");
            }
            PerformanceLogEventSource.Log.TelemetrySaveIfEnabledStart();
<<<<<<< HEAD
            TelemetryEventEntry.SendFiltered(parseResult);
=======
            performanceData.Add("Startup Time", startupTime.TotalMilliseconds);
            TelemetryEventEntry.SendFiltered(Tuple.Create(topLevelCommandParserResult, performanceData));
>>>>>>> 584400a1
            PerformanceLogEventSource.Log.TelemetrySaveIfEnabledStop();

            var topLevelCommands = new string[] { "dotnet", parseResult.RootSubCommandResult() }.Concat(Parser.DiagOption.Aliases);
            int exitCode;
            if (parseResult.CommandResult.Command.Name.Equals("dotnet") && string.IsNullOrEmpty(parseResult.ValueForArgument<string>(Parser.DotnetSubCommand)))
            {
<<<<<<< HEAD
                exitCode = 0;
            }
            else if (BuiltInCommandsCatalog.Commands.TryGetValue(parseResult.RootSubCommandResult(), out var builtIn))
            {
			    PerformanceLogEventSource.Log.BuiltInCommandParserStart();
                if (parseResult.Errors.Count <= 0)
                {
				    PerformanceLogEventSource.Log.TelemetrySaveIfEnabledStart();
                    TelemetryEventEntry.SendFiltered(parseResult);
					PerformanceLogEventSource.Log.TelemetrySaveIfEnabledStop();
=======
                PerformanceLogEventSource.Log.BuiltInCommandParserStart();
                Stopwatch parseStartTime = Stopwatch.StartNew() ;
                var parseResult = Parser.Instance.ParseFrom($"dotnet {topLevelCommandParserResult.Command}", appArgs.ToArray());
                TimeSpan parseTime = parseStartTime.Elapsed;
                PerformanceLogEventSource.Log.BuiltInCommandParserStop();

                if (!parseResult.Errors.Any())
                {
                    PerformanceLogEventSource.Log.TelemetrySaveIfEnabledStart();
                    performanceData.Add("Parse Time", parseTime.TotalMilliseconds);
                    TelemetryEventEntry.SendFiltered(Tuple.Create(parseResult, performanceData));
                    PerformanceLogEventSource.Log.TelemetrySaveIfEnabledStop();
>>>>>>> 584400a1
                }

                PerformanceLogEventSource.Log.BuiltInCommandStart();

                exitCode = builtIn.Command(args.Where(t => !topLevelCommands.Contains(t)).ToArray());
				PerformanceLogEventSource.Log.BuiltInCommandStop();
            }
            else
            {
                PerformanceLogEventSource.Log.ExtensibleCommandResolverStart();
                var resolvedCommand = CommandFactoryUsingResolver.Create(
                        "dotnet-" + parseResult.ValueForArgument<string>(Parser.DotnetSubCommand),
                        args.Where(t => !topLevelCommands.Contains(t)).ToArray(),
                        FrameworkConstants.CommonFrameworks.NetStandardApp15);
                PerformanceLogEventSource.Log.ExtensibleCommandResolverStop();

                PerformanceLogEventSource.Log.ExtensibleCommandStart();
                var result = resolvedCommand.Execute();
                PerformanceLogEventSource.Log.ExtensibleCommandStop();

                exitCode = result.ExitCode;
            }

            PerformanceLogEventSource.Log.TelemetryClientFlushStart();
            telemetryClient.Flush();
            PerformanceLogEventSource.Log.TelemetryClientFlushStop();

            return exitCode;
        }

        private static void ReportDotnetHomeUsage(IEnvironmentProvider provider)
        {
            var home = provider.GetEnvironmentVariable(CliFolderPathCalculator.DotnetHomeVariableName);
            if (string.IsNullOrEmpty(home))
            {
                return;
            }

            Reporter.Verbose.WriteLine(
                string.Format(
                    LocalizableStrings.DotnetCliHomeUsed,
                    home,
                    CliFolderPathCalculator.DotnetHomeVariableName));
        }

        private static void ConfigureDotNetForFirstTimeUse(
            IFirstTimeUseNoticeSentinel firstTimeUseNoticeSentinel,
            IAspNetCertificateSentinel aspNetCertificateSentinel,
            IFileSentinel toolPathSentinel,
            bool isDotnetBeingInvokedFromNativeInstaller,
            DotnetFirstRunConfiguration dotnetFirstRunConfiguration,
            IEnvironmentProvider environmentProvider,
            Dictionary<string,double> performanceMeasurements)
        {
            var environmentPath = EnvironmentPathFactory.CreateEnvironmentPath(isDotnetBeingInvokedFromNativeInstaller, environmentProvider);
            var commandFactory = new DotNetCommandFactory(alwaysRunOutOfProc: true);
            var aspnetCertificateGenerator = new AspNetCoreCertificateGenerator();
            var dotnetConfigurer = new DotnetFirstTimeUseConfigurer(
                firstTimeUseNoticeSentinel,
                aspNetCertificateSentinel,
                aspnetCertificateGenerator,
                toolPathSentinel,
                dotnetFirstRunConfiguration,
                Reporter.Output,
                CliFolderPathCalculator.CliFallbackFolderPath,
                environmentPath);

            dotnetConfigurer.Configure();

            if (isDotnetBeingInvokedFromNativeInstaller && OperatingSystem.IsWindows())
            {
<<<<<<< HEAD
                DotDefaultPathCorrector.Correct();
=======
                var environmentPath = EnvironmentPathFactory.CreateEnvironmentPath(isDotnetBeingInvokedFromNativeInstaller, environmentProvider);
                var commandFactory = new DotNetCommandFactory(alwaysRunOutOfProc: true);
                var aspnetCertificateGenerator = new AspNetCoreCertificateGenerator();
                var dotnetConfigurer = new DotnetFirstTimeUseConfigurer(
                    firstTimeUseNoticeSentinel,
                    aspNetCertificateSentinel,
                    aspnetCertificateGenerator,
                    toolPathSentinel,
                    dotnetFirstRunConfiguration,
                    Reporter.Output,
                    CliFolderPathCalculator.CliFallbackFolderPath,
                    environmentPath,
                    performanceMeasurements);

                dotnetConfigurer.Configure();
                if (isDotnetBeingInvokedFromNativeInstaller && OperatingSystem.IsWindows())
                {
                    DotDefaultPathCorrector.Correct();
                }
>>>>>>> 584400a1
            }
        }

        private static void InitializeProcess()
        {
            // by default, .NET Core doesn't have all code pages needed for Console apps.
            // see the .NET Core Notes in https://docs.microsoft.com/dotnet/api/system.diagnostics.process#-notes
            Encoding.RegisterProvider(CodePagesEncodingProvider.Instance);

            UILanguageOverride.Setup();
        }

        internal static bool TryGetBuiltInCommand(string commandName, out BuiltInCommandMetadata builtInCommand)
        {
            return BuiltInCommandsCatalog.Commands.TryGetValue(commandName, out builtInCommand);
        }
    }
}<|MERGE_RESOLUTION|>--- conflicted
+++ resolved
@@ -3,12 +3,9 @@
 
 using System;
 using System.IO;
-<<<<<<< HEAD
-=======
-using System.Linq;
+using System.Collections.Generic;
 using System.Diagnostics;
 using System.Runtime.InteropServices;
->>>>>>> 584400a1
 using System.Text;
 using System.CommandLine.Parsing;
 using Microsoft.DotNet.Cli.Telemetry;
@@ -59,14 +56,7 @@
 
                 try
                 {
-<<<<<<< HEAD
-                    return ProcessArgs(args);
-=======
-                    using (PerfTrace.Current.CaptureTiming())
-                    {
-                        return ProcessArgs(args, startupTime);
-                    }
->>>>>>> 584400a1
+                    return ProcessArgs(args, startupTime);
                 }
                 catch (HelpException e)
                 {
@@ -111,22 +101,19 @@
 
         internal static int ProcessArgs(string[] args, ITelemetry telemetryClient = null )
         {
-<<<<<<< HEAD
+            return ProcessArgs(args, new TimeSpan(0));
+        }
+
+        internal static int ProcessArgs(string[] args, TimeSpan startupTime, ITelemetry telemetryClient = null )
+        {
+            Dictionary<string, double> performanceData = new Dictionary<string, double>();
+
+            PerformanceLogEventSource.Log.BuiltInCommandParserStart();
+            Stopwatch parseStartTime = Stopwatch.StartNew();
             var parseResult = Parser.Instance.Parse(args);
-=======
-            return ProcessArgs(args, new TimeSpan(0));
-        }
-
-        internal static int ProcessArgs(string[] args, TimeSpan startupTime, ITelemetry telemetryClient = null )
-        {
-            // CommandLineApplication is a bit restrictive, so we parse things ourselves here. Individual apps should use CLA.
-            var success = true;
-            var command = string.Empty;
-            var lastArg = 0;
-            Dictionary<string, double> performanceData = new Dictionary<string, double>();
-            TopLevelCommandParserResult topLevelCommandParserResult = TopLevelCommandParserResult.Empty;
-
->>>>>>> 584400a1
+            performanceData.Add("Parse Time", parseStartTime.Elapsed.TotalMilliseconds);
+            PerformanceLogEventSource.Log.BuiltInCommandParserStop();
+
             using (IFirstTimeUseNoticeSentinel disposableFirstTimeUseNoticeSentinel =
                 new FirstTimeUseNoticeSentinel())
             {
@@ -187,57 +174,6 @@
                         toolPathSentinel = new NoOpFileSentinel(exists: false);
                         isDotnetBeingInvokedFromNativeInstaller = true;
                     }
-<<<<<<< HEAD
-=======
-                    else
-                    {
-                        // It's the command, and we're done!
-                        command = args[lastArg];
-                        if (string.IsNullOrEmpty(command))
-                        {
-                            command = "help";
-                        }
-
-                        PerformanceLogEventSource.Log.FirstTimeConfigurationStart();
-
-                        var environmentProvider = new EnvironmentProvider();
-
-                        bool generateAspNetCertificate =
-                            environmentProvider.GetEnvironmentVariableAsBool("DOTNET_GENERATE_ASPNET_CERTIFICATE", defaultValue: true);
-                        bool telemetryOptout =
-                          environmentProvider.GetEnvironmentVariableAsBool("DOTNET_CLI_TELEMETRY_OPTOUT", defaultValue: false);
-                        bool addGlobalToolsToPath =
-                            environmentProvider.GetEnvironmentVariableAsBool("DOTNET_ADD_GLOBAL_TOOLS_TO_PATH", defaultValue: true);
-                        bool nologo =
-                            environmentProvider.GetEnvironmentVariableAsBool("DOTNET_NOLOGO", defaultValue: false);
-
-                        ReportDotnetHomeUsage(environmentProvider);
-
-                        topLevelCommandParserResult = new TopLevelCommandParserResult(command);
-                        var isDotnetBeingInvokedFromNativeInstaller = false;
-                        if (IsDotnetBeingInvokedFromNativeInstaller(topLevelCommandParserResult))
-                        {
-                            aspNetCertificateSentinel = new NoOpAspNetCertificateSentinel();
-                            firstTimeUseNoticeSentinel = new NoOpFirstTimeUseNoticeSentinel();
-                            toolPathSentinel = new NoOpFileSentinel(exists: false);
-                            isDotnetBeingInvokedFromNativeInstaller = true;
-                        }
-
-                        var dotnetFirstRunConfiguration = new DotnetFirstRunConfiguration(
-                            generateAspNetCertificate: generateAspNetCertificate,
-                            telemetryOptout: telemetryOptout,
-                            addGlobalToolsToPath: addGlobalToolsToPath,
-                            nologo: nologo);
-
-                        ConfigureDotNetForFirstTimeUse(
-                            firstTimeUseNoticeSentinel,
-                            aspNetCertificateSentinel,
-                            toolPathSentinel,
-                            isDotnetBeingInvokedFromNativeInstaller,
-                            dotnetFirstRunConfiguration,
-                            environmentProvider,
-                            performanceData);
->>>>>>> 584400a1
 
                     var dotnetFirstRunConfiguration = new DotnetFirstRunConfiguration(
                         generateAspNetCertificate: generateAspNetCertificate,
@@ -251,19 +187,10 @@
                         toolPathSentinel,
                         isDotnetBeingInvokedFromNativeInstaller,
                         dotnetFirstRunConfiguration,
-                        environmentProvider);
-                        PerformanceLogEventSource.Log.FirstTimeConfigurationStop();
-<<<<<<< HEAD
-
-=======
-                        break;
-                    }
-                }
-                if (!success)
-                {
-                    HelpCommand.PrintHelp();
-                    return 1;
->>>>>>> 584400a1
+                        environmentProvider,
+                        performanceData);
+                    PerformanceLogEventSource.Log.FirstTimeConfigurationStop();
+
                 }
 
                 PerformanceLogEventSource.Log.TelemetryRegistrationStart();
@@ -283,49 +210,22 @@
                 Console.WriteLine($"Telemetry is: {(telemetryClient.Enabled ? "Enabled" : "Disabled")}");
             }
             PerformanceLogEventSource.Log.TelemetrySaveIfEnabledStart();
-<<<<<<< HEAD
-            TelemetryEventEntry.SendFiltered(parseResult);
-=======
             performanceData.Add("Startup Time", startupTime.TotalMilliseconds);
-            TelemetryEventEntry.SendFiltered(Tuple.Create(topLevelCommandParserResult, performanceData));
->>>>>>> 584400a1
+            TelemetryEventEntry.SendFiltered(Tuple.Create(parseResult, performanceData));
             PerformanceLogEventSource.Log.TelemetrySaveIfEnabledStop();
 
             var topLevelCommands = new string[] { "dotnet", parseResult.RootSubCommandResult() }.Concat(Parser.DiagOption.Aliases);
             int exitCode;
             if (parseResult.CommandResult.Command.Name.Equals("dotnet") && string.IsNullOrEmpty(parseResult.ValueForArgument<string>(Parser.DotnetSubCommand)))
             {
-<<<<<<< HEAD
                 exitCode = 0;
             }
             else if (BuiltInCommandsCatalog.Commands.TryGetValue(parseResult.RootSubCommandResult(), out var builtIn))
             {
-			    PerformanceLogEventSource.Log.BuiltInCommandParserStart();
-                if (parseResult.Errors.Count <= 0)
-                {
-				    PerformanceLogEventSource.Log.TelemetrySaveIfEnabledStart();
-                    TelemetryEventEntry.SendFiltered(parseResult);
-					PerformanceLogEventSource.Log.TelemetrySaveIfEnabledStop();
-=======
-                PerformanceLogEventSource.Log.BuiltInCommandParserStart();
-                Stopwatch parseStartTime = Stopwatch.StartNew() ;
-                var parseResult = Parser.Instance.ParseFrom($"dotnet {topLevelCommandParserResult.Command}", appArgs.ToArray());
-                TimeSpan parseTime = parseStartTime.Elapsed;
-                PerformanceLogEventSource.Log.BuiltInCommandParserStop();
-
-                if (!parseResult.Errors.Any())
-                {
-                    PerformanceLogEventSource.Log.TelemetrySaveIfEnabledStart();
-                    performanceData.Add("Parse Time", parseTime.TotalMilliseconds);
-                    TelemetryEventEntry.SendFiltered(Tuple.Create(parseResult, performanceData));
-                    PerformanceLogEventSource.Log.TelemetrySaveIfEnabledStop();
->>>>>>> 584400a1
-                }
 
                 PerformanceLogEventSource.Log.BuiltInCommandStart();
-
                 exitCode = builtIn.Command(args.Where(t => !topLevelCommands.Contains(t)).ToArray());
-				PerformanceLogEventSource.Log.BuiltInCommandStop();
+                PerformanceLogEventSource.Log.BuiltInCommandStop();
             }
             else
             {
@@ -366,13 +266,13 @@
         }
 
         private static void ConfigureDotNetForFirstTimeUse(
-            IFirstTimeUseNoticeSentinel firstTimeUseNoticeSentinel,
-            IAspNetCertificateSentinel aspNetCertificateSentinel,
-            IFileSentinel toolPathSentinel,
-            bool isDotnetBeingInvokedFromNativeInstaller,
-            DotnetFirstRunConfiguration dotnetFirstRunConfiguration,
-            IEnvironmentProvider environmentProvider,
-            Dictionary<string,double> performanceMeasurements)
+           IFirstTimeUseNoticeSentinel firstTimeUseNoticeSentinel,
+           IAspNetCertificateSentinel aspNetCertificateSentinel,
+           IFileSentinel toolPathSentinel,
+           bool isDotnetBeingInvokedFromNativeInstaller,
+           DotnetFirstRunConfiguration dotnetFirstRunConfiguration,
+           IEnvironmentProvider environmentProvider,
+           Dictionary<string, double> performanceMeasurements)
         {
             var environmentPath = EnvironmentPathFactory.CreateEnvironmentPath(isDotnetBeingInvokedFromNativeInstaller, environmentProvider);
             var commandFactory = new DotNetCommandFactory(alwaysRunOutOfProc: true);
@@ -385,35 +285,14 @@
                 dotnetFirstRunConfiguration,
                 Reporter.Output,
                 CliFolderPathCalculator.CliFallbackFolderPath,
-                environmentPath);
+                environmentPath,
+                performanceMeasurements);
 
             dotnetConfigurer.Configure();
 
             if (isDotnetBeingInvokedFromNativeInstaller && OperatingSystem.IsWindows())
             {
-<<<<<<< HEAD
                 DotDefaultPathCorrector.Correct();
-=======
-                var environmentPath = EnvironmentPathFactory.CreateEnvironmentPath(isDotnetBeingInvokedFromNativeInstaller, environmentProvider);
-                var commandFactory = new DotNetCommandFactory(alwaysRunOutOfProc: true);
-                var aspnetCertificateGenerator = new AspNetCoreCertificateGenerator();
-                var dotnetConfigurer = new DotnetFirstTimeUseConfigurer(
-                    firstTimeUseNoticeSentinel,
-                    aspNetCertificateSentinel,
-                    aspnetCertificateGenerator,
-                    toolPathSentinel,
-                    dotnetFirstRunConfiguration,
-                    Reporter.Output,
-                    CliFolderPathCalculator.CliFallbackFolderPath,
-                    environmentPath,
-                    performanceMeasurements);
-
-                dotnetConfigurer.Configure();
-                if (isDotnetBeingInvokedFromNativeInstaller && OperatingSystem.IsWindows())
-                {
-                    DotDefaultPathCorrector.Correct();
-                }
->>>>>>> 584400a1
             }
         }
 
