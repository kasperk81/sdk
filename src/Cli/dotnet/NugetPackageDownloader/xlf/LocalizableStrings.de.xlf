﻿<?xml version="1.0" encoding="utf-8"?>
<xliff xmlns="urn:oasis:names:tc:xliff:document:1.2" xmlns:xsi="http://www.w3.org/2001/XMLSchema-instance" version="1.2" xsi:schemaLocation="urn:oasis:names:tc:xliff:document:1.2 xliff-core-1.2-transitional.xsd">
  <file datatype="xml" source-language="en" target-language="de" original="../LocalizableStrings.resx">
    <body>
      <trans-unit id="DownloadVersionFailed">
        <source>Downloading {0} version {1} failed.</source>
        <target state="translated">Fehler beim Herunterladen der {0} Version {1}.</target>
        <note />
      </trans-unit>
      <trans-unit id="FailedToFindSourceUnderPackageSourceMapping">
        <source>Package Source Mapping is enabled, but no source found under the specified package ID: {0}. See the documentation for Package Source Mapping at https://aka.ms/nuget-package-source-mapping for more details.</source>
        <target state="translated">Die Paketquellzuordnung ist aktiviert, aber unter der angegebenen Paket-ID wurde keine Quelle gefunden: {0}. Weitere Informationen finden Sie in der Dokumentation zur Paketquellzuordnung unter https://aka.ms/nuget-package-source-mapping.</target>
        <note />
      </trans-unit>
      <trans-unit id="FailedToLoadNuGetSource">
        <source>Failed to load NuGet source {0}</source>
        <target state="translated">Fehler beim Laden der NuGet-Quelle {0}</target>
        <note />
      </trans-unit>
      <trans-unit id="FailedToLoadNuGetSourceSourceIsNotValid">
        <source>Failed to load NuGet source {0}: the source is not valid. It will be skipped in further processing.</source>
        <target state="translated">Fehler beim Laden der NuGet-Quelle {0}: die Quelle ist ungültig. Sie wird bei der weiteren Verarbeitung übersprungen.</target>
        <note />
      </trans-unit>
      <trans-unit id="FailedToMapSourceUnderPackageSourceMapping">
        <source>Package Source Mapping is enabled, but no source mapped under the specified package ID: {0}. See the documentation for Package Source Mapping at https://aka.ms/nuget-package-source-mapping for more details.</source>
        <target state="translated">Die Paketquellzuordnung ist aktiviert, aber unter der angegebenen Paket-ID ist keine Quelle zugeordnet: {0}. Weitere Informationen finden Sie in der Dokumentation zur Paketquellzuordnung unter https://aka.ms/nuget-package-source-mapping.</target>
        <note />
      </trans-unit>
      <trans-unit id="FailedToValidatePackageSigning">
        <source>Failed to validate package signing.</source>
        <target state="translated">Fehler bei der Überprüfung der Paketsignierung.</target>
        <note />
      </trans-unit>
      <trans-unit id="IsNotFoundInNuGetFeeds">
        <source>{0} is not found in NuGet feeds {1}.</source>
        <target state="translated">"{0}" wurde in NuGet-Feeds "{1}" nicht gefunden.</target>
        <note />
      </trans-unit>
<<<<<<< HEAD
      <trans-unit id="NotATool">
        <source>Package {0} is not a .NET tool.</source>
        <target state="translated">Paket {0} ist kein .NET-Tool.</target>
        <note />
      </trans-unit>
=======
>>>>>>> 1ec37e7b
      <trans-unit id="NuGetPackageSignatureVerificationSkipped">
        <source>Skipping NuGet package signature verification.</source>
        <target state="translated">Die Überprüfung der NuGet-Paketsignatur wird übersprungen.</target>
        <note />
      </trans-unit>
      <trans-unit id="PackageVersionDescriptionDefault">
        <source>A version of {0} of package {1}</source>
        <target state="translated">Eine Version von "{0}" des Pakets "{1}"</target>
        <note />
      </trans-unit>
      <trans-unit id="PackageVersionDescriptionForExactVersionMatch">
        <source>Version {0} of package {1}</source>
        <target state="translated">Version "{0}" des Pakets "{1}"</target>
        <note />
      </trans-unit>
      <trans-unit id="PackageVersionDescriptionForVersionWithLowerAndUpperBounds">
        <source>A version between {0} and {1} of package {2}</source>
        <target state="translated">Eine Version zwischen "{0}" und "{1}" des Pakets "{2}"</target>
        <note />
      </trans-unit>
      <trans-unit id="PackageVersionDescriptionForVersionWithLowerBound">
        <source>A version higher than {0} of package {1}</source>
        <target state="translated">Eine Version, die höher als "{0}" des Pakets "{1}" ist.</target>
        <note />
      </trans-unit>
      <trans-unit id="PackageVersionDescriptionForVersionWithUpperBound">
        <source>A version less than {0} of package {1}</source>
        <target state="translated">Eine Version, die niedriger als "{0}" des Pakets "{1}" ist.</target>
        <note />
      </trans-unit>
      <trans-unit id="SkipNuGetpackageSigningValidationmacOSLinux">
        <source>Skip NuGet package signing validation. NuGet signing validation is not available on Linux or macOS https://aka.ms/workloadskippackagevalidation .</source>
        <target state="translated">Überprüfung der NuGet-Paketsignierung überspringen. Die Überprüfung der NuGet-Signierung ist auf Linux- oder macOS nicht verfügbar https://aka.ms/workloadskippackagevalidation.</target>
        <note />
      </trans-unit>
    </body>
  </file>
</xliff><|MERGE_RESOLUTION|>--- conflicted
+++ resolved
@@ -37,14 +37,6 @@
         <target state="translated">"{0}" wurde in NuGet-Feeds "{1}" nicht gefunden.</target>
         <note />
       </trans-unit>
-<<<<<<< HEAD
-      <trans-unit id="NotATool">
-        <source>Package {0} is not a .NET tool.</source>
-        <target state="translated">Paket {0} ist kein .NET-Tool.</target>
-        <note />
-      </trans-unit>
-=======
->>>>>>> 1ec37e7b
       <trans-unit id="NuGetPackageSignatureVerificationSkipped">
         <source>Skipping NuGet package signature verification.</source>
         <target state="translated">Die Überprüfung der NuGet-Paketsignatur wird übersprungen.</target>
