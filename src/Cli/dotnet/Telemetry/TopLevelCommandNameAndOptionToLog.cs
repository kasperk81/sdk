--- conflicted
+++ resolved
@@ -35,11 +35,7 @@
                         new Dictionary<string, string>
                         {
                             { "verb", topLevelCommandName},
-<<<<<<< HEAD
-                            { option.Name, optionValue }
-=======
                             { option.Name, Stringify(parseResult.GetValueForOption(option)) }
->>>>>>> 93ac43b2
                         },
                         measurements));
                 }
