// Copyright (c) .NET Foundation and contributors. All rights reserved.
// Licensed under the MIT license. See LICENSE file in the project root for full license information.

using System;
using System.Collections.Generic;
using System.CommandLine.Parsing;
using System.IO;
using System.Linq;
using System.Text.Json;
using System.Threading.Tasks;
using Microsoft.Deployment.DotNet.Releases;
using Microsoft.DotNet.Cli;
using Microsoft.DotNet.Cli.NuGetPackageDownloader;
using Microsoft.DotNet.Cli.Utils;
using Microsoft.DotNet.Configurer;
using Microsoft.DotNet.ToolPackage;
using Microsoft.DotNet.Workloads.Workload.Install;
using Microsoft.DotNet.Workloads.Workload.Install.InstallRecord;
using Microsoft.Extensions.EnvironmentAbstractions;
using Microsoft.NET.Sdk.WorkloadManifestReader;
using NuGet.Versioning;
using static Microsoft.NET.Sdk.WorkloadManifestReader.WorkloadResolver;

namespace Microsoft.DotNet.Workloads.Workload.Update
{
    internal class WorkloadUpdateCommand : InstallingWorkloadCommand
    {
        private readonly bool _adManifestOnlyOption;
        private readonly bool _printRollbackDefinitionOnly;
        private readonly bool _fromPreviousSdk;
        private readonly List<IInstaller> _installersToShutdown = new();

        public WorkloadUpdateCommand(
            ParseResult parseResult,
            IReporter reporter = null,
            IWorkloadResolver workloadResolver = null,
            IInstaller workloadInstaller = null,
            INuGetPackageDownloader nugetPackageDownloader = null,
            IWorkloadManifestUpdater workloadManifestUpdater = null,
            string dotnetDir = null,
            string userProfileDir = null,
            string tempDirPath = null,
            string version = null)
            : base(parseResult, reporter: reporter, workloadResolver: workloadResolver, workloadInstaller: workloadInstaller,
                  nugetPackageDownloader: nugetPackageDownloader, workloadManifestUpdater: workloadManifestUpdater,
                  dotnetDir: dotnetDir, userProfileDir: userProfileDir, tempDirPath: tempDirPath, version: version)

        {
            _fromPreviousSdk = parseResult.GetValueForOption(WorkloadUpdateCommandParser.FromPreviousSdkOption);
            _adManifestOnlyOption = parseResult.GetValueForOption(WorkloadUpdateCommandParser.AdManifestOnlyOption);
<<<<<<< HEAD
            _downloadToCacheOption = parseResult.GetValueForOption(WorkloadUpdateCommandParser.DownloadToCacheOption);
            _dotnetPath = dotnetDir ?? Path.GetDirectoryName(Environment.ProcessPath);
            _userProfileDir = userProfileDir ?? CliFolderPathCalculator.DotnetUserProfileFolderPath;
            _sdkVersion = WorkloadOptionsExtensions.GetValidatedSdkVersion(parseResult.GetValueForOption(WorkloadUpdateCommandParser.VersionOption), version, _dotnetPath, _userProfileDir, false);
=======
>>>>>>> 75c640a0
            _printRollbackDefinitionOnly = parseResult.GetValueForOption(WorkloadUpdateCommandParser.PrintRollbackOption);
        }

        protected override IInstaller CreateWorkloadInstaller(IWorkloadResolver workloadResolver = null)
        {
            var installer = _workloadInstallerFromConstructor ?? WorkloadInstallerFactory.GetWorkloadInstaller(Reporter,
                                _sdkFeatureBand, workloadResolver ?? _workloadResolver, Verbosity, _userProfileDir, VerifySignatures, PackageDownloader,
                                _dotnetPath, TempDirectoryPath, packageSourceLocation: _packageSourceLocation, RestoreActionConfiguration,
                                elevationRequired: !_printDownloadLinkOnly && !_printRollbackDefinitionOnly && string.IsNullOrWhiteSpace(_downloadToCacheOption));

            _installersToShutdown.Add(installer);
            return installer;
        }

        protected override IWorkloadManifestUpdater CreateWorkloadManifestUpdater(IInstaller installer, IWorkloadResolver workloadResolver = null)
        {
            return _workloadManifestUpdaterFromConstructor ?? new WorkloadManifestUpdater(Reporter, workloadResolver ?? _workloadResolver, PackageDownloader, _userProfileDir, TempDirectoryPath,
                installer.GetWorkloadInstallationRecordRepository(), installer, _packageSourceLocation);
        }

        public override int Execute()
        {
            if (!string.IsNullOrWhiteSpace(_downloadToCacheOption))
            {
                try
                {
                    DownloadToOfflineCacheAsync(new DirectoryPath(_downloadToCacheOption), _includePreviews).Wait();
                }
                catch (Exception e)
                {
                    throw new GracefulException(string.Format(LocalizableStrings.WorkloadCacheDownloadFailed, e.Message), e, isUserError: false);
                }
            }
            else if (_printDownloadLinkOnly)
            {
                var packageUrls = GetUpdatablePackageUrlsAsync(_includePreviews).GetAwaiter().GetResult();      // this is where it checks what packages can be updated (first)

                Reporter.WriteLine("==allPackageLinksJsonOutputStart==");
                Reporter.WriteLine(JsonSerializer.Serialize(packageUrls));
                Reporter.WriteLine("==allPackageLinksJsonOutputEnd==");
            }
            else if (_adManifestOnlyOption)
            {
                var installer = CreateWorkloadInstaller();
                var manifestUpdater = CreateWorkloadManifestUpdater(installer);

                manifestUpdater.UpdateAdvertisingManifestsAsync(_includePreviews, string.IsNullOrWhiteSpace(_fromCacheOption) ? null : new DirectoryPath(_fromCacheOption)).Wait();
                Reporter.WriteLine();
                Reporter.WriteLine(LocalizableStrings.WorkloadUpdateAdManifestsSucceeded);
            }
            else if (_printRollbackDefinitionOnly)
            {
                var manifests = _workloadResolver.GetInstalledManifests().ToDictionary(m => m.Id, m => m.Version + "/" + m.ManifestFeatureBand, StringComparer.OrdinalIgnoreCase);

                Reporter.WriteLine("==workloadRollbackDefinitionJsonOutputStart==");
                Reporter.WriteLine(JsonSerializer.Serialize(manifests, new JsonSerializerOptions() { WriteIndented = true }));
                Reporter.WriteLine("==workloadRollbackDefinitionJsonOutputEnd==");
            }
            else
            {
                try
                {
                    UpdateWorkloads(_includePreviews, string.IsNullOrWhiteSpace(_fromCacheOption) ? null : new DirectoryPath(_fromCacheOption));
                }
                catch (Exception e)
                {
                    // Don't show entire stack trace
                    throw new GracefulException(string.Format(LocalizableStrings.WorkloadUpdateFailed, e.Message), e, isUserError: false);
                }
            }

            int exitCode = 0;

            foreach (var installer in _installersToShutdown)
            {
                installer.Shutdown();
                exitCode = installer.ExitCode;
            }

            return exitCode;
        }

        public void UpdateWorkloads(bool includePreviews = false, DirectoryPath? offlineCache = null)
        {
            var installer = CreateWorkloadInstaller();
            var manifestUpdater = CreateWorkloadManifestUpdater(installer);

            Reporter.WriteLine();

            var workloadIds = GetUpdatableWorkloads(installer);
            manifestUpdater.UpdateAdvertisingManifestsAsync(includePreviews, offlineCache).Wait();

            var manifestsToUpdate = string.IsNullOrWhiteSpace(_fromRollbackDefinition) ?
                manifestUpdater.CalculateManifestUpdates().Select(m => m.manifestUpdate) :
                manifestUpdater.CalculateManifestRollbacks(_fromRollbackDefinition);

            UpdateWorkloadsWithInstallRecord(installer, workloadIds, _sdkFeatureBand, manifestsToUpdate, offlineCache);

            WorkloadInstallCommand.TryRunGarbageCollection(installer, Reporter, Verbosity, offlineCache);

            manifestUpdater.DeleteUpdatableWorkloadsFile();

            Reporter.WriteLine();
            Reporter.WriteLine(string.Format(LocalizableStrings.UpdateSucceeded, string.Join(" ", workloadIds)));
            Reporter.WriteLine();
        }

        private void UpdateWorkloadsWithInstallRecord(
            IInstaller installer,
            IEnumerable<WorkloadId> workloadIds,
            SdkFeatureBand sdkFeatureBand,
            IEnumerable<ManifestVersionUpdate> manifestsToUpdate,
            DirectoryPath? offlineCache = null)
        {

            var transaction = new CliTransaction();

            transaction.RollbackStarted = () =>
            {
                Reporter.WriteLine(LocalizableStrings.RollingBackInstall);
            };
            // Don't hide the original error if roll back fails, but do log the rollback failure
            transaction.RollbackFailed = ex =>
            {
                Reporter.WriteLine(string.Format(LocalizableStrings.RollBackFailedMessage, ex.Message));
            };

            transaction.Run(
                action: context =>
                {
                    bool rollback = !string.IsNullOrWhiteSpace(_fromRollbackDefinition);

                    foreach (var manifestUpdate in manifestsToUpdate)
                    {
                        installer.InstallWorkloadManifest(manifestUpdate, context, offlineCache, rollback);
                    }

                    _workloadResolver.RefreshWorkloadManifests();

                    var workloads = GetUpdatableWorkloads(installer);

                    installer.InstallWorkloads(workloads, sdkFeatureBand, context, offlineCache);
                },
                rollback: () =>
                {
                    //  Nothing to roll back at this level, InstallWorkloadManifest and InstallWorkloadPacks handle the transaction rollback
                });

        }

        private async Task DownloadToOfflineCacheAsync(DirectoryPath offlineCache, bool includePreviews)
        {
            var installer = CreateWorkloadInstaller();

            await GetDownloads(GetUpdatableWorkloads(installer), skipManifestUpdate: false, includePreviews, offlineCache.Value);
        }

        private async Task<IEnumerable<string>> GetUpdatablePackageUrlsAsync(bool includePreview)
        {
            var installer = CreateWorkloadInstaller();

<<<<<<< HEAD
            try
            {
                // first update the advertising manifests and then get the package urls for the advertised manifests
                // then use the advertising manifests for the workload installer / resolver (or both)
                // get an updated resolver and then have the installer use that
                // then use the installer to get the package urls 

                _workloadManifestUpdater.UpdateAdvertisingManifestsAsync(false).Wait();
                var manifestPackageUrls = _workloadManifestUpdater.GetManifestPackageUrls(includePreview);      

                packageUrls = packageUrls.Concat(manifestPackageUrls);

                tempPath = new DirectoryPath(Path.Combine(TempDirectoryPath, "dotnet-manifest-extraction"));
                await UseTempManifestsToResolvePacksAsync(tempPath.Value, includePreview);
=======
            var downloads = await GetDownloads(GetUpdatableWorkloads(installer), skipManifestUpdate: false, includePreview);
>>>>>>> 75c640a0

            var urls = new List<string>();
            foreach (var download in downloads)
            {
                urls.Add(await PackageDownloader.GetPackageUrl(new PackageId(download.NuGetPackageId), new NuGetVersion(download.NuGetPackageVersion), _packageSourceLocation));
            }

<<<<<<< HEAD
        private async Task UseTempManifestsToResolvePacksAsync(DirectoryPath tempPath, bool includePreview)
        {
            // instead: figure out paths to advertsing manifests and use those paths for the overlay manifest provider

            var manifestPackagePaths = await _workloadManifestUpdater.DownloadManifestPackagesAsync(includePreview, tempPath);
            await _workloadManifestUpdater.ExtractManifestPackagesToTempDirAsync(manifestPackagePaths, tempPath);
                
            // update the advertising manifests and then pass to the temp directory workload manifest provider
            var overlayManifestProvider = new TempDirectoryWorkloadManifestProvider(tempPath.Value, _sdkVersion.ToString());
            _workloadResolver = WorkloadResolver.Create(overlayManifestProvider, _dotnetPath, _sdkVersion.ToString(), _userProfileDir);
=======
            return urls;
>>>>>>> 75c640a0
        }

        private IEnumerable<WorkloadId> GetUpdatableWorkloads(IInstaller installer)
        {
            var currentFeatureBand = new SdkFeatureBand(_sdkVersion);
            if (_fromPreviousSdk)
<<<<<<< HEAD
             {
                var priorFeatureBands = _workloadInstaller.GetWorkloadInstallationRecordRepository().GetFeatureBandsWithInstallationRecords()
=======
            {
                var priorFeatureBands = installer.GetWorkloadInstallationRecordRepository().GetFeatureBandsWithInstallationRecords()
>>>>>>> 75c640a0
                    .Where(featureBand => featureBand.CompareTo(currentFeatureBand) < 0);
                if (priorFeatureBands.Any())
                {
                    var maxPriorFeatureBand = priorFeatureBands.Max();
                    return installer.GetWorkloadInstallationRecordRepository().GetInstalledWorkloads(maxPriorFeatureBand);
                }
                return new List<WorkloadId>();
            }
            else
            {
<<<<<<< HEAD
                // check if there are any workloads available to install????
                var workloads = _workloadInstaller.GetWorkloadInstallationRecordRepository().GetInstalledWorkloads(currentFeatureBand);
=======
                var workloads = installer.GetWorkloadInstallationRecordRepository().GetInstalledWorkloads(currentFeatureBand);
>>>>>>> 75c640a0
                if (workloads == null || !workloads.Any())
                {
                    Reporter.WriteLine(LocalizableStrings.NoWorkloadsToUpdate);     // throwing this message
                }

                return workloads;
            }
        }
    }
}<|MERGE_RESOLUTION|>--- conflicted
+++ resolved
@@ -48,13 +48,11 @@
         {
             _fromPreviousSdk = parseResult.GetValueForOption(WorkloadUpdateCommandParser.FromPreviousSdkOption);
             _adManifestOnlyOption = parseResult.GetValueForOption(WorkloadUpdateCommandParser.AdManifestOnlyOption);
-<<<<<<< HEAD
             _downloadToCacheOption = parseResult.GetValueForOption(WorkloadUpdateCommandParser.DownloadToCacheOption);
             _dotnetPath = dotnetDir ?? Path.GetDirectoryName(Environment.ProcessPath);
             _userProfileDir = userProfileDir ?? CliFolderPathCalculator.DotnetUserProfileFolderPath;
-            _sdkVersion = WorkloadOptionsExtensions.GetValidatedSdkVersion(parseResult.GetValueForOption(WorkloadUpdateCommandParser.VersionOption), version, _dotnetPath, _userProfileDir, false);
-=======
->>>>>>> 75c640a0
+            _sdkVersion = WorkloadOptionsExtensions.GetValidatedSdkVersion(parseResult.GetValueForOption(WorkloadUpdateCommandParser.VersionOption), version, _dotnetPath, _userProfileDir);
+
             _printRollbackDefinitionOnly = parseResult.GetValueForOption(WorkloadUpdateCommandParser.PrintRollbackOption);
         }
 
@@ -216,24 +214,10 @@
         {
             var installer = CreateWorkloadInstaller();
 
-<<<<<<< HEAD
             try
             {
-                // first update the advertising manifests and then get the package urls for the advertised manifests
-                // then use the advertising manifests for the workload installer / resolver (or both)
-                // get an updated resolver and then have the installer use that
-                // then use the installer to get the package urls 
-
-                _workloadManifestUpdater.UpdateAdvertisingManifestsAsync(false).Wait();
-                var manifestPackageUrls = _workloadManifestUpdater.GetManifestPackageUrls(includePreview);      
-
+                var manifestPackageUrls = _workloadManifestUpdater.GetManifestPackageUrls(includePreview);
                 packageUrls = packageUrls.Concat(manifestPackageUrls);
-
-                tempPath = new DirectoryPath(Path.Combine(TempDirectoryPath, "dotnet-manifest-extraction"));
-                await UseTempManifestsToResolvePacksAsync(tempPath.Value, includePreview);
-=======
-            var downloads = await GetDownloads(GetUpdatableWorkloads(installer), skipManifestUpdate: false, includePreview);
->>>>>>> 75c640a0
 
             var urls = new List<string>();
             foreach (var download in downloads)
@@ -241,33 +225,20 @@
                 urls.Add(await PackageDownloader.GetPackageUrl(new PackageId(download.NuGetPackageId), new NuGetVersion(download.NuGetPackageVersion), _packageSourceLocation));
             }
 
-<<<<<<< HEAD
         private async Task UseTempManifestsToResolvePacksAsync(DirectoryPath tempPath, bool includePreview)
         {
-            // instead: figure out paths to advertsing manifests and use those paths for the overlay manifest provider
-
             var manifestPackagePaths = await _workloadManifestUpdater.DownloadManifestPackagesAsync(includePreview, tempPath);
             await _workloadManifestUpdater.ExtractManifestPackagesToTempDirAsync(manifestPackagePaths, tempPath);
-                
-            // update the advertising manifests and then pass to the temp directory workload manifest provider
             var overlayManifestProvider = new TempDirectoryWorkloadManifestProvider(tempPath.Value, _sdkVersion.ToString());
             _workloadResolver = WorkloadResolver.Create(overlayManifestProvider, _dotnetPath, _sdkVersion.ToString(), _userProfileDir);
-=======
-            return urls;
->>>>>>> 75c640a0
         }
 
         private IEnumerable<WorkloadId> GetUpdatableWorkloads(IInstaller installer)
         {
             var currentFeatureBand = new SdkFeatureBand(_sdkVersion);
             if (_fromPreviousSdk)
-<<<<<<< HEAD
-             {
+            {
                 var priorFeatureBands = _workloadInstaller.GetWorkloadInstallationRecordRepository().GetFeatureBandsWithInstallationRecords()
-=======
-            {
-                var priorFeatureBands = installer.GetWorkloadInstallationRecordRepository().GetFeatureBandsWithInstallationRecords()
->>>>>>> 75c640a0
                     .Where(featureBand => featureBand.CompareTo(currentFeatureBand) < 0);
                 if (priorFeatureBands.Any())
                 {
@@ -278,12 +249,7 @@
             }
             else
             {
-<<<<<<< HEAD
-                // check if there are any workloads available to install????
                 var workloads = _workloadInstaller.GetWorkloadInstallationRecordRepository().GetInstalledWorkloads(currentFeatureBand);
-=======
-                var workloads = installer.GetWorkloadInstallationRecordRepository().GetInstalledWorkloads(currentFeatureBand);
->>>>>>> 75c640a0
                 if (workloads == null || !workloads.Any())
                 {
                     Reporter.WriteLine(LocalizableStrings.NoWorkloadsToUpdate);     // throwing this message
