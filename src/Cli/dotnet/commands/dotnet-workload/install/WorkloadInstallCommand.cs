--- conflicted
+++ resolved
@@ -48,32 +48,10 @@
         {
             _skipManifestUpdate = parseResult.GetValueForOption(WorkloadInstallCommandParser.SkipManifestUpdateOption);
             _workloadIds = workloadIds ?? parseResult.GetValueForArgument(WorkloadInstallCommandParser.WorkloadIdArgument).ToList().AsReadOnly();
-<<<<<<< HEAD
-            _dotnetPath = dotnetDir ?? Path.GetDirectoryName(Environment.ProcessPath);
-            _userProfileDir = userProfileDir ?? CliFolderPathCalculator.DotnetUserProfileFolderPath;
-            _sdkVersion = WorkloadOptionsExtensions.GetValidatedSdkVersion(parseResult.GetValueForOption(WorkloadInstallCommandParser.VersionOption), version, _dotnetPath, _userProfileDir);
-            _sdkFeatureBand = new SdkFeatureBand(_sdkVersion);
-            _fromRollbackDefinition = parseResult.GetValueForOption(WorkloadInstallCommandParser.FromRollbackFileOption);
-
-            var configOption = parseResult.GetValueForOption(WorkloadInstallCommandParser.ConfigOption);
-            var sourceOption = parseResult.GetValueForOption(WorkloadInstallCommandParser.SourceOption);
-            _packageSourceLocation = string.IsNullOrEmpty(configOption) && (sourceOption == null || !sourceOption.Any()) ? null :
-                new PackageSourceLocation(string.IsNullOrEmpty(configOption) ? null : new FilePath(configOption), sourceFeedOverrides: sourceOption);
-
-            var sdkWorkloadManifestProvider = new SdkDirectoryWorkloadManifestProvider(_dotnetPath, _sdkVersion.ToString(), userProfileDir);
-            _workloadResolver = workloadResolver ?? WorkloadResolver.Create(sdkWorkloadManifestProvider, _dotnetPath, _sdkVersion.ToString(), _userProfileDir);
-            var sdkFeatureBand = new SdkFeatureBand(_sdkVersion);
-            var tempPackagesDir = new DirectoryPath(Path.Combine(TempDirectoryPath, "dotnet-sdk-advertising-temp"));
-            
-            _workloadInstaller = workloadInstaller ??
-                                 WorkloadInstallerFactory.GetWorkloadInstaller(Reporter, sdkFeatureBand,
-                                     _workloadResolver, Verbosity, _userProfileDir, VerifySignatures, PackageDownloader, _dotnetPath, TempDirectoryPath,
-=======
 
             _workloadInstaller = _workloadInstallerFromConstructor ??
                                  WorkloadInstallerFactory.GetWorkloadInstaller(Reporter, _sdkFeatureBand,
                                      workloadResolver ?? _workloadResolver, Verbosity, _userProfileDir, VerifySignatures, PackageDownloader, _dotnetPath, TempDirectoryPath,
->>>>>>> 0b4ee38b
                                      _packageSourceLocation, RestoreActionConfiguration, elevationRequired: !_printDownloadLinkOnly && string.IsNullOrWhiteSpace(_downloadToCacheOption));
 
             bool displayManifestUpdates = false;
