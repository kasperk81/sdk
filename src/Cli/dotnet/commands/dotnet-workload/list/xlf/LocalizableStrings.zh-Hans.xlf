--- conflicted
+++ resolved
@@ -9,13 +9,8 @@
       </trans-unit>
       <trans-unit id="WorkloadListFooter">
         <source>Use `dotnet workload search` to find additional workloads to install.</source>
-<<<<<<< HEAD
-        <target state="needs-review-translation">使用“dotnet 工作负载搜索”查找要安装的其他工作负载。</target>
+        <target state="translated">使用`dotnet workload search`查找要安装的其他工作负载。</target>
         <note>{Locked="dotnet workload search"}</note>
-=======
-        <target state="translated">使用`dotnet workload search`查找要安装的其他工作负载。</target>
-        <note />
->>>>>>> d16d1159
       </trans-unit>
       <trans-unit id="WorkloadUpdatesAvailable">
         <source>Updates are available for the following workload(s): {0}. Run `dotnet workload update` to get the latest.</source>
