// Licensed to the .NET Foundation under one or more agreements.
// The .NET Foundation licenses this file to you under the MIT license.

using System;
using System.CommandLine;
using System.CommandLine.Parsing;
using System.IO;
using Microsoft.Deployment.DotNet.Releases;
using Microsoft.DotNet.Cli;
using Microsoft.DotNet.Cli.Utils;
using Microsoft.DotNet.Configurer;
using Microsoft.NET.Sdk.WorkloadManifestReader;
using System.Linq;
using Microsoft.DotNet.Workloads.Workload.Install;
using System.Collections.Generic;

namespace Microsoft.DotNet.Workloads.Workload.Search
{
    internal class WorkloadSearchCommand : WorkloadCommandBase
    {
        private readonly IWorkloadResolver _workloadResolver;
        private readonly ReleaseVersion _sdkVersion;
        private readonly string _workloadIdStub;

        public WorkloadSearchCommand(
            ParseResult result,
            IReporter reporter = null,
            IWorkloadResolver workloadResolver = null,
            string version = null,
            string userProfileDir = null) : base(result, CommonOptions.HiddenVerbosityOption, reporter)
        {
<<<<<<< HEAD
            _workloadIdStub = result.GetValue(WorkloadSearchCommandParser.WorkloadIdStubArgument);
            var dotnetPath = Path.GetDirectoryName(Environment.ProcessPath);
            userProfileDir ??= CliFolderPathCalculator.DotnetUserProfileFolderPath;
            _sdkVersion = WorkloadOptionsExtensions.GetValidatedSdkVersion(result.GetValue(WorkloadSearchCommandParser.VersionOption), version, dotnetPath, userProfileDir, true);
            var workloadManifestProvider = new SdkDirectoryWorkloadManifestProvider(dotnetPath, _sdkVersion.ToString(), userProfileDir);
            _workloadResolver = workloadResolver ?? WorkloadResolver.Create(workloadManifestProvider, dotnetPath, _sdkVersion.ToString(), userProfileDir);
=======
            _workloadIdStub = result.GetValueForArgument(WorkloadSearchCommandParser.WorkloadIdStubArgument);

            var creationParameters = new WorkloadResolverFactory.CreationParameters()
            {
                DotnetPath = null,
                UserProfileDir = userProfileDir,
                GlobalJsonStartDir = null,
                SdkVersionFromOption = result.GetValueForOption(WorkloadSearchCommandParser.VersionOption),
                VersionForTesting = version,
                CheckIfFeatureBandManifestExists = true,
                WorkloadResolverForTesting = workloadResolver,
                UseInstalledSdkVersionForResolver = true
            };

            var creationResult = WorkloadResolverFactory.Create(creationParameters);

            _sdkVersion = creationResult.SdkVersion;
            _workloadResolver = creationResult.WorkloadResolver;
>>>>>>> 46ff42eb
        }

        public override int Execute()
        {
            IEnumerable<WorkloadResolver.WorkloadInfo> availableWorkloads = _workloadResolver.GetAvailableWorkloads()
                .OrderBy(workload => workload.Id);

            if (!string.IsNullOrEmpty(_workloadIdStub))
            {
                availableWorkloads = availableWorkloads
                    .Where(workload => workload.Id.ToString().Contains(_workloadIdStub, StringComparison.OrdinalIgnoreCase) || (workload.Description?.Contains(_workloadIdStub, StringComparison.OrdinalIgnoreCase) ?? false));
            }

            var table = new PrintableTable<WorkloadResolver.WorkloadInfo>();
            table.AddColumn(LocalizableStrings.WorkloadIdColumnName, workload => workload.Id.ToString());
            table.AddColumn(LocalizableStrings.DescriptionColumnName, workload => workload.Description);

            Reporter.WriteLine();
            table.PrintRows(availableWorkloads, l => Reporter.WriteLine(l));
            Reporter.WriteLine();

            return 0;
        }
    }
}<|MERGE_RESOLUTION|>--- conflicted
+++ resolved
@@ -29,22 +29,14 @@
             string version = null,
             string userProfileDir = null) : base(result, CommonOptions.HiddenVerbosityOption, reporter)
         {
-<<<<<<< HEAD
             _workloadIdStub = result.GetValue(WorkloadSearchCommandParser.WorkloadIdStubArgument);
-            var dotnetPath = Path.GetDirectoryName(Environment.ProcessPath);
-            userProfileDir ??= CliFolderPathCalculator.DotnetUserProfileFolderPath;
-            _sdkVersion = WorkloadOptionsExtensions.GetValidatedSdkVersion(result.GetValue(WorkloadSearchCommandParser.VersionOption), version, dotnetPath, userProfileDir, true);
-            var workloadManifestProvider = new SdkDirectoryWorkloadManifestProvider(dotnetPath, _sdkVersion.ToString(), userProfileDir);
-            _workloadResolver = workloadResolver ?? WorkloadResolver.Create(workloadManifestProvider, dotnetPath, _sdkVersion.ToString(), userProfileDir);
-=======
-            _workloadIdStub = result.GetValueForArgument(WorkloadSearchCommandParser.WorkloadIdStubArgument);
 
             var creationParameters = new WorkloadResolverFactory.CreationParameters()
             {
                 DotnetPath = null,
                 UserProfileDir = userProfileDir,
                 GlobalJsonStartDir = null,
-                SdkVersionFromOption = result.GetValueForOption(WorkloadSearchCommandParser.VersionOption),
+                SdkVersionFromOption = result.GetValue(WorkloadSearchCommandParser.VersionOption),
                 VersionForTesting = version,
                 CheckIfFeatureBandManifestExists = true,
                 WorkloadResolverForTesting = workloadResolver,
@@ -55,7 +47,6 @@
 
             _sdkVersion = creationResult.SdkVersion;
             _workloadResolver = creationResult.WorkloadResolver;
->>>>>>> 46ff42eb
         }
 
         public override int Execute()
