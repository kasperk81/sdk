﻿// Licensed to the .NET Foundation under one or more agreements.
// The .NET Foundation licenses this file to you under the MIT license.

using System.Collections.Concurrent;
using System.Diagnostics;
using System.IO.Pipes;
using Microsoft.DotNet.Tools.Common;
using Microsoft.DotNet.Tools.Test;

namespace Microsoft.DotNet.Cli
{
    internal sealed class TestApplication : IDisposable
    {
        private readonly Module _module;
        private readonly List<string> _args;

        private readonly List<string> _outputData = [];
        private readonly List<string> _errorData = [];
        private readonly PipeNameDescription _pipeNameDescription = NamedPipeServer.GetPipeName(Guid.NewGuid().ToString("N"));
        private readonly CancellationTokenSource _cancellationToken = new();

        private Task _testAppPipeConnectionLoop;
        private readonly List<NamedPipeServer> _testAppPipeConnections = new();
        private ConcurrentDictionary<string, string> _executionIds = [];

        public event EventHandler<HandshakeArgs> HandshakeReceived;
        public event EventHandler<HelpEventArgs> HelpRequested;
        public event EventHandler<DiscoveredTestEventArgs> DiscoveredTestsReceived;
        public event EventHandler<TestResultEventArgs> TestResultsReceived;
        public event EventHandler<FileArtifactEventArgs> FileArtifactsReceived;
        public event EventHandler<SessionEventArgs> SessionEventReceived;
        public event EventHandler<ErrorEventArgs> ErrorReceived;
        public event EventHandler<TestProcessExitEventArgs> TestProcessExited;
        public event EventHandler<EventArgs> Run;
        public event EventHandler<ExecutionEventArgs> ExecutionIdReceived;

        private const string TestingPlatformVsTestBridgeRunSettingsFileEnvVar = "TESTINGPLATFORM_VSTESTBRIDGE_RUNSETTINGS_FILE";
        private const string DLLExtension = "dll";

        public Module Module => _module;

        public TestApplication(Module module, List<string> args)
        {
            _module = module;
            _args = args;
        }

        public void AddExecutionId(string executionId)
        {
            _ = _executionIds.GetOrAdd(executionId, _ => string.Empty);
        }

        public async Task<int> RunAsync(bool hasFilterMode, bool enableHelp, BuildConfigurationOptions buildConfigurationOptions)
        {
            Run?.Invoke(this, EventArgs.Empty);

            if (hasFilterMode && !ModulePathExists())
            {
                return 1;
            }

            bool isDll = _module.DllOrExePath.HasExtension(CliConstants.DLLExtension);
            var processStartInfo = CreateProcessStartInfo(hasFilterMode, isDll, buildConfigurationOptions, enableHelp);

            _testAppPipeConnectionLoop = Task.Run(async () => await WaitConnectionAsync(_cancellationToken.Token), _cancellationToken.Token);
            var testProcessResult = await StartProcess(processStartInfo);

            WaitOnTestApplicationPipeConnectionLoop();

            return testProcessResult;
        }


        private ProcessStartInfo CreateProcessStartInfo(bool hasFilterMode, bool isDll, BuildConfigurationOptions buildConfigurationOptions, bool enableHelp)
        {
            var processStartInfo = new ProcessStartInfo
            {
                FileName = hasFilterMode ? (isDll ? Environment.ProcessPath : _module.DllOrExePath) : Environment.ProcessPath,
                Arguments = hasFilterMode ? BuildArgs(isDll) : BuildArgsWithDotnetRun(enableHelp, buildConfigurationOptions),
                RedirectStandardOutput = true,
                RedirectStandardError = true
            };

            if (!string.IsNullOrEmpty(_module.RunSettingsFilePath))
            {
                processStartInfo.EnvironmentVariables.Add(CliConstants.TestingPlatformVsTestBridgeRunSettingsFileEnvVar, _module.RunSettingsFilePath);
            }

            return processStartInfo;
        }


        private void WaitOnTestApplicationPipeConnectionLoop()
        {
            _cancellationToken.Cancel();
            _testAppPipeConnectionLoop.Wait((int)TimeSpan.FromSeconds(30).TotalMilliseconds);
        }

        private async Task WaitConnectionAsync(CancellationToken token)
        {
            try
            {
                while (!token.IsCancellationRequested)
                {
                    NamedPipeServer pipeConnection = new(_pipeNameDescription, OnRequest, NamedPipeServerStream.MaxAllowedServerInstances, token, skipUnknownMessages: true);
                    pipeConnection.RegisterAllSerializers();

                    await pipeConnection.WaitConnectionAsync(token);
                    _testAppPipeConnections.Add(pipeConnection);
                }
            }
            catch (OperationCanceledException ex) when (ex.CancellationToken == token)
            {
                // We are exiting
            }
            catch (Exception ex)
            {
                if (VSTestTrace.TraceEnabled)
                {
                    VSTestTrace.SafeWriteTrace(() => ex.ToString());
                }

                Environment.FailFast(ex.ToString());
            }
        }

        private Task<IResponse> OnRequest(IRequest request)
        {
            try
            {
                switch (request)
                {
                    case HandshakeMessage handshakeMessage:
                        if (handshakeMessage.Properties.TryGetValue(HandshakeMessagePropertyNames.ModulePath, out string value))
                        {
                            OnHandshakeMessage(handshakeMessage);

                            return Task.FromResult((IResponse)CreateHandshakeMessage(GetSupportedProtocolVersion(handshakeMessage)));
                        }
                        break;

                    case CommandLineOptionMessages commandLineOptionMessages:
                        OnCommandLineOptionMessages(commandLineOptionMessages);
                        break;

                    case DiscoveredTestMessages discoveredTestMessages:
                        OnDiscoveredTestMessages(discoveredTestMessages);
                        break;

                    case TestResultMessages testResultMessages:
                        OnTestResultMessages(testResultMessages);
                        break;

                    case FileArtifactMessages fileArtifactMessages:
                        OnFileArtifactMessages(fileArtifactMessages);
                        break;

                    case TestSessionEvent sessionEvent:
                        OnSessionEvent(sessionEvent);
                        break;

                    // If we don't recognize the message, log and skip it
                    case UnknownMessage unknownMessage:
                        if (VSTestTrace.TraceEnabled)
                        {
                            VSTestTrace.SafeWriteTrace(() => $"Request '{request.GetType()}' with Serializer ID = {unknownMessage.SerializerId} is unsupported.");
                        }
                        return Task.FromResult((IResponse)VoidResponse.CachedInstance);

                    default:
                        // If it doesn't match any of the above, throw an exception
                        throw new NotSupportedException(string.Format(LocalizableStrings.CmdUnsupportedMessageRequestTypeException, request.GetType()));
                }
            }
            catch (Exception ex)
            {
                if (VSTestTrace.TraceEnabled)
                {
                    VSTestTrace.SafeWriteTrace(() => ex.ToString());
                }

                Environment.FailFast(ex.ToString());
            }

            return Task.FromResult((IResponse)VoidResponse.CachedInstance);
        }

        private static string GetSupportedProtocolVersion(HandshakeMessage handshakeMessage)
        {
            handshakeMessage.Properties.TryGetValue(HandshakeMessagePropertyNames.SupportedProtocolVersions, out string protocolVersions);

            string version = string.Empty;
            if (protocolVersions is not null && protocolVersions.Split(";").Contains(ProtocolConstants.Version))
            {
                version = ProtocolConstants.Version;
            }

            return version;
        }

        private static HandshakeMessage CreateHandshakeMessage(string version) =>
            new(new Dictionary<byte, string>
            {
                { HandshakeMessagePropertyNames.PID, Process.GetCurrentProcess().Id.ToString() },
                { HandshakeMessagePropertyNames.Architecture, RuntimeInformation.ProcessArchitecture.ToString() },
                { HandshakeMessagePropertyNames.Framework, RuntimeInformation.FrameworkDescription },
                { HandshakeMessagePropertyNames.OS, RuntimeInformation.OSDescription },
                { HandshakeMessagePropertyNames.SupportedProtocolVersions, version }
            });

        private async Task<int> StartProcess(ProcessStartInfo processStartInfo)
        {
            if (VSTestTrace.TraceEnabled)
            {
                VSTestTrace.SafeWriteTrace(() => $"Updated args: {processStartInfo.Arguments}");
            }

            var process = Process.Start(processStartInfo);
            StoreOutputAndErrorData(process);
            await process.WaitForExitAsync();

            TestProcessExited?.Invoke(this, new TestProcessExitEventArgs { OutputData = _outputData, ErrorData = _errorData, ExitCode = process.ExitCode });

            return process.ExitCode;
        }

        private void StoreOutputAndErrorData(Process process)
        {
            process.EnableRaisingEvents = true;

            process.OutputDataReceived += (sender, e) =>
            {
                if (string.IsNullOrEmpty(e.Data))
                    return;

                _outputData.Add(e.Data);
            };
            process.ErrorDataReceived += (sender, e) =>
            {
                if (string.IsNullOrEmpty(e.Data))
                    return;

                _errorData.Add(e.Data);
            };
            process.BeginOutputReadLine();
            process.BeginErrorReadLine();
        }

        private bool ModulePathExists()
        {
            if (!File.Exists(_module.DllOrExePath))
            {
                ErrorReceived.Invoke(this, new ErrorEventArgs { ErrorMessage = $"Test module '{_module.DllOrExePath}' not found. Build the test application before or run 'dotnet test'." });
                return false;
            }
            return true;
        }

        private string BuildArgsWithDotnetRun(bool hasHelp, BuildConfigurationOptions buildConfigurationOptions)
        {
            StringBuilder builder = new();

            builder.Append($"{CliConstants.DotnetRunCommand} {TestingPlatformOptions.ProjectOption.Name} \"{_module.ProjectPath}\"");

            if (buildConfigurationOptions.HasNoRestore)
            {
                builder.Append($" {TestingPlatformOptions.NoRestoreOption.Name}");
            }

            if (buildConfigurationOptions.HasNoBuild)
            {
                builder.Append($" {TestingPlatformOptions.NoBuildOption.Name}");
            }

<<<<<<< HEAD
            if (builtInOptions.HasListTests)
=======
            if (buildConfigurationOptions.HasListTests)
>>>>>>> 4a566a4d
            {
                builder.Append($" {TestingPlatformOptions.ListTestsOption.Name}");
            }

<<<<<<< HEAD
            if (!string.IsNullOrEmpty(builtInOptions.Architecture))
=======
            if (!string.IsNullOrEmpty(buildConfigurationOptions.Architecture))
>>>>>>> 4a566a4d
            {
                builder.Append($" {TestingPlatformOptions.ArchitectureOption.Name} {buildConfigurationOptions.Architecture}");
            }

            if (!string.IsNullOrEmpty(buildConfigurationOptions.Configuration))
            {
                builder.Append($" {TestingPlatformOptions.ConfigurationOption.Name} {buildConfigurationOptions.Configuration}");
            }

            if (!string.IsNullOrEmpty(_module.TargetFramework))
            {
                builder.Append($" {CliConstants.FrameworkOptionKey} {_module.TargetFramework}");
            }

            builder.Append($" {CliConstants.ParametersSeparator} ");

            if (hasHelp)
            {
                builder.Append($" {CliConstants.HelpOptionKey} ");
            }

            builder.Append(_args.Count != 0
                ? _args.Aggregate((a, b) => $"{a} {b}")
                : string.Empty);

            builder.Append($" {CliConstants.ServerOptionKey} {CliConstants.ServerOptionValue} {CliConstants.DotNetTestPipeOptionKey} {_pipeNameDescription.Name}");

            return builder.ToString();
        }

        private string BuildArgs(bool isDll)
        {
            StringBuilder builder = new();

            if (isDll)
            {
                builder.Append($"exec {_module.DllOrExePath} ");
            }

            builder.Append(_args.Count != 0
                ? _args.Aggregate((a, b) => $"{a} {b}")
                : string.Empty);

            builder.Append($" {CliConstants.ServerOptionKey} {CliConstants.ServerOptionValue} {CliConstants.DotNetTestPipeOptionKey} {_pipeNameDescription.Name}");

            return builder.ToString();
        }

        public void OnHandshakeMessage(HandshakeMessage handshakeMessage)
        {
            if (handshakeMessage.Properties.TryGetValue(HandshakeMessagePropertyNames.ExecutionId, out string executionId))
            {
                AddExecutionId(executionId);
                ExecutionIdReceived?.Invoke(this, new ExecutionEventArgs { ModulePath = _module.DllOrExePath, ExecutionId = executionId });
            }
            HandshakeReceived?.Invoke(this, new HandshakeArgs { Handshake = new Handshake(handshakeMessage.Properties) });
        }

        public void OnCommandLineOptionMessages(CommandLineOptionMessages commandLineOptionMessages)
        {
            HelpRequested?.Invoke(this, new HelpEventArgs { ModulePath = commandLineOptionMessages.ModulePath, CommandLineOptions = commandLineOptionMessages.CommandLineOptionMessageList.Select(message => new CommandLineOption(message.Name, message.Description, message.IsHidden, message.IsBuiltIn)).ToArray() });
        }

        internal void OnDiscoveredTestMessages(DiscoveredTestMessages discoveredTestMessages)
        {
            DiscoveredTestsReceived?.Invoke(this, new DiscoveredTestEventArgs
            {
                ExecutionId = discoveredTestMessages.ExecutionId,
                DiscoveredTests = discoveredTestMessages.DiscoveredMessages.Select(message => new DiscoveredTest(message.Uid, message.DisplayName)).ToArray()
            });
        }

        internal void OnTestResultMessages(TestResultMessages testResultMessage)
        {
            TestResultsReceived?.Invoke(this, new TestResultEventArgs
            {
                ExecutionId = testResultMessage.ExecutionId,
                SuccessfulTestResults = testResultMessage.SuccessfulTestMessages.Select(message => new SuccessfulTestResult(message.Uid, message.DisplayName, message.State, message.Duration, message.Reason, message.StandardOutput, message.ErrorOutput, message.SessionUid)).ToArray(),
                FailedTestResults = testResultMessage.FailedTestMessages.Select(message => new FailedTestResult(message.Uid, message.DisplayName, message.State, message.Duration, message.Reason, message.Exceptions.Select(e => new FlatException(e.ErrorMessage, e.ErrorType, e.StackTrace)).ToArray(), message.StandardOutput, message.ErrorOutput, message.SessionUid)).ToArray()
            });
        }

        internal void OnFileArtifactMessages(FileArtifactMessages fileArtifactMessages)
        {
            FileArtifactsReceived?.Invoke(this, new FileArtifactEventArgs { FileArtifacts = fileArtifactMessages.FileArtifacts.Select(message => new FileArtifact(message.FullPath, message.DisplayName, message.Description, message.TestUid, message.TestDisplayName, message.SessionUid)).ToArray() });
        }

        internal void OnSessionEvent(TestSessionEvent sessionEvent)
        {
            SessionEventReceived?.Invoke(this, new SessionEventArgs { SessionEvent = new TestSession(sessionEvent.SessionType, sessionEvent.SessionUid, sessionEvent.ExecutionId) });
        }

        public override string ToString()
        {
            StringBuilder builder = new();

            if (!string.IsNullOrEmpty(_module.DllOrExePath))
            {
                builder.Append($"DLL: {_module.DllOrExePath}");
            }

            if (!string.IsNullOrEmpty(_module.ProjectPath))
            {
                builder.Append($"Project: {_module.ProjectPath}");
            };

            if (!string.IsNullOrEmpty(_module.TargetFramework))
            {
                builder.Append($"Target Framework: {_module.TargetFramework}");
            };

            return builder.ToString();
        }

        public void Dispose()
        {
            foreach (var namedPipeServer in _testAppPipeConnections)
            {
                namedPipeServer.Dispose();
            }

            WaitOnTestApplicationPipeConnectionLoop();
        }
    }
}<|MERGE_RESOLUTION|>--- conflicted
+++ resolved
@@ -272,20 +272,12 @@
                 builder.Append($" {TestingPlatformOptions.NoBuildOption.Name}");
             }
 
-<<<<<<< HEAD
-            if (builtInOptions.HasListTests)
-=======
             if (buildConfigurationOptions.HasListTests)
->>>>>>> 4a566a4d
             {
                 builder.Append($" {TestingPlatformOptions.ListTestsOption.Name}");
             }
 
-<<<<<<< HEAD
-            if (!string.IsNullOrEmpty(builtInOptions.Architecture))
-=======
             if (!string.IsNullOrEmpty(buildConfigurationOptions.Architecture))
->>>>>>> 4a566a4d
             {
                 builder.Append($" {TestingPlatformOptions.ArchitectureOption.Name} {buildConfigurationOptions.Architecture}");
             }
