﻿<?xml version="1.0" encoding="utf-8"?>
<xliff xmlns="urn:oasis:names:tc:xliff:document:1.2" xmlns:xsi="http://www.w3.org/2001/XMLSchema-instance" version="1.2" xsi:schemaLocation="urn:oasis:names:tc:xliff:document:1.2 xliff-core-1.2-transitional.xsd">
  <file datatype="xml" source-language="en" target-language="es" original="../LocalizableStrings.resx">
    <body>
      <trans-unit id="AppFullName">
        <source>.NET Core NuGet Package Packer</source>
        <target state="translated">.NET Core NuGet Package Packer</target>
        <note />
      </trans-unit>
      <trans-unit id="AppDescription">
        <source>pack for msbuild</source>
        <target state="translated">pack para MSBuild</target>
        <note />
      </trans-unit>
      <trans-unit id="CmdNoLogo">
        <source>Do not display the startup banner or the copyright message.</source>
        <target state="translated">No mostrar la pancarta de inicio ni el mensaje de copyright.</target>
        <note />
      </trans-unit>
      <trans-unit id="CmdOutputDir">
        <source>OUTPUT_DIR</source>
        <target state="translated">OUTPUT_DIR</target>
        <note />
      </trans-unit>
      <trans-unit id="CmdOutputDirDescription">
        <source>The output directory to place built packages in.</source>
        <target state="translated">Directorio de salida en el que se ubicarán los paquetes compilados.</target>
        <note />
      </trans-unit>
      <trans-unit id="CmdNoBuildOptionDescription">
        <source>Do not build the project before packing. Implies --no-restore.</source>
        <target state="translated">No compile el proyecto antes de empaquetarlo. Implica --no-restore.</target>
        <note />
      </trans-unit>
      <trans-unit id="CmdIncludeSymbolsDescription">
        <source>Include packages with symbols in addition to regular packages in output directory.</source>
        <target state="translated">Se incluyen paquetes con símbolos además de los paquetes habituales en el directorio de salida.</target>
        <note />
      </trans-unit>
      <trans-unit id="CmdIncludeSourceDescription">
        <source>Include PDBs and source files. Source files go into the 'src' folder in the resulting nuget package.</source>
        <target state="translated">Se incluyen los archivos PDB y de código fuente. Los archivos de código fuente van a la carpeta "src" del paquete de NuGet resultante</target>
        <note />
      </trans-unit>
      <trans-unit id="CmdServiceableDescription">
        <source>Set the serviceable flag in the package. See https://aka.ms/nupkgservicing for more information.</source>
        <target state="translated">Establece la marca serviceable en el paquete. Para obtener más información, consulte https://aka.ms/nupkgservicing.</target>
        <note />
      </trans-unit>
      <trans-unit id="CmdArgumentProject">
        <source>PROJECT</source>
        <target state="translated">PROJECT</target>
        <note />
      </trans-unit>
      <trans-unit id="CmdArgumentDescription">
        <source>The project to pack, defaults to the project file in the current directory. Can be a path to any project file</source>
        <target state="translated">Proyecto que se va a empaquetar; de forma predeterminada, toma el archivo del proyecto del directorio actual. Puede ser una ruta de acceso a cualquier archivo de proyecto</target>
        <note />
      </trans-unit>
      <trans-unit id="ConfigurationOptionDescription">
<<<<<<< HEAD
        <source>The configuration to use for building the package. The default is 'Debug'. Use the `PackRelease` property to make 'Release' the default for this command.</source>
        <target state="new">The configuration to use for building the package. The default for most projects is 'Debug'.</target>
=======
        <source>The configuration to use for building the package. The default for most projects is 'Debug'.</source>
        <target state="needs-review-translation">Configuración que se va a usar para compilar el paquete. El valor predeterminado es "Debug". Use la propiedad "PackRelease" para que "Release" sea el valor predeterminado para este comando.</target>
>>>>>>> 459f5062
        <note />
      </trans-unit>
    </body>
  </file>
</xliff><|MERGE_RESOLUTION|>--- conflicted
+++ resolved
@@ -58,13 +58,8 @@
         <note />
       </trans-unit>
       <trans-unit id="ConfigurationOptionDescription">
-<<<<<<< HEAD
-        <source>The configuration to use for building the package. The default is 'Debug'. Use the `PackRelease` property to make 'Release' the default for this command.</source>
-        <target state="new">The configuration to use for building the package. The default for most projects is 'Debug'.</target>
-=======
         <source>The configuration to use for building the package. The default for most projects is 'Debug'.</source>
         <target state="needs-review-translation">Configuración que se va a usar para compilar el paquete. El valor predeterminado es "Debug". Use la propiedad "PackRelease" para que "Release" sea el valor predeterminado para este comando.</target>
->>>>>>> 459f5062
         <note />
       </trans-unit>
     </body>
