--- conflicted
+++ resolved
@@ -9,13 +9,8 @@
     <DefineConstants>DESKTOP;$(DefineConstants)</DefineConstants>
   </PropertyGroup>
 
-<<<<<<< HEAD
   <PropertyGroup Condition="'$(TargetFramework)' == 'netcoreapp2.0'">
     <RuntimeFrameworkVersion>2.0.0-beta-001509-00</RuntimeFrameworkVersion>
-=======
-  <ItemGroup Condition="'$(TargetFramework)' == 'netcoreapp1.0'">
-    <PackageReference Include="Microsoft.NETCore.App" Version="1.0.3" />
->>>>>>> cc80822c
   </ItemGroup>
 
   <ItemGroup>
