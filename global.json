--- conflicted
+++ resolved
@@ -3,10 +3,6 @@
     "dotnet": "3.0.101"
   },
   "msbuild-sdks": {
-<<<<<<< HEAD
-    "Microsoft.DotNet.Arcade.Sdk": "5.0.0-beta.20103.5"
-=======
     "Microsoft.DotNet.Arcade.Sdk": "5.0.0-beta.20109.1"
->>>>>>> 44b6ff38
   }
 }