--- conflicted
+++ resolved
@@ -1,10 +1,6 @@
 {
   "tools": {
-<<<<<<< HEAD
     "dotnet": "9.0.100-alpha.1.23551.17",
-=======
-    "dotnet": "9.0.100-alpha.1.23524.3",
->>>>>>> 09f50031
     "runtimes": {
       "dotnet": [
         "$(VSRedistCommonNetCoreSharedFrameworkx6490PackageVersion)"
