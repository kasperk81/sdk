--- conflicted
+++ resolved
@@ -1,6 +1,6 @@
 {
   "tools": {
-    "dotnet": "6.0.100-alpha.1.20612.2",
+    "dotnet": "6.0.100-alpha.1.21070.27",
     "runtimes": {
       "dotnet": [
         "$(VSRedistCommonNetCoreSharedFrameworkx6460PackageVersion)"
@@ -11,12 +11,7 @@
     }
   },
   "msbuild-sdks": {
-<<<<<<< HEAD
     "Microsoft.DotNet.Arcade.Sdk": "6.0.0-beta.21069.2",
     "Microsoft.DotNet.Helix.Sdk": "6.0.0-beta.21069.2"
-=======
-    "Microsoft.DotNet.Arcade.Sdk": "5.0.0-beta.21063.3",
-    "Microsoft.DotNet.Helix.Sdk": "5.0.0-beta.21063.3"
->>>>>>> d4f0c260
   }
 }