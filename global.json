{
  "tools": {
<<<<<<< HEAD
    "dotnet": "8.0.110",
=======
    "dotnet": "9.0.100-rc.2.24474.11",
>>>>>>> 9595c8aa
    "runtimes": {
      "dotnet": [
        "$(VSRedistCommonNetCoreSharedFrameworkx6490PackageVersion)"
      ],
      "aspnetcore": [
        "$(MicrosoftAspNetCoreComponentsSdkAnalyzersPackageVersion)"
      ]
    },
    "vs-opt": {
      "version": "16.8"
    }
  },
  "native-tools": {
    "cmake": "latest"
  },
  "msbuild-sdks": {
<<<<<<< HEAD
    "Microsoft.DotNet.Arcade.Sdk": "8.0.0-beta.24508.1",
    "Microsoft.DotNet.Helix.Sdk": "8.0.0-beta.24508.1"
=======
    "Microsoft.DotNet.Arcade.Sdk": "9.0.0-beta.24509.3",
    "Microsoft.DotNet.Helix.Sdk": "9.0.0-beta.24509.3",
    "Microsoft.Build.NoTargets": "3.7.0",
    "Microsoft.DotNet.CMake.Sdk": "9.0.0-beta.24217.1"
>>>>>>> 9595c8aa
  }
}<|MERGE_RESOLUTION|>--- conflicted
+++ resolved
@@ -1,10 +1,6 @@
 {
   "tools": {
-<<<<<<< HEAD
-    "dotnet": "8.0.110",
-=======
     "dotnet": "9.0.100-rc.2.24474.11",
->>>>>>> 9595c8aa
     "runtimes": {
       "dotnet": [
         "$(VSRedistCommonNetCoreSharedFrameworkx6490PackageVersion)"
@@ -21,14 +17,9 @@
     "cmake": "latest"
   },
   "msbuild-sdks": {
-<<<<<<< HEAD
-    "Microsoft.DotNet.Arcade.Sdk": "8.0.0-beta.24508.1",
-    "Microsoft.DotNet.Helix.Sdk": "8.0.0-beta.24508.1"
-=======
     "Microsoft.DotNet.Arcade.Sdk": "9.0.0-beta.24509.3",
     "Microsoft.DotNet.Helix.Sdk": "9.0.0-beta.24509.3",
     "Microsoft.Build.NoTargets": "3.7.0",
     "Microsoft.DotNet.CMake.Sdk": "9.0.0-beta.24217.1"
->>>>>>> 9595c8aa
   }
 }