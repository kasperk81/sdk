--- conflicted
+++ resolved
@@ -1,15 +1,9 @@
 <Project ToolsVersion="15.0" xmlns="http://schemas.microsoft.com/developer/msbuild/2003">
   <PropertyGroup>
     <VersionMajor>2</VersionMajor>
-<<<<<<< HEAD
-    <VersionMinor>1</VersionMinor>
-    <VersionPatch>506</VersionPatch>
-    <ReleaseSuffix Condition=" '$(ReleaseSuffix)' == '' ">preview</ReleaseSuffix>
-=======
     <VersionMinor>2</VersionMinor>
     <VersionPatch>106</VersionPatch>
     <ReleaseSuffix Condition=" '$(ReleaseSuffix)' == '' ">rtm</ReleaseSuffix>
->>>>>>> 850fc829
 
     <MajorMinorVersion>$(VersionMajor).$(VersionMinor)</MajorMinorVersion>
     <CliVersionNoSuffix>$(VersionMajor).$(VersionMinor).$(VersionPatch)</CliVersionNoSuffix>
