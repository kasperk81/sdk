<?xml version="1.0" encoding="utf-8"?>
<!-- Copyright (c) .NET Foundation and contributors. All rights reserved. Licensed under the MIT license. See License.txt in the project root for full license information. -->
<Project DefaultTargets="Build" xmlns="http://schemas.microsoft.com/developer/msbuild/2003">

  <PropertyGroup>
    <MSBuildAllProjects>$(MSBuildAllProjects);$(MSBuildThisFileFullPath)</MSBuildAllProjects>
  </PropertyGroup>

  <!-- Repo Version Information -->
  <PropertyGroup>
<<<<<<< HEAD
    <VersionPrefix>2.1.404</VersionPrefix>
=======
    <VersionPrefix>2.1.500</VersionPrefix>
>>>>>>> 710411b7
    <PreReleaseVersionLabel>preview</PreReleaseVersionLabel>
  </PropertyGroup>

  <!-- Production Dependencies -->
  <PropertyGroup>
    <MicrosoftBuildFrameworkVersion>15.4.8</MicrosoftBuildFrameworkVersion>
    <MicrosoftBuildUtilitiesCoreVersion>15.4.8</MicrosoftBuildUtilitiesCoreVersion>
    <MicrosoftExtensionsDependencyModelVersion>2.1.0-preview2-26306-03</MicrosoftExtensionsDependencyModelVersion>
    <NETStandardLibraryNETFrameworkVersion>2.0.1-servicing-26011-01</NETStandardLibraryNETFrameworkVersion>
    <NewtonsoftJsonVersion>9.0.1</NewtonsoftJsonVersion>
    <NuGetBuildTasksPackVersion>4.9.0-preview3.5507</NuGetBuildTasksPackVersion>
    <NuGetPackagingVersion>$(NuGetBuildTasksPackVersion)</NuGetPackagingVersion>
    <NuGetProjectModelVersion>$(NuGetBuildTasksPackVersion)</NuGetProjectModelVersion>
    <PlatformAbstractionsVersion>2.0.0</PlatformAbstractionsVersion>
    <SystemDiagnosticsFileVersionInfoVersion>4.0.0</SystemDiagnosticsFileVersionInfoVersion>
    <SystemReflectionMetadataVersion>1.5.0</SystemReflectionMetadataVersion>
  </PropertyGroup>

  <!-- Get .NET Framework reference assemblies from NuGet packages -->
  <PropertyGroup>
    <UsingToolNetFrameworkReferenceAssemblies>true</UsingToolNetFrameworkReferenceAssemblies>
  </PropertyGroup>

  <!-- Test Dependencies -->
  <PropertyGroup>
    <FluentAssertionsVersion>4.19.2</FluentAssertionsVersion>
    <FluentAssertionsJsonVersion>4.19.0</FluentAssertionsJsonVersion>
    <MicrosoftDotNetCliUtilsVersion>2.0.0</MicrosoftDotNetCliUtilsVersion>
    <MicrosoftNETTestSdkVersion>15.0.0</MicrosoftNETTestSdkVersion>
  </PropertyGroup>

  <PropertyGroup>
    <RestoreSources>
      $(RestoreSources);
      https://dotnetfeed.blob.core.windows.net/dotnet-core/packages/index.json;
      https://dotnet.myget.org/F/nuget-build/api/v3/index.json
    </RestoreSources>
  </PropertyGroup>
</Project><|MERGE_RESOLUTION|>--- conflicted
+++ resolved
@@ -8,11 +8,7 @@
 
   <!-- Repo Version Information -->
   <PropertyGroup>
-<<<<<<< HEAD
-    <VersionPrefix>2.1.404</VersionPrefix>
-=======
     <VersionPrefix>2.1.500</VersionPrefix>
->>>>>>> 710411b7
     <PreReleaseVersionLabel>preview</PreReleaseVersionLabel>
   </PropertyGroup>
 
