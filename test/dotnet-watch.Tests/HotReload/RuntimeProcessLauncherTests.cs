--- conflicted
+++ resolved
@@ -90,9 +90,6 @@
         return await startOp(cancellationToken);
     }
 
-<<<<<<< HEAD
-    [Theory]
-=======
     private RunningWatcher StartWatcher(TestAsset testAsset, string[] args, string workingDirectory, string projectPath, SemaphoreSlim? fileChangesCompleted = null)
     {
         var console = new TestConsole(Logger);
@@ -134,8 +131,7 @@
         return new RunningWatcher(this, watcher, watchTask, reporter, console, serviceHolder, shutdownSource);
     }
 
-    [Theory(Skip="https://github.com/dotnet/sdk/issues/42850")]
->>>>>>> bc057803
+    [Theory]
     [CombinatorialData]
     public async Task UpdateAndRudeEdit(TriggerEvent trigger)
     {
