using Xunit;

namespace Microsoft.TemplateEngine.Cli.UnitTests
{
    public class FileRenameTests : EndToEndTestBase
    {
        [Theory(DisplayName = nameof(VerifyTemplateContentRenames))]
        [InlineData("TestAssets.TemplateWithRenames --foo baz", "FileRenamesTest.json")]
        [InlineData("TestAssets.TemplateWithSourceName --name baz", "FileRenamesTest.json")]
        [InlineData("TestAssets.TemplateWithUnspecifiedSourceName --name baz", "NegativeFileRenamesTest.json")]
<<<<<<< HEAD
        [InlineData("TestAssets.TemplateWithSourceNameAndCustomSourcePath --name bar", "CustomSourcePathRenameTest.json")]
        [InlineData("TestAssets.TemplateWithSourceNameAndCustomTargetPath --name bar", "CustomTargetPathRenameTest.json")]
        [InlineData("TestAssets.TemplateWithSourceNameAndCustomSourceAndTargetPath --name bar", "CustomSourceAndTargetPathRenameTest.json")]
        [InlineData("TestAssets.TemplateWithSourcePathOutsideConfigRoot --name baz", "TemplateWithSourcePathOutsideConfigRootTest.json")]
        [InlineData("TestAssets.TemplateWithSourceNameInTargetPathGetsRenamed --name baz", "TemplateWithSourceNameInTargetPathGetsRenamedTest.json")]
=======
        [InlineData("TestAssets.TemplateWithPlaceholderFiles", "TemplateWithPlaceholderFilesTest.json")]
>>>>>>> 5867b8e9
        public void VerifyTemplateContentRenames(string args, params string[] scripts)
        {
            Run(args, scripts);
        }
    }
}<|MERGE_RESOLUTION|>--- conflicted
+++ resolved
@@ -8,15 +8,12 @@
         [InlineData("TestAssets.TemplateWithRenames --foo baz", "FileRenamesTest.json")]
         [InlineData("TestAssets.TemplateWithSourceName --name baz", "FileRenamesTest.json")]
         [InlineData("TestAssets.TemplateWithUnspecifiedSourceName --name baz", "NegativeFileRenamesTest.json")]
-<<<<<<< HEAD
         [InlineData("TestAssets.TemplateWithSourceNameAndCustomSourcePath --name bar", "CustomSourcePathRenameTest.json")]
         [InlineData("TestAssets.TemplateWithSourceNameAndCustomTargetPath --name bar", "CustomTargetPathRenameTest.json")]
         [InlineData("TestAssets.TemplateWithSourceNameAndCustomSourceAndTargetPath --name bar", "CustomSourceAndTargetPathRenameTest.json")]
         [InlineData("TestAssets.TemplateWithSourcePathOutsideConfigRoot --name baz", "TemplateWithSourcePathOutsideConfigRootTest.json")]
         [InlineData("TestAssets.TemplateWithSourceNameInTargetPathGetsRenamed --name baz", "TemplateWithSourceNameInTargetPathGetsRenamedTest.json")]
-=======
         [InlineData("TestAssets.TemplateWithPlaceholderFiles", "TemplateWithPlaceholderFilesTest.json")]
->>>>>>> 5867b8e9
         public void VerifyTemplateContentRenames(string args, params string[] scripts)
         {
             Run(args, scripts);
