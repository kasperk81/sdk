--- conflicted
+++ resolved
@@ -19,11 +19,7 @@
                     "1.1",
                     "2.0",
                     "2.1",
-<<<<<<< HEAD
                     "3.0"
-                }.Select(version => new object[] { version });
-=======
-                    "2.2"
                 };
             }
         }
@@ -41,7 +37,6 @@
             get
             {
                 return SupportedNetCoreAppVersions.Versions.Except(new List<string>() { "1.0", "1.1", "2.0" });
->>>>>>> 185e80f6
             }
         }
     }
