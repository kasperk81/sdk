--- conflicted
+++ resolved
@@ -48,19 +48,11 @@
             var restoredVersion = GetAspNetCoreAppVersion(assetsFile, portable: true);
             restoredVersion.Should().NotBeNull();
 
-<<<<<<< HEAD
             var bundledVersionPath = Path.Combine(projectDirectory, ".BundledAspNetCoreVersion");
             var bundledVersion = File.ReadAllText(bundledVersionPath).Trim();
 
             restoredVersion.ToNormalizedString().Should().BeEquivalentTo(bundledVersion,
-                "The bundled aspnetcore versions set in Microsoft.NETCoreSdk.BundledVersions.props should be idenitical to the versions set in DependencyVersions.props." +
-=======
-            var bundledVersionPath = Path.Combine(projectDirectory, ".DefaultPatchVersionForAspNetCoreApp2_1");
-            var bundledVersion = File.ReadAllText(bundledVersionPath).Trim();
-
-            restoredVersion.ToNormalizedString().Should().BeEquivalentTo(bundledVersion,
                 "The bundled aspnetcore versions set in Microsoft.NETCoreSdk.BundledVersions.props should be identical to the versions generated." +
->>>>>>> d711d7ce
                 "Please update MSBuildExtensions.targets in this repo so these versions match.");
         }
 
