--- conflicted
+++ resolved
@@ -304,11 +304,7 @@
 
             result.Should().NotBeNull();
 
-<<<<<<< HEAD
-            result.Args.Should().Contain("--fx-version 2.1.1");
-=======
             result.Args.Should().Contain("--fx-version 2.2.0");
->>>>>>> 9d94a804
         }
 
         [Fact]
