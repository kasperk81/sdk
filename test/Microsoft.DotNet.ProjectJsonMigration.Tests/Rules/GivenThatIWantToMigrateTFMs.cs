﻿// Copyright (c) .NET Foundation and contributors. All rights reserved.
// Licensed under the MIT license. See LICENSE file in the project root for full license information.

using Microsoft.Build.Construction;
using Microsoft.DotNet.ProjectJsonMigration;
using Microsoft.DotNet.Internal.ProjectModel;
using Microsoft.DotNet.Tools.Test.Utilities;
using NuGet.Frameworks;
using System;
using System.Collections.Generic;
using System.Linq;
using System.Threading.Tasks;
using Xunit;
using FluentAssertions;
using Microsoft.DotNet.ProjectJsonMigration.Rules;

namespace Microsoft.DotNet.ProjectJsonMigration.Tests
{
    public class GivenThatIWantToMigrateTFMs : TestBase
    {
        [Fact(Skip="Emitting this until x-targeting full support is in")]
        public void MigratingNetcoreappProjectDoesNotPopulateTargetFrameworkIdentifierAndTargetFrameworkVersion()
        {
            var testDirectory = Temp.CreateDirectory().Path;
            var testPJ = new ProjectJsonBuilder(TestAssets)
                .FromTestAssetBase("TestAppWithRuntimeOptions")
                .WithCustomProperty("buildOptions", new Dictionary<string, string>
                {
                    { "emitEntryPoint", "false" }
                })
                .SaveToDisk(testDirectory);

            var projectContext = ProjectContext.Create(testDirectory, FrameworkConstants.CommonFrameworks.NetCoreApp10);
            var mockProj = ProjectRootElement.Create();

            var migrationSettings = MigrationSettings.CreateMigrationSettingsTestHook(testDirectory, testDirectory, mockProj);
            var migrationInputs = new MigrationRuleInputs(
                new[] { projectContext },
                mockProj,
                mockProj.AddItemGroup(),
                mockProj.AddPropertyGroup());

            new MigrateTFMRule().Apply(migrationSettings, migrationInputs);

            mockProj.Properties.Count(p => p.Name == "TargetFrameworkIdentifier").Should().Be(0);
            mockProj.Properties.Count(p => p.Name == "TargetFrameworkVersion").Should().Be(0);
        }

        [Fact]
        public void MigratingMultiTFMProjectPopulatesTargetFrameworksWithShortTfms()
        {
            var testDirectory = Temp.CreateDirectory().Path;
            var testPJ = new ProjectJsonBuilder(TestAssets)
                .FromTestAssetBase("TestLibraryWithMultipleFrameworks")
                .SaveToDisk(testDirectory);

            var projectContexts = ProjectContext.CreateContextForEachFramework(testDirectory);
            var mockProj = ProjectRootElement.Create();

            var migrationSettings = MigrationSettings.CreateMigrationSettingsTestHook(testDirectory, testDirectory, mockProj);
            var migrationInputs = new MigrationRuleInputs(
                projectContexts,
                mockProj,
                mockProj.AddItemGroup(),
                mockProj.AddPropertyGroup());

            new MigrateTFMRule().Apply(migrationSettings, migrationInputs);

            mockProj.Properties.Count(p => p.Name == "TargetFrameworks").Should().Be(1);
            mockProj.Properties.First(p => p.Name == "TargetFrameworks")
                .Value.Should().Be("net20;net35;net40;net461;netstandard1.5");
        }

        [Fact]
        public void MigratingCoreAndDesktopTFMsDoesNoAddRuntimeIdentifiersOrRuntimeIdentifierWhenTheProjectDoesNothaveAnyAlready()
        {
            var testDirectory = Temp.CreateDirectory().Path;
            var testPJ = new ProjectJsonBuilder(TestAssets)
                .FromTestAssetBase("PJAppWithMultipleFrameworks")
                .SaveToDisk(testDirectory);

            var projectContexts = ProjectContext.CreateContextForEachFramework(testDirectory);
            var mockProj = ProjectRootElement.Create();

            var migrationSettings = MigrationSettings.CreateMigrationSettingsTestHook(testDirectory, testDirectory, mockProj);
            var migrationInputs = new MigrationRuleInputs(
                projectContexts,
                mockProj,
                mockProj.AddItemGroup(),
                mockProj.AddPropertyGroup());

            new MigrateTFMRule().Apply(migrationSettings, migrationInputs);

<<<<<<< HEAD
            mockProj.Properties.Count(p => p.Name == "RuntimeIdentifiers").Should().Be(0);
            mockProj.Properties.Count(p => p.Name == "RuntimeIdentifier").Should().Be(0);
=======
            mockProj.Properties.Count(p => p.Name == "RuntimeIdentifiers").Should().Be(1);
            mockProj.Properties.First(p => p.Name == "RuntimeIdentifiers")
                .Value.Should().Be("win7-x64;win7-x86;osx.10.10-x64;osx.10.11-x64;ubuntu.14.04-x64;ubuntu.16.04-x64;centos.7-x64;rhel.7.2-x64;debian.8-x64;fedora.23-x64;opensuse.13.2-x64");
        }

        [Fact]
        public void MigratingCoreAndDesktopTFMsAddsRuntimeIdentifierWithWin7x86ConditionOnAllFullFrameworksWhenNoRuntimesExistAlready()
        {
            var testDirectory = Temp.CreateDirectory().Path;
            var testPJ = new ProjectJsonBuilder(TestAssets)
                .FromTestAssetBase("PJAppWithMultipleFrameworks")
                .SaveToDisk(testDirectory);

            var projectContexts = ProjectContext.CreateContextForEachFramework(testDirectory);
            var mockProj = ProjectRootElement.Create();

            var migrationSettings = MigrationSettings.CreateMigrationSettingsTestHook(testDirectory, testDirectory, mockProj);
            var migrationInputs = new MigrationRuleInputs(
                projectContexts,
                mockProj,
                mockProj.AddItemGroup(),
                mockProj.AddPropertyGroup());

            new MigrateTFMRule().Apply(migrationSettings, migrationInputs);

            mockProj.Properties.Count(p => p.Name == "RuntimeIdentifier").Should().Be(1);
            var runtimeIdentifier = mockProj.Properties.First(p => p.Name == "RuntimeIdentifier");
            runtimeIdentifier.Value.Should().Be("win7-x86");
            runtimeIdentifier.Condition.Should().Be(" '$(TargetFramework)' == 'net20' OR '$(TargetFramework)' == 'net35' OR '$(TargetFramework)' == 'net40' OR '$(TargetFramework)' == 'net461' ");
>>>>>>> 215c5aa9
        }

        [Fact]
        public void MigrateTFMRuleDoesNotAddRuntimesWhenMigratingDesktopTFMsWithRuntimesAlready()
        {
            var testDirectory = Temp.CreateDirectory().Path;
            var testPJ = new ProjectJsonBuilder(TestAssets)
                .FromTestAssetBase("TestAppWithMultipleFrameworksAndRuntimes")
                .SaveToDisk(testDirectory);

            var projectContexts = ProjectContext.CreateContextForEachFramework(testDirectory);
            var mockProj = ProjectRootElement.Create();

            var migrationSettings =
                MigrationSettings.CreateMigrationSettingsTestHook(testDirectory, testDirectory, mockProj);
            var migrationInputs = new MigrationRuleInputs(
                projectContexts,
                mockProj,
                mockProj.AddItemGroup(),
                mockProj.AddPropertyGroup());

            new MigrateTFMRule().Apply(migrationSettings, migrationInputs);

            mockProj.Properties.Count(p => p.Name == "RuntimeIdentifiers").Should().Be(0);
        }

        [Fact]
        public void MigratingProjectWithFullFrameworkTFMsDoesNotAddRuntimeIdentifiersOrRuntimeIdentiferWhenNoRuntimesExistAlready()
        {
            var testDirectory = Temp.CreateDirectory().Path;
            var testPJ = new ProjectJsonBuilder(TestAssets)
                .FromTestAssetBase("AppWith4netTfm0Rid")
                .SaveToDisk(testDirectory);

            var projectContexts = ProjectContext.CreateContextForEachFramework(testDirectory);
            var mockProj = ProjectRootElement.Create();

            var migrationSettings =
                MigrationSettings.CreateMigrationSettingsTestHook(testDirectory, testDirectory, mockProj);
            var migrationInputs = new MigrationRuleInputs(
                projectContexts,
                mockProj,
                mockProj.AddItemGroup(),
                mockProj.AddPropertyGroup());

            new MigrateTFMRule().Apply(migrationSettings, migrationInputs);

            mockProj.Properties.Count(p => p.Name == "RuntimeIdentifiers").Should().Be(0);
            mockProj.Properties.Where(p => p.Name == "RuntimeIdentifier").Should().HaveCount(0);
        }

        [Fact]
        public void MigratingSingleTFMProjectPopulatesTargetFramework()
        {
            var testDirectory = Temp.CreateDirectory().Path;
            var testPJ = new ProjectJsonBuilder(TestAssets)
                .FromTestAssetBase("TestAppWithRuntimeOptions")
                .WithCustomProperty("buildOptions", new Dictionary<string, string>
                {
                    { "emitEntryPoint", "false" }
                })
                .SaveToDisk(testDirectory);

            var projectContexts = ProjectContext.CreateContextForEachFramework(testDirectory);
            var mockProj = ProjectRootElement.Create();

            // Run BuildOptionsRule
            var migrationSettings = MigrationSettings.CreateMigrationSettingsTestHook(testDirectory, testDirectory, mockProj);
            var migrationInputs = new MigrationRuleInputs(
                projectContexts,
                mockProj,
                mockProj.AddItemGroup(),
                mockProj.AddPropertyGroup());

            new MigrateTFMRule().Apply(migrationSettings, migrationInputs);
            Console.WriteLine(mockProj.RawXml);

            mockProj.Properties.Count(p => p.Name == "TargetFramework").Should().Be(1);
        }

        [Fact]
        public void MigratingLibWithMultipleTFMsDoesNotAddRuntimes()
        {
            var testDirectory = Temp.CreateDirectory().Path;
            var testPJ = new ProjectJsonBuilder(TestAssets)
                .FromTestAssetBase("PJLibWithMultipleFrameworks")
                .SaveToDisk(testDirectory);

            var projectContexts = ProjectContext.CreateContextForEachFramework(testDirectory);
            var mockProj = ProjectRootElement.Create();

            var migrationSettings =
                MigrationSettings.CreateMigrationSettingsTestHook(testDirectory, testDirectory, mockProj);
            var migrationInputs = new MigrationRuleInputs(
                projectContexts,
                mockProj,
                mockProj.AddItemGroup(),
                mockProj.AddPropertyGroup());

            new MigrateTFMRule().Apply(migrationSettings, migrationInputs);

            var reason = "Should not add runtime identifiers for libraries";
            mockProj.Properties.Count(p => p.Name == "RuntimeIdentifiers").Should().Be(0, reason);
            mockProj.Properties.Count(p => p.Name == "RuntimeIdentifier").Should().Be(0, reason);
        }
    }
}<|MERGE_RESOLUTION|>--- conflicted
+++ resolved
@@ -91,13 +91,8 @@
 
             new MigrateTFMRule().Apply(migrationSettings, migrationInputs);
 
-<<<<<<< HEAD
             mockProj.Properties.Count(p => p.Name == "RuntimeIdentifiers").Should().Be(0);
             mockProj.Properties.Count(p => p.Name == "RuntimeIdentifier").Should().Be(0);
-=======
-            mockProj.Properties.Count(p => p.Name == "RuntimeIdentifiers").Should().Be(1);
-            mockProj.Properties.First(p => p.Name == "RuntimeIdentifiers")
-                .Value.Should().Be("win7-x64;win7-x86;osx.10.10-x64;osx.10.11-x64;ubuntu.14.04-x64;ubuntu.16.04-x64;centos.7-x64;rhel.7.2-x64;debian.8-x64;fedora.23-x64;opensuse.13.2-x64");
         }
 
         [Fact]
@@ -124,7 +119,6 @@
             var runtimeIdentifier = mockProj.Properties.First(p => p.Name == "RuntimeIdentifier");
             runtimeIdentifier.Value.Should().Be("win7-x86");
             runtimeIdentifier.Condition.Should().Be(" '$(TargetFramework)' == 'net20' OR '$(TargetFramework)' == 'net35' OR '$(TargetFramework)' == 'net40' OR '$(TargetFramework)' == 'net461' ");
->>>>>>> 215c5aa9
         }
 
         [Fact]
