--- conflicted
+++ resolved
@@ -28,20 +28,12 @@
     <!--  Begin: Package sources from dotnet-emsdk -->
     <!--  End: Package sources from dotnet-emsdk -->
     <!--  Begin: Package sources from DotNet-msbuild-Trusted -->
-<<<<<<< HEAD
-    <add key="darc-pub-DotNet-msbuild-Trusted-1c20264" value="https://pkgs.dev.azure.com/dnceng/public/_packaging/darc-pub-DotNet-msbuild-Trusted-1c202646/nuget/v3/index.json" />
-=======
->>>>>>> 5ada2272
     <!--  End: Package sources from DotNet-msbuild-Trusted -->
     <!--  Begin: Package sources from dotnet-roslyn-analyzers -->
     <!--  End: Package sources from dotnet-roslyn-analyzers -->
     <!--  Begin: Package sources from dotnet-runtime -->
     <!--  End: Package sources from dotnet-runtime -->
     <!--  Begin: Package sources from dotnet-templating -->
-<<<<<<< HEAD
-    <add key="darc-pub-dotnet-templating-a2862fd" value="https://pkgs.dev.azure.com/dnceng/public/_packaging/darc-pub-dotnet-templating-a2862fdc/nuget/v3/index.json" />
-=======
->>>>>>> 5ada2272
     <!--  End: Package sources from dotnet-templating -->
     <!--  Begin: Package sources from dotnet-windowsdesktop -->
     <!--  End: Package sources from dotnet-windowsdesktop -->
