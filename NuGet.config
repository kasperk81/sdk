--- conflicted
+++ resolved
@@ -4,11 +4,7 @@
     <clear />
     <!--Begin: Package sources managed by Dependency Flow automation. Do not edit the sources below.-->
     <!--  Begin: Package sources from dotnet-aspire -->
-<<<<<<< HEAD
-    <add key="darc-pub-dotnet-aspire-d304c5f" value="https://pkgs.dev.azure.com/dnceng/public/_packaging/darc-pub-dotnet-aspire-d304c5f6/nuget/v3/index.json" />
     <add key="local" value="S:\p\testfx\artifacts\packages\Debug\Shipping\" />
-=======
->>>>>>> 4164c5d9
     <!--  End: Package sources from dotnet-aspire -->
     <!--  Begin: Package sources from dotnet-aspnetcore -->
     <!--  End: Package sources from dotnet-aspnetcore -->
