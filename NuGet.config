--- conflicted
+++ resolved
@@ -4,17 +4,12 @@
     <clear />
     <!--Begin: Package sources managed by Dependency Flow automation. Do not edit the sources below.-->
     <!--  Begin: Package sources from dotnet-emsdk -->
-<<<<<<< HEAD
     <add key="darc-pub-dotnet-emsdk-9a29abd" value="https://pkgs.dev.azure.com/dnceng/public/_packaging/darc-pub-dotnet-emsdk-9a29abdd/nuget/v3/index.json" />
-=======
-    <add key="darc-pub-dotnet-emsdk-2fc2ffd" value="https://pkgs.dev.azure.com/dnceng/public/_packaging/darc-pub-dotnet-emsdk-2fc2ffd9/nuget/v3/index.json" />
->>>>>>> ca6751de
     <!--  End: Package sources from dotnet-emsdk -->
     <!--  Begin: Package sources from dotnet-format -->
     <add key="darc-pub-dotnet-format-4ffa2f1" value="https://pkgs.dev.azure.com/dnceng/public/_packaging/darc-pub-dotnet-format-4ffa2f16/nuget/v3/index.json" />
     <!--  End: Package sources from dotnet-format -->
     <!--  Begin: Package sources from dotnet-aspnetcore -->
-    <add key="darc-int-dotnet-aspnetcore-da7e989" value="https://pkgs.dev.azure.com/dnceng/internal/_packaging/darc-int-dotnet-aspnetcore-da7e9894/nuget/v3/index.json" />
     <!--  End: Package sources from dotnet-aspnetcore -->
     <!--  Begin: Package sources from DotNet-msbuild-Trusted -->
     <add key="darc-pub-DotNet-msbuild-Trusted-b5265ef" value="https://pkgs.dev.azure.com/dnceng/public/_packaging/darc-pub-DotNet-msbuild-Trusted-b5265ef3/nuget/v3/index.json" />
@@ -22,24 +17,17 @@
     <!--  Begin: Package sources from dotnet-roslyn-analyzers -->
     <!--  End: Package sources from dotnet-roslyn-analyzers -->
     <!--  Begin: Package sources from dotnet-runtime -->
-<<<<<<< HEAD
     <add key="darc-int-dotnet-runtime-0c7efec" value="https://pkgs.dev.azure.com/dnceng/internal/_packaging/darc-int-dotnet-runtime-0c7efec0/nuget/v3/index.json" />
-=======
-    <add key="darc-int-dotnet-runtime-1381d5e" value="https://pkgs.dev.azure.com/dnceng/internal/_packaging/darc-int-dotnet-runtime-1381d5eb/nuget/v3/index.json" />
->>>>>>> ca6751de
     <!--  End: Package sources from dotnet-runtime -->
     <!--  Begin: Package sources from dotnet-templating -->
     <add key="darc-pub-dotnet-templating-b3ce86c" value="https://pkgs.dev.azure.com/dnceng/public/_packaging/darc-pub-dotnet-templating-b3ce86c6/nuget/v3/index.json" />
     <!--  End: Package sources from dotnet-templating -->
     <!--  Begin: Package sources from dotnet-windowsdesktop -->
     <add key="darc-int-dotnet-windowsdesktop-593444a" value="https://pkgs.dev.azure.com/dnceng/internal/_packaging/darc-int-dotnet-windowsdesktop-593444ad/nuget/v3/index.json" />
-<<<<<<< HEAD
     <add key="darc-int-dotnet-windowsdesktop-593444a-4" value="https://pkgs.dev.azure.com/dnceng/internal/_packaging/darc-int-dotnet-windowsdesktop-593444ad-4/nuget/v3/index.json" />
     <add key="darc-int-dotnet-windowsdesktop-593444a-3" value="https://pkgs.dev.azure.com/dnceng/internal/_packaging/darc-int-dotnet-windowsdesktop-593444ad-3/nuget/v3/index.json" />
     <add key="darc-int-dotnet-windowsdesktop-593444a-2" value="https://pkgs.dev.azure.com/dnceng/internal/_packaging/darc-int-dotnet-windowsdesktop-593444ad-2/nuget/v3/index.json" />
     <add key="darc-int-dotnet-windowsdesktop-593444a-1" value="https://pkgs.dev.azure.com/dnceng/internal/_packaging/darc-int-dotnet-windowsdesktop-593444ad-1/nuget/v3/index.json" />
-=======
->>>>>>> ca6751de
     <!--  End: Package sources from dotnet-windowsdesktop -->
     <!--End: Package sources managed by Dependency Flow automation. Do not edit the sources above.-->
     <add key="dotnet6" value="https://pkgs.dev.azure.com/dnceng/public/_packaging/dotnet6/nuget/v3/index.json" />
@@ -47,7 +35,6 @@
     <add key="dotnet7" value="https://pkgs.dev.azure.com/dnceng/public/_packaging/dotnet7/nuget/v3/index.json" />
     <add key="dotnet7-transport" value="https://pkgs.dev.azure.com/dnceng/public/_packaging/dotnet7-transport/nuget/v3/index.json" />
     <add key="dotnet8" value="https://pkgs.dev.azure.com/dnceng/public/_packaging/dotnet8/nuget/v3/index.json" />
-    <add key="dotnet8-internal" value="https://pkgs.dev.azure.com/dnceng/internal/_packaging/dotnet8-internal/nuget/v3/index.json" />
     <add key="dotnet8-transport" value="https://pkgs.dev.azure.com/dnceng/public/_packaging/dotnet8-transport/nuget/v3/index.json" />
     <add key="dotnet-public" value="https://pkgs.dev.azure.com/dnceng/public/_packaging/dotnet-public/nuget/v3/index.json" />
     <add key="dotnet-eng" value="https://pkgs.dev.azure.com/dnceng/public/_packaging/dotnet-eng/nuget/v3/index.json" />
@@ -65,13 +52,11 @@
     <!--  Begin: Package sources from dotnet-templating -->
     <!--  End: Package sources from dotnet-templating -->
     <!--  Begin: Package sources from dotnet-aspnetcore -->
-    <add key="darc-int-dotnet-aspnetcore-da7e989" value="true" />
     <!--  End: Package sources from dotnet-aspnetcore -->
     <!--  Begin: Package sources from dotnet-format -->
     <!--  End: Package sources from dotnet-format -->
     <!--  End: Package sources from dotnet-aspnetcore -->
     <!--  Begin: Package sources from dotnet-runtime -->
-<<<<<<< HEAD
     <add key="darc-int-dotnet-runtime-0c7efec" value="true" />
     <!--  End: Package sources from dotnet-runtime -->
     <!--  Begin: Package sources from dotnet-windowsdesktop -->
@@ -79,11 +64,6 @@
     <add key="darc-int-dotnet-windowsdesktop-593444a-2" value="true" />
     <add key="darc-int-dotnet-windowsdesktop-593444a-3" value="true" />
     <add key="darc-int-dotnet-windowsdesktop-593444a-4" value="true" />
-=======
-    <add key="darc-int-dotnet-runtime-1381d5e" value="true" />
-    <!--  End: Package sources from dotnet-runtime -->
-    <!--  Begin: Package sources from dotnet-windowsdesktop -->
->>>>>>> ca6751de
     <add key="darc-int-dotnet-windowsdesktop-593444a" value="true" />
     <!--  End: Package sources from dotnet-windowsdesktop -->
     <!--End: Package sources managed by Dependency Flow automation. Do not edit the sources above.-->
