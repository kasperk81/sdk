<?xml version="1.0" encoding="utf-8"?>
<configuration>
  <packageSources>
    <clear />
    <!--Begin: Package sources managed by Dependency Flow automation. Do not edit the sources below.-->
    <!--  Begin: Package sources from dotnet-emsdk -->
<<<<<<< HEAD
    <add key="darc-pub-dotnet-emsdk-9a29abd" value="https://pkgs.dev.azure.com/dnceng/public/_packaging/darc-pub-dotnet-emsdk-9a29abdd/nuget/v3/index.json" />
=======
    <add key="darc-pub-dotnet-emsdk-2fc2ffd" value="https://pkgs.dev.azure.com/dnceng/public/_packaging/darc-pub-dotnet-emsdk-2fc2ffd9/nuget/v3/index.json" />
>>>>>>> 098eafb7
    <!--  End: Package sources from dotnet-emsdk -->
    <!--  Begin: Package sources from dotnet-format -->
    <add key="darc-pub-dotnet-format-4ffa2f1" value="https://pkgs.dev.azure.com/dnceng/public/_packaging/darc-pub-dotnet-format-4ffa2f16/nuget/v3/index.json" />
    <!--  End: Package sources from dotnet-format -->
    <!--  Begin: Package sources from dotnet-aspnetcore -->
<<<<<<< HEAD
    <add key="darc-int-dotnet-aspnetcore-a244ff1" value="https://pkgs.dev.azure.com/dnceng/internal/_packaging/darc-int-dotnet-aspnetcore-a244ff1c/nuget/v3/index.json" />
=======
    <add key="darc-int-dotnet-aspnetcore-da7e989" value="https://pkgs.dev.azure.com/dnceng/internal/_packaging/darc-int-dotnet-aspnetcore-da7e9894/nuget/v3/index.json" />
>>>>>>> 098eafb7
    <!--  End: Package sources from dotnet-aspnetcore -->
    <!--  Begin: Package sources from DotNet-msbuild-Trusted -->
    <add key="darc-pub-DotNet-msbuild-Trusted-a4ecab3" value="https://pkgs.dev.azure.com/dnceng/public/_packaging/darc-pub-DotNet-msbuild-Trusted-a4ecab32/nuget/v3/index.json" />
    <!--  End: Package sources from DotNet-msbuild-Trusted -->
    <!--  Begin: Package sources from dotnet-roslyn-analyzers -->
    <!--  End: Package sources from dotnet-roslyn-analyzers -->
    <!--  Begin: Package sources from dotnet-runtime -->
<<<<<<< HEAD
    <add key="darc-int-dotnet-runtime-0c7efec" value="https://pkgs.dev.azure.com/dnceng/internal/_packaging/darc-int-dotnet-runtime-0c7efec0/nuget/v3/index.json" />
=======
    <add key="darc-int-dotnet-runtime-1381d5e" value="https://pkgs.dev.azure.com/dnceng/internal/_packaging/darc-int-dotnet-runtime-1381d5eb/nuget/v3/index.json" />
>>>>>>> 098eafb7
    <!--  End: Package sources from dotnet-runtime -->
    <!--  Begin: Package sources from dotnet-templating -->
    <add key="darc-pub-dotnet-templating-cf38374" value="https://pkgs.dev.azure.com/dnceng/public/_packaging/darc-pub-dotnet-templating-cf38374d/nuget/v3/index.json" />
    <!--  End: Package sources from dotnet-templating -->
    <!--  Begin: Package sources from dotnet-windowsdesktop -->
    <add key="darc-int-dotnet-windowsdesktop-593444a" value="https://pkgs.dev.azure.com/dnceng/internal/_packaging/darc-int-dotnet-windowsdesktop-593444ad/nuget/v3/index.json" />
    <!--  End: Package sources from dotnet-windowsdesktop -->
    <!--End: Package sources managed by Dependency Flow automation. Do not edit the sources above.-->
    <add key="dotnet6" value="https://pkgs.dev.azure.com/dnceng/public/_packaging/dotnet6/nuget/v3/index.json" />
    <add key="dotnet6-transport" value="https://pkgs.dev.azure.com/dnceng/public/_packaging/dotnet6-transport/nuget/v3/index.json" />
    <add key="dotnet7" value="https://pkgs.dev.azure.com/dnceng/public/_packaging/dotnet7/nuget/v3/index.json" />
    <add key="dotnet7-transport" value="https://pkgs.dev.azure.com/dnceng/public/_packaging/dotnet7-transport/nuget/v3/index.json" />
    <add key="dotnet8" value="https://pkgs.dev.azure.com/dnceng/public/_packaging/dotnet8/nuget/v3/index.json" />
    <add key="dotnet8-transport" value="https://pkgs.dev.azure.com/dnceng/public/_packaging/dotnet8-transport/nuget/v3/index.json" />
    <add key="dotnet-public" value="https://pkgs.dev.azure.com/dnceng/public/_packaging/dotnet-public/nuget/v3/index.json" />
    <add key="dotnet-eng" value="https://pkgs.dev.azure.com/dnceng/public/_packaging/dotnet-eng/nuget/v3/index.json" />
    <add key="dotnet-tools" value="https://pkgs.dev.azure.com/dnceng/public/_packaging/dotnet-tools/nuget/v3/index.json" />
    <add key="dotnet8-internal" value="https://pkgs.dev.azure.com/dnceng/internal/_packaging/dotnet8-internal/nuget/v3/index.json" />
    <add key="dotnet-tools-transport" value="https://pkgs.dev.azure.com/dnceng/public/_packaging/dotnet-tools-transport/nuget/v3/index.json" />
    <add key="dotnet-libraries" value="https://pkgs.dev.azure.com/dnceng/public/_packaging/dotnet-libraries/nuget/v3/index.json" />
    <add key="dotnet-libraries-transport" value="https://pkgs.dev.azure.com/dnceng/public/_packaging/dotnet-libraries-transport/nuget/v3/index.json" />
    <add key="vs-impl" value="https://pkgs.dev.azure.com/azure-public/vside/_packaging/vs-impl/nuget/v3/index.json" />
    <!-- Used for Rich Navigation indexing task -->
    <add key="richnav" value="https://pkgs.dev.azure.com/azure-public/vside/_packaging/vs-buildservices/nuget/v3/index.json" />
    <add key="darc-pub-DotNet-msbuild-Trusted-8ffc3fe" value="https://pkgs.dev.azure.com/dnceng/public/_packaging/darc-pub-DotNet-msbuild-Trusted-8ffc3fe3/nuget/v3/index.json" />
  </packageSources>
  <disabledPackageSources>
    <!--Begin: Package sources managed by Dependency Flow automation. Do not edit the sources below.-->
    <!--  Begin: Package sources from dotnet-templating -->
    <!--  End: Package sources from dotnet-templating -->
    <!--  Begin: Package sources from dotnet-aspnetcore -->
<<<<<<< HEAD
    <add key="darc-int-dotnet-aspnetcore-a244ff1" value="true" />
=======
    <add key="darc-int-dotnet-aspnetcore-da7e989" value="true" />
>>>>>>> 098eafb7
    <!--  Begin: Package sources from dotnet-format -->
    <!--  End: Package sources from dotnet-format -->
    <!--  End: Package sources from dotnet-aspnetcore -->
    <!--  Begin: Package sources from dotnet-runtime -->
<<<<<<< HEAD
    <add key="darc-int-dotnet-runtime-0c7efec" value="true" />
=======
    <add key="darc-int-dotnet-runtime-1381d5e" value="true" />
>>>>>>> 098eafb7
    <!--  End: Package sources from dotnet-runtime -->
    <!--  Begin: Package sources from dotnet-windowsdesktop -->
    <add key="darc-int-dotnet-windowsdesktop-593444a" value="true" />
    <!--  End: Package sources from dotnet-windowsdesktop -->
    <!--End: Package sources managed by Dependency Flow automation. Do not edit the sources above.-->
  </disabledPackageSources>
</configuration><|MERGE_RESOLUTION|>--- conflicted
+++ resolved
@@ -4,21 +4,13 @@
     <clear />
     <!--Begin: Package sources managed by Dependency Flow automation. Do not edit the sources below.-->
     <!--  Begin: Package sources from dotnet-emsdk -->
-<<<<<<< HEAD
     <add key="darc-pub-dotnet-emsdk-9a29abd" value="https://pkgs.dev.azure.com/dnceng/public/_packaging/darc-pub-dotnet-emsdk-9a29abdd/nuget/v3/index.json" />
-=======
-    <add key="darc-pub-dotnet-emsdk-2fc2ffd" value="https://pkgs.dev.azure.com/dnceng/public/_packaging/darc-pub-dotnet-emsdk-2fc2ffd9/nuget/v3/index.json" />
->>>>>>> 098eafb7
     <!--  End: Package sources from dotnet-emsdk -->
     <!--  Begin: Package sources from dotnet-format -->
     <add key="darc-pub-dotnet-format-4ffa2f1" value="https://pkgs.dev.azure.com/dnceng/public/_packaging/darc-pub-dotnet-format-4ffa2f16/nuget/v3/index.json" />
     <!--  End: Package sources from dotnet-format -->
     <!--  Begin: Package sources from dotnet-aspnetcore -->
-<<<<<<< HEAD
     <add key="darc-int-dotnet-aspnetcore-a244ff1" value="https://pkgs.dev.azure.com/dnceng/internal/_packaging/darc-int-dotnet-aspnetcore-a244ff1c/nuget/v3/index.json" />
-=======
-    <add key="darc-int-dotnet-aspnetcore-da7e989" value="https://pkgs.dev.azure.com/dnceng/internal/_packaging/darc-int-dotnet-aspnetcore-da7e9894/nuget/v3/index.json" />
->>>>>>> 098eafb7
     <!--  End: Package sources from dotnet-aspnetcore -->
     <!--  Begin: Package sources from DotNet-msbuild-Trusted -->
     <add key="darc-pub-DotNet-msbuild-Trusted-a4ecab3" value="https://pkgs.dev.azure.com/dnceng/public/_packaging/darc-pub-DotNet-msbuild-Trusted-a4ecab32/nuget/v3/index.json" />
@@ -26,17 +18,12 @@
     <!--  Begin: Package sources from dotnet-roslyn-analyzers -->
     <!--  End: Package sources from dotnet-roslyn-analyzers -->
     <!--  Begin: Package sources from dotnet-runtime -->
-<<<<<<< HEAD
     <add key="darc-int-dotnet-runtime-0c7efec" value="https://pkgs.dev.azure.com/dnceng/internal/_packaging/darc-int-dotnet-runtime-0c7efec0/nuget/v3/index.json" />
-=======
-    <add key="darc-int-dotnet-runtime-1381d5e" value="https://pkgs.dev.azure.com/dnceng/internal/_packaging/darc-int-dotnet-runtime-1381d5eb/nuget/v3/index.json" />
->>>>>>> 098eafb7
     <!--  End: Package sources from dotnet-runtime -->
     <!--  Begin: Package sources from dotnet-templating -->
     <add key="darc-pub-dotnet-templating-cf38374" value="https://pkgs.dev.azure.com/dnceng/public/_packaging/darc-pub-dotnet-templating-cf38374d/nuget/v3/index.json" />
     <!--  End: Package sources from dotnet-templating -->
     <!--  Begin: Package sources from dotnet-windowsdesktop -->
-    <add key="darc-int-dotnet-windowsdesktop-593444a" value="https://pkgs.dev.azure.com/dnceng/internal/_packaging/darc-int-dotnet-windowsdesktop-593444ad/nuget/v3/index.json" />
     <!--  End: Package sources from dotnet-windowsdesktop -->
     <!--End: Package sources managed by Dependency Flow automation. Do not edit the sources above.-->
     <add key="dotnet6" value="https://pkgs.dev.azure.com/dnceng/public/_packaging/dotnet6/nuget/v3/index.json" />
@@ -48,7 +35,6 @@
     <add key="dotnet-public" value="https://pkgs.dev.azure.com/dnceng/public/_packaging/dotnet-public/nuget/v3/index.json" />
     <add key="dotnet-eng" value="https://pkgs.dev.azure.com/dnceng/public/_packaging/dotnet-eng/nuget/v3/index.json" />
     <add key="dotnet-tools" value="https://pkgs.dev.azure.com/dnceng/public/_packaging/dotnet-tools/nuget/v3/index.json" />
-    <add key="dotnet8-internal" value="https://pkgs.dev.azure.com/dnceng/internal/_packaging/dotnet8-internal/nuget/v3/index.json" />
     <add key="dotnet-tools-transport" value="https://pkgs.dev.azure.com/dnceng/public/_packaging/dotnet-tools-transport/nuget/v3/index.json" />
     <add key="dotnet-libraries" value="https://pkgs.dev.azure.com/dnceng/public/_packaging/dotnet-libraries/nuget/v3/index.json" />
     <add key="dotnet-libraries-transport" value="https://pkgs.dev.azure.com/dnceng/public/_packaging/dotnet-libraries-transport/nuget/v3/index.json" />
@@ -62,23 +48,14 @@
     <!--  Begin: Package sources from dotnet-templating -->
     <!--  End: Package sources from dotnet-templating -->
     <!--  Begin: Package sources from dotnet-aspnetcore -->
-<<<<<<< HEAD
     <add key="darc-int-dotnet-aspnetcore-a244ff1" value="true" />
-=======
-    <add key="darc-int-dotnet-aspnetcore-da7e989" value="true" />
->>>>>>> 098eafb7
     <!--  Begin: Package sources from dotnet-format -->
     <!--  End: Package sources from dotnet-format -->
     <!--  End: Package sources from dotnet-aspnetcore -->
     <!--  Begin: Package sources from dotnet-runtime -->
-<<<<<<< HEAD
     <add key="darc-int-dotnet-runtime-0c7efec" value="true" />
-=======
-    <add key="darc-int-dotnet-runtime-1381d5e" value="true" />
->>>>>>> 098eafb7
     <!--  End: Package sources from dotnet-runtime -->
     <!--  Begin: Package sources from dotnet-windowsdesktop -->
-    <add key="darc-int-dotnet-windowsdesktop-593444a" value="true" />
     <!--  End: Package sources from dotnet-windowsdesktop -->
     <!--End: Package sources managed by Dependency Flow automation. Do not edit the sources above.-->
   </disabledPackageSources>
