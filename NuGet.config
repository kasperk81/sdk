--- conflicted
+++ resolved
@@ -34,10 +34,6 @@
     <!--  Begin: Package sources from dotnet-runtime -->
     <!--  End: Package sources from dotnet-runtime -->
     <!--  Begin: Package sources from dotnet-templating -->
-<<<<<<< HEAD
-    <add key="darc-pub-dotnet-templating-8c5b547" value="https://pkgs.dev.azure.com/dnceng/public/_packaging/darc-pub-dotnet-templating-8c5b547a/nuget/v3/index.json" />
-=======
->>>>>>> e17c2492
     <!--  End: Package sources from dotnet-templating -->
     <!--  Begin: Package sources from dotnet-windowsdesktop -->
     <!--  End: Package sources from dotnet-windowsdesktop -->
