--- conflicted
+++ resolved
@@ -2,14 +2,6 @@
 <configuration>
   <packageSources>
     <clear />
-<<<<<<< HEAD
-    <!--Begin: Package sources managed by Dependency Flow automation. Do not edit the sources below.-->
-    <!--  Begin: Package sources from dotnet-roslyn-analyzers -->
-    <add key="darc-pub-dotnet-roslyn-analyzers-59b4e0b" value="https://pkgs.dev.azure.com/dnceng/public/_packaging/darc-pub-dotnet-roslyn-analyzers-59b4e0be/nuget/v3/index.json" />
-    <!--  End: Package sources from dotnet-roslyn-analyzers -->
-    <!--End: Package sources managed by Dependency Flow automation. Do not edit the sources above.-->
-=======
->>>>>>> 73058b9f
     <add key="dotnet5" value="https://pkgs.dev.azure.com/dnceng/public/_packaging/dotnet5/nuget/v3/index.json" />
     <add key="dotnet5-transport" value="https://pkgs.dev.azure.com/dnceng/public/_packaging/dotnet5-transport/nuget/v3/index.json" />
     <add key="dotnet6" value="https://pkgs.dev.azure.com/dnceng/public/_packaging/dotnet6/nuget/v3/index.json" />
